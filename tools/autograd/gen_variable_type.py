# Generates VariableType.h/cpp
#
# **If any changes are being made to the VariableType codegen please also check
# if updates are needed in torch/csrc/autograd/autograd_not_implemented_fallback.cpp
#
# VariableType is a subclass of at::Type that provides the binding code
# necessary to provide a differentiable version of ATen operators. There are a
# number of different things we could mean:
#
#   - Given a non-differentiable forward implementation, we might
#     directly associate it with a backward implementation to make
#     it differentiable.  This is the common case.
#
#   - Some functions don't need a backwards implementation, because
#     backpropagation will never propagate beyond them.  There are a
#     number of different reasons why this may be the case:
#
#       - The function has no differentiable inputs
#       - The function's output is not differentiable
#       - The function has no data dependency on its input
#
#   - Some function don't need a backwards implementation because they
#     are implemented as a composition of other (differentiable) ATen
#     functions.  These are dispatched directly to the Type superclass,
#     which will in turn dispatch back to VariableType for its
#     differentiable subcomponents.
#
from .context import with_native_function_with_differentiability_info
from .gen_trace_type import (
    MANUAL_BACKEND,
    MANUAL_AUTOGRAD_AND_TRACER,
    declare_returned_variables,
    tie_return_values,
    get_return_value,
    type_wrapper_name,
)
from .gen_inplace_or_view_type import (
    get_view_info,
    is_tensor_type,
    is_tensor_list_type,
    unpack_args,
    get_base_name,
    use_derived,
    modifies_arguments,
    WRAPPER_REGISTRATION,
    TMP_VAR,
    METHOD_DEFINITION,
    ASSIGN_RETURN_VALUE,
    gen_formals,
    ALL_VIEW_FUNCTIONS,
    unpacked_name,
    AUTOGRAD_NOT_IMPLEMENTED_REGISTRATION,
)

from torchgen.api.types import (
    Binding,
    DispatcherSignature,
    BaseCType,
    intArrayRefT,
    tensorT,
    tensorListT,
    MutRefCType,
    OptionalCType,
    ListCType,
    SpecialArgName,
    scalarT,
    stringT,
    TupleCType,
    VectorCType,
)
from torchgen.api.autograd import (
    DifferentiableInput,
    NativeFunctionWithDifferentiabilityInfo,
    SavedAttribute,
    dispatch_strategy,
    gen_differentiable_outputs,
    is_differentiable,
)
from torchgen.api import cpp
from torchgen.code_template import CodeTemplate
from torchgen.context import native_function_manager, with_native_function
from torchgen.utils import mapMaybe, FileManager
from torchgen.model import (
    Argument,
    NativeFunction,
    SchemaKind,
    SelfArgument,
    TensorOptionsArguments,
    BaseType,
    ListType,
)
from typing import Callable, List, Optional, Sequence, Tuple, Union, Dict

# We don't set or modify grad_fn on these methods. Generally, they return
# tensors that have requires_grad=False. In-place functions listed here will
# not examine or modify requires_grad or grad_fn.
DONT_REQUIRE_DERIVATIVE = {
    # These only depend on the input Tensor's shape and device, not the data
    "ones_like",
    "zeros_like",
    "rand_like",
    "randn_like",
    # These are only implemented on integral types
    "__and__",
    "__iand__",
    "__ilshift__",
    "__ior__",
    "__irshift__",
    "__ixor__",
    "__lshift__",
    "__or__",
    "__rshift__",
    "__xor__",
    # These work on integral data types, and hence don't require derivative
    "_sobol_engine_draw",
    "_sobol_engine_ff",
    "_sobol_engine_scramble_",
    "_sobol_engine_initialize_state_",
    # This is an unsafe method that is meant to be out of reach of autograd.
    "_coalesced_",
    # Quantize functions should not record gradients
    "quantize_per_tensor",
    "quantize_per_channel",
    # Functions that return integers should not have output that require gradients
    "argmax",
    "argmin",
    "argsort",
    "searchsorted",
    "bucketize",
    # Functions that return booleans are not differentiable
    "isnan",
    "isposinf",
    "isneginf",
    "isinf",
    "signbit",
    "isin",
    # Functions return none are not differentiable
    "record_stream",
    # These functions are not differentiable
    "logical_and",
    "logical_xor",
    "logical_not",
    "logical_or",
}

# The C -> R functions at the time of adding this are still being audited and tested
# but will not error out.
# C -> C, R -> C functions for which backward is correctly implemented and tested
GRADIENT_IMPLEMENTED_FOR_COMPLEX = {
<<<<<<< HEAD
    't', 'view', 'reshape', 'reshape_as', 'view_as', 'roll', 'clone', 'diag_embed',
    'repeat', 'expand', 'flip', 'fliplr', 'flipud', 'rot90', 'transpose',
    'permute', 'squeeze', 'unsqueeze', 'resize', 'resize_as', 'tril',
    'triu', 'chunk', 'zero_', 'eq_', 'ne_', 'add', '__radd__', 'sum',
    '_conj', 'sin', 'cos', 'mul', 'sinc', 'sinh', 'cosh', '__rmul__',
    'sgn', 'asin', 'acos', 'sub', 'div', 'cat', 'view_as_complex', 'index_put',
    'neg', 'complex', 'select', 'where', 'as_strided', 'slice', 'constant_pad_nd',
    'unbind', 'split', 'split_with_sizes', 'unsafe_split', 'split_with_sizes_backward',
    'dot', 'vdot', 'cholesky', 'triangular_solve', 'mm', '_unsafe_view', 'mv', 'outer',
    'bmm', 'diagonal', 'alias', 'atan', 'log', 'log10', 'log1p', 'log2', 'reciprocal',
    'tan', 'pow', 'rsqrt', 'tanh', 'tanh_backward', 'asinh', 'acosh', 'atanh', 'take', 'fill_',
    'exp', 'nonzero', 'mean', 'inverse', 'solve', 'linalg_cholesky', 'addcmul', 'addcdiv',
    'matrix_exp', 'linalg_matrix_exp', 'linalg_eigh', 'cholesky_solve', 'linalg_qr', '_linalg_svd', '_fft_c2c', '_fft_r2c',
    'linalg_solve', 'sqrt', 'stack', 'gather', 'index_select', 'index_add_', 'linalg_inv', 'linalg_inv_ex',
    'l1_loss_backward', 'baddbmm', 'addbmm', 'addmm', 'addmv', 'addr', 'linalg_householder_product',
    'constant_pad_nd', 'reflection_pad1d', 'reflection_pad2d', 'reflection_pad3d', 'linalg_cholesky_ex', 'linalg_eig',
    'select_backward', 'diagonal_backward', 'slice_backward',
    'reflection_pad1d_backward', 'reflection_pad2d_backward', 'reflection_pad3d_backward', 'symeig', '_sparse_sparse_matmul',
    'replication_pad1d', 'replication_pad2d', 'replication_pad3d', 'take', 'put_', '_to_copy',
    'replication_pad1d_backward', 'replication_pad2d_backward', 'replication_pad3d_backward',
    'diag', 'masked_scatter', 'masked_select', 'index_add', 'index_fill', 'trace', 'polar', 'cumsum', 'rsub',
    'eig', 'lerp', 'linalg_vector_norm', 'cumprod', 'prod', 'index_copy', 'lu', 'unfold', 'unfold_backward',
    'index', 'masked_fill', 'linalg_cross', 'lu_unpack', 'renorm', '_conj_physical', 'linalg_lu_factor_ex',
    'scatter', 'scatter_add', 'sigmoid', 'sigmoid_backward', 'trapezoid', 'cumulative_trapezoid',
    'conj_physical_', '_neg_view', '_reshape_alias', '_det_lu_based_helper', 'lu_solve',
    'linalg_solve_triangular', 'linalg_pinv', 'linalg_lstsq', 'col2im', 'col2im_backward', 'im2col', 'im2col_backward',
    'cholesky_inverse', 'linalg_lu', 'linalg_lu_solve',
=======
    "t",
    "view",
    "reshape",
    "reshape_as",
    "view_as",
    "roll",
    "clone",
    "diag_embed",
    "repeat",
    "expand",
    "flip",
    "fliplr",
    "flipud",
    "rot90",
    "transpose",
    "permute",
    "squeeze",
    "unsqueeze",
    "resize",
    "resize_as",
    "tril",
    "triu",
    "chunk",
    "zero_",
    "eq_",
    "ne_",
    "add",
    "__radd__",
    "sum",
    "_conj",
    "sin",
    "cos",
    "mul",
    "sinc",
    "sinh",
    "cosh",
    "__rmul__",
    "sgn",
    "asin",
    "acos",
    "sub",
    "div",
    "cat",
    "view_as_complex",
    "index_put",
    "neg",
    "complex",
    "select",
    "where",
    "as_strided",
    "slice",
    "constant_pad_nd",
    "unbind",
    "split",
    "split_with_sizes",
    "unsafe_split",
    "split_with_sizes_backward",
    "dot",
    "vdot",
    "cholesky",
    "triangular_solve",
    "mm",
    "_unsafe_view",
    "mv",
    "outer",
    "bmm",
    "diagonal",
    "alias",
    "atan",
    "log",
    "log10",
    "log1p",
    "log2",
    "reciprocal",
    "tan",
    "pow",
    "rsqrt",
    "tanh",
    "tanh_backward",
    "asinh",
    "acosh",
    "atanh",
    "take",
    "fill_",
    "exp",
    "nonzero",
    "mean",
    "inverse",
    "solve",
    "linalg_cholesky",
    "addcmul",
    "addcdiv",
    "matrix_exp",
    "linalg_matrix_exp",
    "linalg_eigh",
    "cholesky_solve",
    "linalg_qr",
    "_linalg_svd",
    "_fft_c2c",
    "_fft_r2c",
    "linalg_solve",
    "sqrt",
    "stack",
    "gather",
    "index_select",
    "index_add_",
    "linalg_inv",
    "linalg_inv_ex",
    "l1_loss_backward",
    "baddbmm",
    "addbmm",
    "addmm",
    "addmv",
    "addr",
    "linalg_householder_product",
    "constant_pad_nd",
    "reflection_pad1d",
    "reflection_pad2d",
    "reflection_pad3d",
    "linalg_cholesky_ex",
    "linalg_eig",
    "select_backward",
    "diagonal_backward",
    "slice_backward",
    "reflection_pad1d_backward",
    "reflection_pad2d_backward",
    "reflection_pad3d_backward",
    "symeig",
    "_sparse_sparse_matmul",
    "replication_pad1d",
    "replication_pad2d",
    "replication_pad3d",
    "take",
    "put_",
    "_to_copy",
    "replication_pad1d_backward",
    "replication_pad2d_backward",
    "replication_pad3d_backward",
    "diag",
    "masked_scatter",
    "masked_select",
    "index_add",
    "index_fill",
    "trace",
    "polar",
    "cumsum",
    "rsub",
    "eig",
    "lerp",
    "linalg_vector_norm",
    "cumprod",
    "prod",
    "index_copy",
    "lu",
    "unfold",
    "unfold_backward",
    "index",
    "masked_fill",
    "linalg_cross",
    "lu_unpack",
    "renorm",
    "_conj_physical",
    "linalg_lu_factor_ex",
    "scatter",
    "scatter_add",
    "sigmoid",
    "sigmoid_backward",
    "trapezoid",
    "cumulative_trapezoid",
    "conj_physical_",
    "_neg_view",
    "_reshape_alias",
    "_det_lu_based_helper",
    "lu_solve",
    "linalg_solve_triangular",
    "linalg_pinv",
    "linalg_lstsq",
    "col2im",
    "col2im_backward",
    "im2col",
    "im2col_backward",
    "cholesky_inverse",
    'linalg_lu',
>>>>>>> fd2f08c9
}

GRADIENT_IMPLEMENTED_FOR_SPARSE_COMPLEX = {
    "_to_dense",
    "_coalesce",
    "coalesce",
    "values",
    "_sparse_coo_tensor_with_dims_and_tensors",
    "sparse_mask_helper_cuda",
    "_sparse_addmm",
}

GRADIENT_IMPLEMENTED_FOR_COMPLEX.update(GRADIENT_IMPLEMENTED_FOR_SPARSE_COMPLEX)

# Some operators invalidate the grad_accumulator. Let's reset it.
RESET_GRAD_ACCUMULATOR = {"set", "resize"}

# NOTE [ TensorImpl and Storage Pointer Sanity Checks ]
#
# We check the following properties:
#   1) A function should never change the input tensors' underlying c10::TensorImpl
#      pointers or c10::Storage pointers, even if it modifies its input tensors (via
#      inplace or out-variants)
# If the function does not modify its arguments, we also check the following properties
# pertaining to its output:
#   2) Its TensorImpl has use_count of 1
#   3) If the function is a view function, it has the same StorageImpl as that of
#      the input it is aliased with. Otherwise, its StorageImpl has use_count of 1
#
# The following code templates implement the checks for this invariant:
SAVE_TENSOR_STORAGE = CodeTemplate(
    """\
c10::optional<Storage> ${tensor_name}_storage_saved =
  ${tensor_name}.has_storage() ? c10::optional<Storage>(${tensor_name}.storage()) : c10::nullopt;
"""
)

# If tensor_name == out_tensor_name, used to enforce (1), otherwise used for (2)
ENFORCE_SAME_TENSOR_STORAGE = CodeTemplate(
    """\
if (${tensor_name}_storage_saved.has_value())
  AT_ASSERT(${tensor_name}_storage_saved.value().is_alias_of(${out_tensor_name}.storage()));
"""
)

SAVE_TENSORLIST_STORAGE = CodeTemplate(
    """\
std::vector<c10::optional<Storage>> ${tensorlist_name}_storage_saved(${tensorlist_name}.size());
for (const Tensor& tensor : ${tensorlist_name})
  ${tensorlist_name}_storage_saved.push_back(
    tensor.has_storage() ? c10::optional<Storage>(tensor.storage()) : c10::nullopt);
"""
)

ENFORCE_SAME_TENSORLIST_STORAGE = CodeTemplate(
    """\
for (size_t i=0; i<${tensorlist_name}.size(); i++) {
  if (${tensorlist_name}_storage_saved[i].has_value())
    AT_ASSERT(${tensorlist_name}_storage_saved[i].value().is_alias_of(${tensorlist_name}[i].storage()));
}
"""
)

SAVE_OPTIONALTENSORLIST_STORAGE = CodeTemplate(
    """\
std::vector<c10::optional<Storage>> ${tensorlist_name}_storage_saved(${tensorlist_name}.size());
for (const c10::optional<Tensor>& tensor : ${tensorlist_name})
  ${tensorlist_name}_storage_saved.push_back(
    tensor.has_value() && tensor->has_storage() ? c10::optional<Storage>(tensor->storage()) : c10::nullopt);
"""
)

ENFORCE_SAME_OPTIONALTENSORLIST_STORAGE = CodeTemplate(
    """\
for (size_t i=0; i<${tensorlist_name}.size(); i++) {
  if (${tensorlist_name}_storage_saved[i].has_value())
    AT_ASSERT(${tensorlist_name}_storage_saved[i].value().is_alias_of(
        static_cast<c10::optional<Tensor>>(${tensorlist_name}[i])->storage()));
}
"""
)

SAVE_TENSOR_IMPL = CodeTemplate(
    """\
c10::intrusive_ptr<TensorImpl> ${tensor_name}_impl_saved;
if (${tensor_name}.defined()) ${tensor_name}_impl_saved = ${tensor_name}.getIntrusivePtr();
"""
)

ENFORCE_SAME_TENSOR_IMPL = CodeTemplate(
    """\
if (${tensor_name}_impl_saved) AT_ASSERT(${tensor_name}_impl_saved == ${tensor_name}.getIntrusivePtr());
"""
)

ENFORCE_TENSOR_IMPL_USE_COUNT_LT_OR_EQ_ONE = CodeTemplate(
    """\
AT_ASSERT(${tensor_name}.use_count() <= 1, "function: ${fn_name}");
"""
)

ENFORCE_TENSOR_STORAGE_USE_COUNT_EQUALS_ONE = CodeTemplate(
    """\
if (${tensor_name}.has_storage()) AT_ASSERT(${tensor_name}.storage().use_count() == 1, "function: ${fn_name}");
"""
)

SAVE_TENSORLIST_IMPL = CodeTemplate(
    """\
std::vector<c10::intrusive_ptr<TensorImpl>> ${tensorlist_name}_impl_saved(${tensorlist_name}.size());
for (size_t i=0; i<${tensorlist_name}.size(); i++)
  if (${tensorlist_name}[i].defined()) ${tensorlist_name}_impl_saved[i] = ${tensorlist_name}[i].getIntrusivePtr();
"""
)

ENFORCE_SAME_TENSORLIST_IMPL = CodeTemplate(
    """\
for (size_t i=0; i<${tensorlist_name}.size(); i++) {
  if (${tensorlist_name}_impl_saved[i])
    AT_ASSERT(${tensorlist_name}_impl_saved[i] == ${tensorlist_name}[i].getIntrusivePtr());
}
"""
)

SAVE_OPTIONALTENSORLIST_IMPL = CodeTemplate(
    """\
std::vector<c10::intrusive_ptr<TensorImpl>> ${tensorlist_name}_impl_saved(${tensorlist_name}.size());
for (size_t i=0; i<${tensorlist_name}.size(); i++) {
  c10::optional<Tensor> t = ${tensorlist_name}[i];
  if (t.has_value() && t->defined()) ${tensorlist_name}_impl_saved[i] = t->getIntrusivePtr();
}
"""
)

ENFORCE_SAME_OPTIONALTENSORLIST_IMPL = CodeTemplate(
    """\
for (size_t i=0; i<${tensorlist_name}.size(); i++) {
  if (${tensorlist_name}_impl_saved[i])
    AT_ASSERT(${tensorlist_name}_impl_saved[i] == static_cast<c10::optional<Tensor>>(${tensorlist_name}[i])->getIntrusivePtr());
}
"""
)

# The following list contains functions that we don't enforce the invariant on.
DONT_ENFORCE_SAME_TENSOR_IMPL_OR_STORAGE = {
    # These functions are expected to change impl or storage of input tensors
    "set_",
    "_cudnn_rnn_flatten_weight",
}
DONT_ENFORCE_TENSOR_IMPL_USE_COUNT = {
    # These non-inplace, non-out functions return tensors with use_count > 1
    # Therefore, they MAY (but not necessarily) return one of its inputs as-is
    # See https://github.com/pytorch/pytorch/issues/60426 for more information
    "_embedding_bag",
    "_embedding_bag_forward_only",
    "q_per_channel_scales",
    "q_per_channel_zero_points",
    "lu_unpack",
    "_cudnn_rnn_backward",
    # The below failed StorageImpl use_count check but we skip tensor_impl check
    # just in case
    "_cudnn_rnn",
    "dequantize_self",
}

DONT_ENFORCE_STORAGE_IMPL_USE_COUNT = {
    # These non-view functions return tensors with storage use_count != 1
    "_slow_conv2d_forward",
    "slow_conv3d_forward",
    "channel_shuffle",
    # If an input is returned as-is in output, we cannot guarantee its storage_impl
    # use count to be 1 either.
    *DONT_ENFORCE_TENSOR_IMPL_USE_COUNT,
}
# END CHECKS FOR [ TensorImpl and Storage Pointer Sanity Checks ]

DECLARE_GRAD_FN = CodeTemplate(
    """\
std::shared_ptr<${op}> grad_fn;
"""
)

SETUP_ANY_REQUIRES_GRAD = CodeTemplate(
    """\
auto _any_requires_grad = compute_requires_grad( ${args_with_derivatives} );
${extra_differentiability_conditions}
(void)_any_requires_grad;
"""
)

SETUP_DERIVATIVE = CodeTemplate(
    """\
if (_any_requires_grad) {
  ${setup}
}
"""
)

SETUP_NONE_REQUIRES_GRAD = CodeTemplate(
    """\
if (compute_requires_grad( ${args_to_check} )) {
  throw_error_out_requires_grad("${base_name}");
}
"""
)

ASSIGN_GRAD_FN = CodeTemplate(
    """\
grad_fn = std::shared_ptr<${op}>(new ${op}(${op_ctor}), deleteNode);
grad_fn->set_next_edges(collect_next_edges( ${args_with_derivatives} ));
"""
)

CALL_REDISPATCH = CodeTemplate(
    """\
at::redispatch::${api_name}(${unpacked_args})"""
)
# If the non-variable operation has return values, we use the `tmp` variable to hold the
# values temporarily and pass the values to the return variables outside of the
# `at::AutoDispatchBelowAutograd` guard block.
DISPATCH_TO_NON_VAR_TYPE_WITH_TMP_RETURN_VALUES = CodeTemplate(
    """\
auto ${tmp_var} = ([&]() {
  ${guard}
  return ${base_type_call};
})();
"""
)

DISPATCH_TO_NON_VAR_TYPE_WITHOUT_RETURN_VALUES = CodeTemplate(
    """\
{
  ${guard}
  ${base_type_call};
}
"""
)

SET_HISTORY = CodeTemplate(
    """\
if (grad_fn) {
    ${fn}_history(${differentiable_outputs}, grad_fn);
}
"""
)

CONDITIONAL = CodeTemplate(
    """\
if (${cond}) {
  ${statements}
}
"""
)

RUN_ONLY_IN_DEBUG_MODE = CodeTemplate(
    """\
#ifndef NDEBUG
${statements}
#endif
"""
)

FW_DERIVATIVE_CHECK_TEMPLATE = CodeTemplate(
    """\
isFwGradDefined(${req_inp})\
"""
)

FW_DERIVATIVE_DEFINED_GRAD_TEMPLATE = CodeTemplate(
    """\
auto ${inp}_t_raw = toNonOptFwGrad(${inp});
auto ${inp}_tensor = toNonOptTensor(${inp});
auto ${inp}_t = (${inp}_t_raw.defined() || !${inp}_tensor.defined())
  ? ${inp}_t_raw : at::${zeros_fn}(${inp}_tensor.sizes(), ${inp}_tensor.options());
"""
)

FW_DERIVATIVE_DEFINED_PRIMAL_TEMPLATE = CodeTemplate(
    """\
auto ${inp}_p = toNonOptPrimal(${inp});
"""
)

FW_DERIVATIVE_SETTER_TENSOR = CodeTemplate(
    """\
if (${out_arg}_new_fw_grad_opt.has_value() && ${out_arg}_new_fw_grad_opt.value().defined()) {
  // The hardcoded 0 here will need to be updated once we support multiple levels.
  ${out_arg}._set_fw_grad(${out_arg}_new_fw_grad_opt.value(), /* level */ 0, /* is_inplace_op */ ${is_inplace});
}
"""
)

FW_DERIVATIVE_SETTER_MULTI_OUTPUT = CodeTemplate(
    """\
if (${all_res}_new_fw_grad_opt.has_value() && std::get<${idx}>(${all_res}_new_fw_grad_opt.value()).defined()) {
  ${out_arg}._set_fw_grad(std::get<${idx}>(${all_res}_new_fw_grad_opt.value()), /* level */ 0, /* is_inplace_op */ false);
}
"""
)

FW_DERIVATIVE_SETTER_TENSOR_LIST = CodeTemplate(
    """\
if (${out_arg}_new_fw_grad_opt.has_value()) {
  auto ${out_arg}_new_fw_grad = ${out_arg}_new_fw_grad_opt.value();
  TORCH_INTERNAL_ASSERT(${out_arg}.size() == ${out_arg}_new_fw_grad.size());
  for (auto i=0; i<${out_arg}.size(); ++i) {
    if (${out_arg}_new_fw_grad[i].defined()) {
      // The hardcoded 0 here will need to be updated once we support multiple levels.
      ${out_arg}[i]._set_fw_grad(${out_arg}_new_fw_grad[i], /* level */ 0, /* is_inplace_op */ ${is_inplace});
    }
  }
}
"""
)

FW_DERIVATIVE_TEMPLATE = CodeTemplate(
    """\
${fw_grad_opt_definition}
if (${requires_fw_grad}) {
    ${unpacked_arguments}
    ${out_arg}_new_fw_grad_opt = ${formula};
}
"""
)

FW_DERIVATIVE_FORBID_TEMPLATE = CodeTemplate(
    """\
TORCH_CHECK_NOT_IMPLEMENTED(!(${cond}), "Trying to use forward AD with ${name} that does not support it ${msg}");
"""
)

FW_DERIVATIVE_FORBID_LIST_TEMPLATE = CodeTemplate(
    """\
for (const auto& _t: ${arg}) {
    TORCH_CHECK_NOT_IMPLEMENTED(!(${cond}), "Trying to use forward AD with ${name} that does not support it ${msg}");
}
"""
)


def gen_variable_type(
    out: str,
    native_yaml_path: str,
    tags_yaml_path: str,
    fns_with_diff_infos: List[NativeFunctionWithDifferentiabilityInfo],
    template_path: str,
) -> None:

    """VariableType.h and VariableType.cpp body

    This is the at::Type subclass for differentiable tensors. The
    implementation of each function dispatches to the base tensor type to
    compute the output. The grad_fn is attached to differentiable functions.
    """
    fm = FileManager(install_dir=out, template_dir=template_path, dry_run=False)
    fm.write(
        "VariableType.h",
        lambda: {
            "generated_comment": "@" f"generated from {template_path}/VariableType.h"
        },
    )

    # NOTE: see Note [Sharded File] at the top of the VariableType.cpp
    # template regarding sharding of the generated files.
    fm.write_sharded(
        "VariableType.cpp",
        [fn for fn in fns_with_diff_infos if use_derived(fn)],
        key_fn=lambda fn: cpp.name(fn.func.func),
        base_env={
            "generated_comment": "@" f"generated from {template_path}/VariableType.cpp",
        },
        env_callable=gen_variable_type_func,
        num_shards=5,
        sharded_keys={"type_derived_method_definitions", "wrapper_registrations"},
    )


@with_native_function
def gen_wrapper_registration(f: NativeFunction) -> str:
    return WRAPPER_REGISTRATION.substitute(
        unqual_operator_name_with_overload=f.func.name,
        type_wrapper_name=type_wrapper_name(f),
        class_type="VariableType",
    )


def gen_variable_type_func(
    fn: NativeFunctionWithDifferentiabilityInfo,
) -> Dict[str, List[str]]:
    f = fn.func
    with native_function_manager(f):
        name = cpp.name(f.func)
        formals = gen_formals(f)

        if (
            fn.info is None
            and not get_base_name(f) in RESET_GRAD_ACCUMULATOR
            and not get_base_name(f) in DONT_REQUIRE_DERIVATIVE
            and len(gen_differentiable_outputs(fn)) > 0
            and not cpp.name(f.func) in DONT_ENFORCE_SAME_TENSOR_IMPL_OR_STORAGE
            and not type_wrapper_name(f) in DONT_ENFORCE_STORAGE_IMPL_USE_COUNT
            and not type_wrapper_name(f) in DONT_ENFORCE_TENSOR_IMPL_USE_COUNT
        ):
            # NOTE: [ Registering AutogradNotImplemented boxed kernel ]
            #
            # When there is no derivatives.yaml entry, we register a generic boxed
            # NotImplemented kernel to set grad_fn to be NotImplemented, so that forward
            # proceeds as usual but an error is properly produced on backward.
            # TODO: it would be nice to not have these special cases
            #
            # There are several cases where still let codegen handle it:
            # 1) ops that need to reset grad accumulator (we let codegen handle this case
            #     because) the list is (currently) only accessible in Python.
            # 2) User explicitly specifies DONT_REQUIRE_DERIVATIVE. This basically makes
            #    autograd a fallthrough with NDEBUG checks. This can be useful for when all
            #    outputs are integral.
            # 3) When there are no differentiable outputs. This is similar to (2).
            # 4) There are certain ops where we skip certain NDEBUG checks. this is similar
            #    to (1).
            type_definition = ""
            wrapper_registration = AUTOGRAD_NOT_IMPLEMENTED_REGISTRATION.substitute(
                unqual_operator_name_with_overload=f.func.name
            )
        else:
            type_definition = METHOD_DEFINITION.substitute(
                return_type=cpp.returns_type(f.func.returns).cpp_type(),
                type_wrapper_name=type_wrapper_name(f),
                type_definition_body=emit_body(fn),
                formals=formals,
            )
            wrapper_registration = gen_wrapper_registration(f)

    # See Note [Manual Backend kernels]
    assert (name in MANUAL_BACKEND) == f.manual_kernel_registration
    # If you want to register a kernel to Autograd, you must make the op abstract.
    # In other words, this op must have dispatch section in native_functions.yaml.
    if name in MANUAL_AUTOGRAD_AND_TRACER or (fn.info and fn.info.has_derivatives):
        msg = (
            f"There's a formula for {name}(or its functional variant) in derivatives.yaml. "
            f"It's required to add a dispatch section for it with explicit supported backends e.g CPU/CUDA "
            f"or CompositeExplicitAutograd in native_functions.yaml. Please see "
            f"https://github.com/pytorch/pytorch/tree/master/aten/src/ATen/native#choosing-the-right-dispatch-keyword "
            f"for instructions to choose the right dispatch keyword."
        )
        assert f.is_abstract, msg

    return {
        "type_derived_method_definitions": [type_definition],
        "wrapper_registrations": [wrapper_registration],
    }


@with_native_function_with_differentiability_info
def emit_body(fn: NativeFunctionWithDifferentiabilityInfo) -> List[str]:
    assert dispatch_strategy(fn) == "use_derived"
    f = fn.func
    info = fn.info
    fw_derivatives = fn.fw_derivatives

    name = cpp.name(f.func)
    inplace = f.func.kind() == SchemaKind.inplace
    is_out_fn = f.func.kind() == SchemaKind.out
    returns_void = len(f.func.returns) == 0
    base_name = get_base_name(f)
    view_info = get_view_info(f)

    def gen_differentiable_input(
        arg: Union[Argument, SelfArgument, TensorOptionsArguments]
    ) -> Optional[DifferentiableInput]:
        if isinstance(arg, TensorOptionsArguments):
            return None
        a: Argument = arg.argument if isinstance(arg, SelfArgument) else arg

        # TODO: `cpp_type` is only to keep it byte-for-byte compatible with the old codegen, should remove.
        # NB: This is not a clone of cpp.argument() - TensorOptionsArguments / faithful / binds are
        # not handled properly as they are irrelevant for this codegen.
        cpp_type = cpp.argument_type(a, binds=a.name).cpp_type()

        if not is_differentiable(a.name, a.type, info):
            return None
        return DifferentiableInput(
            name=a.name,
            type=a.type,
            cpp_type=cpp_type,
        )

    @with_native_function
    def gen_differentiable_inputs(f: NativeFunction) -> List[DifferentiableInput]:
        return list(mapMaybe(gen_differentiable_input, f.func.arguments.non_out))

    def find_args_with_derivatives(
        differentiable_inputs: List[DifferentiableInput],
    ) -> List[DifferentiableInput]:
        """Find arguments that have derivative definitions"""
        if info is None or not info.has_derivatives:
            return differentiable_inputs
        names = set(name for d in info.derivatives for name in d.var_names)
        differentiable = [arg for arg in differentiable_inputs if arg.name in names]
        if len(differentiable) != len(names):
            missing = names - set(arg.name for arg in differentiable)
            raise RuntimeError(
                f"Missing arguments for derivatives: {missing} in {info.name}"
            )
        return differentiable

    differentiable_inputs = gen_differentiable_inputs(f)
    args_with_derivatives = find_args_with_derivatives(differentiable_inputs)
    differentiable_outputs = gen_differentiable_outputs(fn)

    undifferentiable = (base_name in DONT_REQUIRE_DERIVATIVE) or (
        name in DONT_REQUIRE_DERIVATIVE
    )

    requires_derivative = (
        (not undifferentiable)
        and (len(differentiable_inputs) > 0)
        and (len(differentiable_outputs) > 0)
    )

    if info is not None and info.has_derivatives and not requires_derivative:
        raise RuntimeError(
            f"ERROR: derivative ignored for {name} -- specified an autograd function without derivative"
        )

    def emit_save_inputs() -> List[str]:
        setup: List[str] = []
        if info is None or not info.has_derivatives:
            return setup

        has_tensorlist_arg = any(
            is_tensor_list_type(arg.type) for arg in args_with_derivatives
        )

        # We don't want to save tensors if we know that they will never be used
        # when computing the derivative, so we add guards to those statements
        def guard_for(arg: SavedAttribute) -> Optional[str]:
            assert info is not None

            # It's hard to determine the edge offset if we have TensorLists
            if has_tensorlist_arg:
                return None

            # Empirical evaluation of the cases where we insert those guards in
            # backward show that they are somewhat useless. E.g. there's no need
            # to guard on some values captured from forward, because they had to
            # require_grad if the backward function even gets executed. I don't
            # have any good ideas for detecting those cases, so I simply disabled the
            # checks.
            if "backward" in info.name:
                return None

            # If there's a single derivative we could compute, we already have
            # a requires_grad check that is sufficient
            if len(args_with_derivatives) <= 1:
                return None

            # We really only care about trimming down the amount of tensors we save
            if arg.nctype.type != BaseCType(tensorT):
                return None

            # We want to emit simple guards, so we only allow that if checking one
            # input is enough to determine whether we need that value
            used_in = [d for d in info.derivatives if arg in d.saved_inputs]
            assert len(used_in) > 0
            if len(used_in) != 1:
                return None
            derivative = used_in[0]
            if len(derivative.var_names) != 1:
                return None
            derivative_var_name = derivative.var_names[0]

            # Figure out the offset of the edge that uses this variable
            for edge_off, a in enumerate(args_with_derivatives):
                if a.name == derivative_var_name:
                    break
            else:
                raise AssertionError()

            return f"grad_fn->should_compute_output({edge_off})"

        setup.extend(save_variables(info.all_saved_inputs, False, guard_for))
        for arg in args_with_derivatives:
            if is_tensor_list_type(arg.type):
                setup.append(f"grad_fn->{arg.name}_size_ = {arg.name}.size();")

        return setup

    def setup_derivative(differentiable_inputs: List[DifferentiableInput]) -> List[str]:
        body: List[str] = []
        if is_out_fn:
            # For out functions, ensure that no input or output requires grad
            body.append(DECLARE_GRAD_FN.substitute(op="Node"))
            body.append(
                SETUP_NONE_REQUIRES_GRAD.substitute(
                    base_name=base_name,
                    args_to_check=[arg.name for arg in differentiable_inputs],
                )
            )
            body.append(
                SETUP_NONE_REQUIRES_GRAD.substitute(
                    base_name=base_name,
                    args_to_check=[arg.name for arg in differentiable_outputs],
                )
            )
            return body

        op = info.op if info is not None and info.has_derivatives else "NotImplemented"
        setup = []
        setup.extend(
            ASSIGN_GRAD_FN.substitute(
                op=op,
                op_ctor=""
                if info is not None and info.has_derivatives
                else f'"{cpp.name(f.func)}"',
                args_with_derivatives=[arg.name for arg in args_with_derivatives],
            ).split("\n")
        )
        setup.extend(emit_save_inputs())

        body.extend(
            emit_check_no_requires_grad(differentiable_inputs, args_with_derivatives)
        )
        body.append(DECLARE_GRAD_FN.substitute(op=op))
        body.append(SETUP_DERIVATIVE.substitute(setup=setup))
        return body

    def emit_check_if_in_complex_autograd_allowlist() -> List[str]:
        body: List[str] = []
        if base_name in GRADIENT_IMPLEMENTED_FOR_COMPLEX:
            return body
        for arg in differentiable_outputs:
            name = arg.name
            # TODO: should be `arg.type.is_tensor_like()`?
            if arg.cpp_type in [
                "at::Tensor",
                "at::TensorList",
                "const c10::List<c10::optional<at::Tensor>> &",
            ]:
                body.append(f'throw_error_for_complex_autograd({name}, "{base_name}");')
        return body

    def emit_check_no_requires_grad(
        tensor_args: List[DifferentiableInput],
        args_with_derivatives: List[DifferentiableInput],
    ) -> List[str]:
        """Checks that arguments without derivatives don't require grad"""
        body: List[str] = []
        for arg in tensor_args:
            if arg in args_with_derivatives:
                continue
            arg_name = arg.name
            if info and arg_name in info.non_differentiable_arg_names:
                continue
            if arg_name == "output":
                # Double-backwards definitions sometimes take in 'input' and
                # 'output', but only define the derivative for input.
                continue
            body.append(f'check_no_requires_grad({arg_name}, "{arg_name}", "{name}");')
        return body

    def emit_original_self_definition() -> List[str]:
        body: List[str] = []
        if inplace:
            body.append("c10::optional<at::Tensor> original_self;")

            all_forward_grad_cond = []
            for derivative in fw_derivatives:
                if derivative.required_original_self_value:
                    all_forward_grad_cond.append(
                        get_any_has_forward_grad_name(derivative.var_names)
                    )

            if all_forward_grad_cond:
                body.append(f'if ({" || ".join(all_forward_grad_cond)}) {{')
                body.append("  original_self = self.clone();")
                body.append("}")

        return body

    def save_variables(
        saved_variables: Sequence[SavedAttribute],
        is_output: bool,
        guard_for: Callable[[SavedAttribute], Optional[str]] = lambda name: None,
    ) -> Sequence[str]:
        # assign the saved variables to the generated grad_fn
        stmts: List[str] = []
        for arg in saved_variables:
            name = (
                arg.nctype.name.name
                if isinstance(arg.nctype.name, SpecialArgName)
                else arg.nctype.name
            )
            type = arg.nctype.type
            expr = arg.expr
            stmts_prepend = None
            if (
                type == BaseCType(tensorT)
                or type == OptionalCType(BaseCType(tensorT))
                or type == MutRefCType(OptionalCType(BaseCType(tensorT)))
                or (is_output and type == BaseCType(scalarT))
            ):
                var = name
                name += "_"
                if var == "self" and inplace:
                    stmts_prepend = (
                        "if (!original_self.has_value()) original_self = self.clone()"
                    )
                    var = "original_self.value()"
                    assert not is_output
                if inplace and is_output:
                    var = "self"
                    is_inplace_view = f"{var}.is_view()"
                    expr = f"SavedVariable({var}, {str(is_output).lower()}, {is_inplace_view})"
                else:
                    expr = f"SavedVariable({var}, {str(is_output).lower()})"
            elif type == BaseCType(tensorListT) or type == ListCType(
                OptionalCType(BaseCType(tensorT))
            ):
                expr = f"make_saved_variable_list({name})"
                name += "_"
            elif type == BaseCType(intArrayRefT):
                expr = expr + ".vec()"
            elif type == BaseCType(stringT):
                expr = f"std::string({expr})"
            elif type == OptionalCType(BaseCType(stringT)):
                expr = f"{expr}.has_value() ? c10::optional<std::string>(std::string({expr}.value())) : c10::nullopt"
            guard = guard_for(arg)
            if guard is None:
                if stmts_prepend:
                    stmts.append(f"{stmts_prepend};")
                stmts.append(f"grad_fn->{name} = {expr};")
            else:
                stmts.append(f"if ({guard}) {{")
                if stmts_prepend:
                    stmts.append(f"  {stmts_prepend};")
                stmts.append(f"  grad_fn->{name} = {expr};")
                stmts.append("}")
        return stmts

    # Generates a Dispatcher::redispatch() call into the dispatcher. We do this mainly for performance reasons:
    #  - Pre-compute the full DispatchKeySet. This saves the dispatcher from having to read from TLS.
    #  - redispatch() avoids a redundant call to RecordFunction, which was already called right before
    #    we entered this autograd kernel.
    def emit_dispatch_call(
        f: NativeFunction, input_base: str, unpacked_args: Sequence[str]
    ) -> str:
        """Dispatch call via function in a namespace or method on Tensor."""
        dispatcher_sig = DispatcherSignature.from_schema(f.func)
        dispatcher_exprs = dispatcher_sig.exprs()

        # code-generated autograd kernels plumb and recompute dispatch keys directly through the kernel for performance.
        # Ops also always have a function variant of the redispatch API.
        # See Note [Plumbing Keys Through The Dispatcher] for details.
        dispatch_key_set = "ks & c10::after_autograd_keyset"
        call = CALL_REDISPATCH.substitute(
            api_name=cpp.name(
                f.func,
                faithful_name_for_out_overloads=True,
            ),
            unpacked_args=[dispatch_key_set] + list(unpacked_args),
        )
        return call

    def wrap_output(
        f: NativeFunction, unpacked_bindings: List[Binding], var: str
    ) -> str:
        call = ""
        rhs_value: Optional[str] = None
        if not any(r.type.is_tensor_like() for r in f.func.returns):
            rhs_value = var
        else:
            rhs_value = f"std::move({var})"
        assert rhs_value is not None
        call += ASSIGN_RETURN_VALUE.substitute(
            return_values=tie_return_values(f), rhs_value=rhs_value
        )
        return call

    def check_tensorimpl_and_storage(
        call: str, unpacked_bindings: List[Binding]
    ) -> str:
        # See NOTE [ TensorImpl and Storage Pointer Sanity Checks ]
        stmts_before_call: List[str] = []
        stmts_after_call: List[str] = []

        if cpp.name(f.func) in DONT_ENFORCE_SAME_TENSOR_IMPL_OR_STORAGE:
            return call

        # Check properties of inputs (enforce (1))
        for unpacked_binding in unpacked_bindings:
            arg = unpacked_binding.name
            noref_cpp_type = unpacked_binding.nctype.type.remove_const_ref()
            if noref_cpp_type == BaseCType(tensorListT):
                stmts_before_call += [
                    SAVE_TENSORLIST_STORAGE.substitute(tensorlist_name=arg),
                    SAVE_TENSORLIST_IMPL.substitute(tensorlist_name=arg),
                ]
                stmts_after_call += [
                    ENFORCE_SAME_TENSORLIST_STORAGE.substitute(tensorlist_name=arg),
                    ENFORCE_SAME_TENSORLIST_IMPL.substitute(tensorlist_name=arg),
                ]
            elif noref_cpp_type == ListCType(OptionalCType(BaseCType(tensorT))):
                stmts_before_call += [
                    SAVE_OPTIONALTENSORLIST_STORAGE.substitute(tensorlist_name=arg),
                    SAVE_OPTIONALTENSORLIST_IMPL.substitute(tensorlist_name=arg),
                ]
                stmts_after_call += [
                    ENFORCE_SAME_OPTIONALTENSORLIST_STORAGE.substitute(
                        tensorlist_name=arg
                    ),
                    ENFORCE_SAME_OPTIONALTENSORLIST_IMPL.substitute(
                        tensorlist_name=arg
                    ),
                ]
            elif noref_cpp_type == BaseCType(tensorT):
                stmts_before_call += [
                    SAVE_TENSOR_STORAGE.substitute(tensor_name=arg),
                    SAVE_TENSOR_IMPL.substitute(tensor_name=arg),
                ]
                stmts_after_call += [
                    ENFORCE_SAME_TENSOR_STORAGE.substitute(
                        tensor_name=arg, out_tensor_name=arg
                    ),
                    ENFORCE_SAME_TENSOR_IMPL.substitute(tensor_name=arg),
                ]

        assert (stmts_before_call and stmts_after_call) or (
            not stmts_before_call and not stmts_after_call
        )

        # Check properties of outputs (enforce (2), (3))
        if not f.func.kind() in (SchemaKind.inplace, SchemaKind.out):
            base_name = f.func.name.name.base  # TODO: should be str(f.func.name.name)?
            aliased_arg_name = ALL_VIEW_FUNCTIONS.get(base_name, None)
            if aliased_arg_name is not None:
                aliased_arg_name = unpacked_name(aliased_arg_name)
            for i, (ret, ret_name) in enumerate(
                zip(f.func.returns, cpp.return_names(f))
            ):
                noref_cpp_type = cpp.return_type(ret).remove_const_ref()
                if noref_cpp_type == BaseCType(tensorT):
                    if aliased_arg_name is not None:
                        assert (
                            i == 0
                        ), "Expect non-CompositeImplicitAutograd view function {base} to return single output"
                        stmts_after_call += [
                            ENFORCE_SAME_TENSOR_STORAGE.substitute(
                                tensor_name=aliased_arg_name, out_tensor_name=ret_name
                            )
                        ]
                    else:
                        if (
                            type_wrapper_name(f)
                            not in DONT_ENFORCE_STORAGE_IMPL_USE_COUNT
                        ):
                            stmts_after_call += [
                                ENFORCE_TENSOR_STORAGE_USE_COUNT_EQUALS_ONE.substitute(
                                    tensor_name=ret_name, fn_name=type_wrapper_name(f)
                                )
                            ]

                    if type_wrapper_name(f) not in DONT_ENFORCE_TENSOR_IMPL_USE_COUNT:
                        stmts_after_call += [
                            ENFORCE_TENSOR_IMPL_USE_COUNT_LT_OR_EQ_ONE.substitute(
                                tensor_name=ret_name, fn_name=type_wrapper_name(f)
                            )
                        ]

                # Currently we don't have any functions that return the following types, but
                # we should update the checks once we do
                elif noref_cpp_type == ListCType(OptionalCType(BaseCType(tensorT))):
                    raise AssertionError(
                        f"Please add use_count checks for {noref_cpp_type}"
                    )
                elif noref_cpp_type == BaseCType(tensorListT):
                    raise AssertionError(
                        f"Please add use_count checks for {noref_cpp_type}"
                    )

        if stmts_before_call and stmts_after_call:
            call = (
                RUN_ONLY_IN_DEBUG_MODE.substitute(statements=stmts_before_call)
                + call
                + RUN_ONLY_IN_DEBUG_MODE.substitute(statements=stmts_after_call)
            )
        return call

    def emit_call(f: NativeFunction, unpacked_bindings: List[Binding]) -> str:
        # We only care about adding `at::AutoDispatchBelowAutograd` guard for non-variable dispatch
        # (which corresponds to 'use_derived' strategy). The purpose of this guard is to make sure
        # the baseType operations still dispatch to non-Variable type, even if the arguments passed
        # in are now Variables.
        # See NOTE [ Treating Variables as non-Variables in type dispatch ] for details.
        unpacked_args = [b.name for b in unpacked_bindings]
        base_type_call = emit_dispatch_call(f, "self_", unpacked_args)

        if get_view_info(f) is not None or modifies_arguments(f):
            guard = "at::AutoDispatchBelowAutograd guard;"
        else:
            guard = "at::AutoDispatchBelowADInplaceOrView guard;"

        if not modifies_arguments(f) and not returns_void:
            call = DISPATCH_TO_NON_VAR_TYPE_WITH_TMP_RETURN_VALUES.substitute(
                base_type_call=base_type_call, tmp_var=TMP_VAR, guard=guard
            )

            call += wrap_output(f, unpacked_bindings, TMP_VAR)
        else:
            call = DISPATCH_TO_NON_VAR_TYPE_WITHOUT_RETURN_VALUES.substitute(
                base_type_call=base_type_call, guard=guard
            )
        call = check_tensorimpl_and_storage(call, unpacked_bindings)
        return call

    def emit_history() -> str:
        fn = "rebase" if modifies_arguments(f) and view_info is None else "set"
        output_names = [r.name for r in differentiable_outputs]
        # TODO: flatten allocates a std::vector, which could be expensive
        outs = CodeTemplate("flatten_tensor_args( ${outs} )").substitute(
            outs=output_names
        )
        return SET_HISTORY.substitute(fn=fn, differentiable_outputs=outs)

    def emit_save_outputs() -> str:
        if is_out_fn:
            # out functions don't currently support differentiation
            return ""
        if info is not None and info.has_derivatives:
            stmts = save_variables(info.all_saved_outputs, True)
            if len(stmts) == 0:
                return ""
            return CONDITIONAL.substitute(cond="grad_fn", statements=stmts)
        return ""

    def emit_any_requires_grad() -> List[str]:
        extra_condition = ""
        if fn.info and fn.info.output_differentiability_conditions:
            assert len(fn.info.output_differentiability_conditions) == 1
            extra_condition = f"_any_requires_grad &= ({fn.info.output_differentiability_conditions[0]});"
        return [
            SETUP_ANY_REQUIRES_GRAD.substitute(
                args_with_derivatives=[arg.name for arg in args_with_derivatives],
                extra_differentiability_conditions=extra_condition,
            )
        ]

    def get_any_has_forward_grad_name(var_names: Tuple[str, ...]) -> str:
        if len(var_names) == 1:
            return f"_any_has_forward_grad_{var_names[0]}"
        else:
            return f'_any_has_forward_grad_{"_".join(var_names)}'

    def emit_any_has_forward_grad() -> List[str]:
        content: List[str] = []
        for derivative in fw_derivatives:
            assert derivative.required_inputs_fw_grad is not None
            requires_fw_grad = " || ".join(
                [
                    FW_DERIVATIVE_CHECK_TEMPLATE.substitute(req_inp=inp.name)
                    for inp in differentiable_inputs
                    if inp.name in derivative.required_inputs_fw_grad
                ]
            )
            if not requires_fw_grad:
                # Handle functions like stack
                # For these, we don't unpack anything and always call the user function
                if not (
                    len(differentiable_inputs) == 1
                    and is_tensor_list_type(differentiable_inputs[0].type)
                ):
                    raise RuntimeError(
                        f'No differentiable input to "{name}" is a differentiable Tensor (as the provided '
                        "forward AD formula does not use any input tangent) even though a forward gradient "
                        "formula has been defined for it. This case should only happen for function that "
                        "take a single TensorList as input. All other cases are not supported right now."
                    )
                requires_fw_grad = "true"

            if fn.info and fn.info.output_differentiability_conditions:
                assert len(fn.info.output_differentiability_conditions) == 1
                requires_fw_grad = f"({fn.info.output_differentiability_conditions[0]}) && ({requires_fw_grad})"

            content.append(
                f"auto {get_any_has_forward_grad_name(derivative.var_names)} = {requires_fw_grad};\n"
                f"(void){get_any_has_forward_grad_name(derivative.var_names)};"
            )

        return content

    def emit_check_inplace() -> List[str]:
        if not inplace:
            return []
        return [
            f"check_inplace({arg.name}, _any_requires_grad);"
            for arg in differentiable_outputs
        ]

    def emit_fw_derivatives() -> List[str]:
        content: List[str] = []
        fw_grad_setters: List[str] = []
        for derivative in fw_derivatives:
            res = derivative.var_names
            if f.func.name.name.inplace:
                assert (
                    len(res) == 1
                ), "Expected number of outputs to be 1 if function is inplace"
                # TODO update this when inplace namings are unified
                res = ("self",)

            assert derivative.required_inputs_fw_grad is not None

            unpacked_arguments = ""
            for inp in differentiable_inputs:
                zeros_fn = (
                    "zeros"
                    if inplace and inp.name == "self"
                    else "_efficientzerotensor"
                )
                if inp.name in derivative.required_inputs_fw_grad:
                    unpacked_arguments += (
                        FW_DERIVATIVE_DEFINED_GRAD_TEMPLATE.substitute(
                            inp=inp.name, zeros_fn=zeros_fn
                        )
                    )
                if inp.name in (derivative.required_inputs_primal or []):
                    unpacked_arguments += (
                        FW_DERIVATIVE_DEFINED_PRIMAL_TEMPLATE.substitute(inp=inp.name)
                    )
            if derivative.required_original_self_value:
                unpacked_arguments += FW_DERIVATIVE_DEFINED_GRAD_TEMPLATE.substitute(
                    inp="original_self", zeros_fn=zeros_fn
                )
                unpacked_arguments += FW_DERIVATIVE_DEFINED_PRIMAL_TEMPLATE.substitute(
                    inp="original_self"
                )
            elif inplace and derivative.is_reusing_outplace_formula:
                # The gradient wasn't already cloned, do it if grad mode is enabled
                unpacked_arguments += (
                    "self_t = GradMode::is_enabled() ? self_t.clone() : self_t;"
                )

            if inplace:
                is_inplace_str = "true"
            else:
                is_inplace_str = "false"

            if all(
                (isinstance(var_type, BaseType) and var_type.is_tensor_like())
                for var_type in derivative.var_types
            ):
                # Is there a way to get from BaseType to BaseCType
                if len(derivative.var_types) == 1:
                    opt_res_grad_type = OptionalCType(BaseCType(tensorT)).cpp_type()
                    fw_grad_setters.append(
                        FW_DERIVATIVE_SETTER_TENSOR.substitute(
                            out_arg=res[0], is_inplace=is_inplace_str
                        )
                    )
                else:
                    tuple_type = TupleCType(
                        [BaseCType(tensorT)] * len(derivative.var_types)
                    )
                    opt_res_grad_type = OptionalCType(tuple_type).cpp_type()
                    for idx, single_res in enumerate(res):
                        fw_grad_setters.append(
                            FW_DERIVATIVE_SETTER_MULTI_OUTPUT.substitute(
                                idx=idx, all_res="_".join(res), out_arg=single_res
                            )
                        )
            elif (
                isinstance(derivative.var_types[0], ListType)
                and derivative.var_types[0].is_tensor_like()
            ):
                assert (
                    len(derivative.var_types) == 1
                ), "Expected number of outputs to be 1 if function returns ListType"
                opt_res_grad_type = OptionalCType(
                    VectorCType(BaseCType(tensorT))
                ).cpp_type()
                fw_grad_setters.append(
                    FW_DERIVATIVE_SETTER_TENSOR_LIST.substitute(
                        out_arg=res[0], is_inplace=is_inplace_str
                    )
                )
            else:
                raise RuntimeError("Unsupported output type for forward derivative")

            fw_grad_opt_definition = (
                f"{opt_res_grad_type} {'_'.join(res)}_new_fw_grad_opt = c10::nullopt;"
            )

            # View ops create fw_grad that already is a view of the base's fw_grad so just use that
            content.append(
                FW_DERIVATIVE_TEMPLATE.substitute(
                    fw_grad_opt_definition=fw_grad_opt_definition,
                    requires_fw_grad=get_any_has_forward_grad_name(
                        derivative.var_names
                    ),
                    formula=derivative.formula,
                    out_arg="_".join(res),
                    unpacked_arguments=unpacked_arguments,
                )
            )

        # Set all the grads at the end to avoid: https://github.com/pytorch/pytorch/issues/67367
        content.append("\n".join(fw_grad_setters))
        return content

    def emit_forbid_fw_derivatives(is_out_fn: bool = False) -> str:
        def get_msg() -> str:
            if is_out_fn:
                msg = "because it is an out= function"
            else:
                msg = (
                    "because it has not been implemented yet.\\nPlease file an issue "
                    "to PyTorch at https://github.com/pytorch/pytorch/issues/new?template=feature-request.yml "
                    "so that we can prioritize its implementation."
                )
            return msg

        res = ""
        to_check: List[str] = []
        for inp in list(
            mapMaybe(
                gen_differentiable_input,
                f.func.arguments.non_out + list(f.func.arguments.out),  # type: ignore[operator]
            )
        ):
            if is_tensor_type(inp.type):
                to_check.append(
                    FW_DERIVATIVE_CHECK_TEMPLATE.substitute(req_inp=inp.name)
                )
            elif is_tensor_list_type(inp.type):
                cond = FW_DERIVATIVE_CHECK_TEMPLATE.substitute(req_inp="_t")
                res += FW_DERIVATIVE_FORBID_LIST_TEMPLATE.substitute(
                    arg=inp.name, cond=cond, name=name, msg=get_msg()
                )
            else:
                raise RuntimeError(
                    f'Unsupported input type for "{name}" when forbidding forward AD usage.'
                )

        if len(to_check) > 0:
            cond = " || ".join(to_check)
            res += FW_DERIVATIVE_FORBID_TEMPLATE.substitute(
                cond=cond, name=name, msg=get_msg()
            )
        return res

    body: List[str] = []
    unpack_args_stats, unpacked_bindings = unpack_args(f)

    body.extend(unpack_args_stats)
    if requires_derivative:
        body.extend(emit_any_requires_grad())
        body.extend(emit_any_has_forward_grad())
        body.extend(emit_check_inplace())
        body.extend(emit_original_self_definition())
        body.extend(setup_derivative(differentiable_inputs))
    body.append(declare_returned_variables(f))

    body.append(emit_call(f, unpacked_bindings))
    if requires_derivative:
        # set_flags has to appear after version_counter, because rebase_history
        # requires that the counter is incremented before it is called
        body.append(emit_history())
        body.extend(emit_check_if_in_complex_autograd_allowlist())

    if is_out_fn:
        body.append(emit_forbid_fw_derivatives(is_out_fn=True))
    else:
        if requires_derivative:
            body.extend(emit_fw_derivatives())
            if len(fw_derivatives) == 0:
                body.append(emit_forbid_fw_derivatives())
            else:
                assert sum(
                    len(derivative.var_names) for derivative in fw_derivatives
                ) == len(differentiable_outputs), (
                    "Expected the number of forward derivatives implemented to match the "
                    "number of differentiable outputs. NB: This only applies when at least "
                    "one forward derivative is implemented. Not implementing any forward "
                    "derivatives is also okay, and we would require inputs to the op to "
                    "not have associated tangents in that case."
                )

    if requires_derivative:
        # Save only after the forward AD has been set up
        body.append(emit_save_outputs())

    if base_name in RESET_GRAD_ACCUMULATOR:
        # `inplace` implies that there is exactly one output named `self`,
        # so we can keep the generated code easy. If you need to
        # `reset_grad_accumulator` in an operator that's not `inplace`, you can
        # remove this assert but the code generation will get more elaborate
        assert inplace
        body.append("reset_grad_accumulator(self);")
    if not returns_void:
        body.append(f"return {get_return_value(f)};")
    return body<|MERGE_RESOLUTION|>--- conflicted
+++ resolved
@@ -147,35 +147,6 @@
 # but will not error out.
 # C -> C, R -> C functions for which backward is correctly implemented and tested
 GRADIENT_IMPLEMENTED_FOR_COMPLEX = {
-<<<<<<< HEAD
-    't', 'view', 'reshape', 'reshape_as', 'view_as', 'roll', 'clone', 'diag_embed',
-    'repeat', 'expand', 'flip', 'fliplr', 'flipud', 'rot90', 'transpose',
-    'permute', 'squeeze', 'unsqueeze', 'resize', 'resize_as', 'tril',
-    'triu', 'chunk', 'zero_', 'eq_', 'ne_', 'add', '__radd__', 'sum',
-    '_conj', 'sin', 'cos', 'mul', 'sinc', 'sinh', 'cosh', '__rmul__',
-    'sgn', 'asin', 'acos', 'sub', 'div', 'cat', 'view_as_complex', 'index_put',
-    'neg', 'complex', 'select', 'where', 'as_strided', 'slice', 'constant_pad_nd',
-    'unbind', 'split', 'split_with_sizes', 'unsafe_split', 'split_with_sizes_backward',
-    'dot', 'vdot', 'cholesky', 'triangular_solve', 'mm', '_unsafe_view', 'mv', 'outer',
-    'bmm', 'diagonal', 'alias', 'atan', 'log', 'log10', 'log1p', 'log2', 'reciprocal',
-    'tan', 'pow', 'rsqrt', 'tanh', 'tanh_backward', 'asinh', 'acosh', 'atanh', 'take', 'fill_',
-    'exp', 'nonzero', 'mean', 'inverse', 'solve', 'linalg_cholesky', 'addcmul', 'addcdiv',
-    'matrix_exp', 'linalg_matrix_exp', 'linalg_eigh', 'cholesky_solve', 'linalg_qr', '_linalg_svd', '_fft_c2c', '_fft_r2c',
-    'linalg_solve', 'sqrt', 'stack', 'gather', 'index_select', 'index_add_', 'linalg_inv', 'linalg_inv_ex',
-    'l1_loss_backward', 'baddbmm', 'addbmm', 'addmm', 'addmv', 'addr', 'linalg_householder_product',
-    'constant_pad_nd', 'reflection_pad1d', 'reflection_pad2d', 'reflection_pad3d', 'linalg_cholesky_ex', 'linalg_eig',
-    'select_backward', 'diagonal_backward', 'slice_backward',
-    'reflection_pad1d_backward', 'reflection_pad2d_backward', 'reflection_pad3d_backward', 'symeig', '_sparse_sparse_matmul',
-    'replication_pad1d', 'replication_pad2d', 'replication_pad3d', 'take', 'put_', '_to_copy',
-    'replication_pad1d_backward', 'replication_pad2d_backward', 'replication_pad3d_backward',
-    'diag', 'masked_scatter', 'masked_select', 'index_add', 'index_fill', 'trace', 'polar', 'cumsum', 'rsub',
-    'eig', 'lerp', 'linalg_vector_norm', 'cumprod', 'prod', 'index_copy', 'lu', 'unfold', 'unfold_backward',
-    'index', 'masked_fill', 'linalg_cross', 'lu_unpack', 'renorm', '_conj_physical', 'linalg_lu_factor_ex',
-    'scatter', 'scatter_add', 'sigmoid', 'sigmoid_backward', 'trapezoid', 'cumulative_trapezoid',
-    'conj_physical_', '_neg_view', '_reshape_alias', '_det_lu_based_helper', 'lu_solve',
-    'linalg_solve_triangular', 'linalg_pinv', 'linalg_lstsq', 'col2im', 'col2im_backward', 'im2col', 'im2col_backward',
-    'cholesky_inverse', 'linalg_lu', 'linalg_lu_solve',
-=======
     "t",
     "view",
     "reshape",
@@ -359,7 +330,7 @@
     "im2col_backward",
     "cholesky_inverse",
     'linalg_lu',
->>>>>>> fd2f08c9
+    'linalg_lu_solve',
 }
 
 GRADIENT_IMPLEMENTED_FOR_SPARSE_COMPLEX = {
