# -*- coding: utf-8 -*-
# Owner(s): ["module: unknown"]

import torch
from torch.autograd import gradcheck, gradgradcheck


class AttentionLab(torch.autograd.Function):
    """Define the forward and backward pass"""
    @staticmethod
    def forward(ctx, q, k, v):
        x = torch.matmul(q, k.transpose(0, 1))
        a = torch.tanh(x)
        o = torch.matmul(a, v)
        ctx.save_for_backward(q, k, v, a)
        return o, a

    @staticmethod
    def backward(ctx, grad_o, grad_a):
        q, k, v, a = ctx.saved_tensors

        grad_q = grad_k = grad_v = None

        tanh_x_2 = (1 - torch.square(a))
        grad_q = grad_o @ v.T * tanh_x_2 @ k + grad_a * tanh_x_2 @ k
        grad_k = (grad_o @ v.T * tanh_x_2).T @ q + (grad_a * tanh_x_2).T @ q
        grad_v = a.T @ grad_o

        return grad_q, grad_k, grad_v


def test_attention_grad():
    attention_lab = AttentionLab.apply
    q = torch.rand((2, 3), dtype=torch.double, requires_grad=True)
    k = torch.rand((2, 3), dtype=torch.double, requires_grad=True)
    v = torch.rand((2, 4), dtype=torch.double, requires_grad=True)
    input = (q, k, v)
    assert gradcheck(attention_lab, input)


def test_attention_grad_grad():
    attention_lab = AttentionLab.apply
    q = torch.rand((2, 3), dtype=torch.double, requires_grad=True)
    k = torch.rand((2, 3), dtype=torch.double, requires_grad=True)
    v = torch.rand((2, 4), dtype=torch.double, requires_grad=True)
    input = (q, k, v)
<<<<<<< HEAD
    assert gradgradcheck(attention_lab, input)
=======
    assert gradgradcheck(attention_lab, input, eps=1e-6, atol=1e-4)
>>>>>>> ab3dc431bb (Adding composite implicit version)<|MERGE_RESOLUTION|>--- conflicted
+++ resolved
@@ -44,8 +44,4 @@
     k = torch.rand((2, 3), dtype=torch.double, requires_grad=True)
     v = torch.rand((2, 4), dtype=torch.double, requires_grad=True)
     input = (q, k, v)
-<<<<<<< HEAD
-    assert gradgradcheck(attention_lab, input)
-=======
-    assert gradgradcheck(attention_lab, input, eps=1e-6, atol=1e-4)
->>>>>>> ab3dc431bb (Adding composite implicit version)+    assert gradgradcheck(attention_lab, input)