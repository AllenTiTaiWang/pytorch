# Owner(s): ["module: sparse"]

import torch
import random
import itertools
import unittest
from torch.testing import make_tensor
from torch.testing._internal.common_cuda import SM53OrLater, SM80OrLater, TEST_CUSPARSE_GENERIC
from torch.testing._internal.common_utils import \
    (TEST_WITH_ROCM, TEST_SCIPY, TEST_MKL, IS_WINDOWS, TestCase, run_tests, load_tests, coalescedonoff, parametrize,
     subtest)
from torch.testing._internal.common_device_type import \
    (ops, instantiate_device_type_tests, dtypes, OpDTypes, dtypesIfCUDA, onlyCPU, onlyCUDA, skipCUDAIfNoCusparseGeneric,
     precisionOverride, skipMeta, skipCUDAIf, skipCUDAIfRocm, skipCPUIfNoMklSparse)
from torch.testing._internal.common_methods_invocations import \
    (op_db, sparse_csr_unary_ufuncs, ReductionOpInfo)
from torch.testing._internal.common_cuda import _get_torch_cuda_version, CUDA11OrLater
from torch.testing._internal.common_dtype import (
    floating_types, all_types_and_complex_and, floating_and_complex_types, floating_types_and,
    all_types_and_complex, floating_and_complex_types_and
)
from test_sparse import CUSPARSE_SPMM_COMPLEX128_SUPPORTED

if TEST_SCIPY:
    import scipy.sparse as sp

# load_tests from torch.testing._internal.common_utils is used to automatically filter tests for
# sharding on sandcastle. This line silences flake warnings
load_tests = load_tests

no_mkl_sparse = IS_WINDOWS or not TEST_MKL

def _check_cusparse_triangular_solve_available():
    version = _get_torch_cuda_version()
    # cusparseSpSM was added in 11.3.1 but we don't have access to patch version
    min_supported_version = (11, 4)
    return version >= min_supported_version

def _check_cusparse_spgemm_available():
    # cusparseSpGEMM was added in 11.0
    version = _get_torch_cuda_version()
    min_supported_version = (11, 0)
    return version >= min_supported_version

def _check_cusparse_sddmm_available():
    version = _get_torch_cuda_version()
    # cusparseSDDMM was added in 11.2.1 but we don't have access to patch version
    min_supported_version = (11, 3)
    return version >= min_supported_version

_sparse_csr_ops = list(filter(lambda op: op.supports_sparse_csr, op_db))
binary_functions_with_dense_output = ['mm', 'mv', ]
binary_ops_with_dense_output = list(filter(lambda op: op.name in binary_functions_with_dense_output, op_db))

UNARY_EWISE_CSR_ALLOW_AUTOGRAD = [
    'abs',
    'conj_physical',
    'neg',
]

# This should be just an import from test_linalg instead of code duplication
# but https://github.com/pytorch/pytorch/pull/63511#discussion_r733989701
def _test_addmm_addmv(
    test_case,
    f,
    t,
    m,
    v,
    *,
    alpha=None,
    beta=None,
    transpose_out=False,
    layout=torch.strided,
    mode=None
):
    """
    Unified test for checking `f(t, m, v, alpha=alpha, beta=beta)` computation,
    where f is `torch.addmv` or `torch.addmm`.
    `transpose_out` controls whether the out argument is in column-major order.
    `layout` controls whether `m` is converted to specified layout or not.
    Custom behaviour is implemented only for torch.sparse_csr layout.
    """
    dtype = t.dtype
    numpy_dtype = dtype
    if dtype in {torch.bfloat16}:
        numpy_dtype = torch.float
    if dtype.is_complex:
        alpha = 0.9 + 0.3j if alpha is None else alpha
        beta = 0.5 + 0.6j if beta is None else beta
    else:
        alpha = 1.2 if alpha is None else alpha
        beta = 0.8 if beta is None else beta

    def convert_layout(mat):
        if layout == torch.sparse_csr:
            return mat.to_sparse_csr()
        else:
            assert mat.layout == layout
            return mat

    if mode == "all_sparse":
        res1 = f(*map(convert_layout, (t, m, v)), alpha=alpha, beta=beta)
        res1 = res1.to_dense()
    elif mode == "dense_result":
        res1 = f(t, convert_layout(m), convert_layout(v), alpha=alpha, beta=beta)
    else:
        res1 = f(t, convert_layout(m), v, alpha=alpha, beta=beta)
    res2 = torch.full_like(res1, float('nan'))
    if transpose_out:
        res2 = res2.t().clone(memory_format=torch.contiguous_format).t()
    f(t, convert_layout(m), v, alpha=alpha, beta=beta, out=res2)
    res3 = alpha * (m.to(numpy_dtype).cpu().numpy() @ v.to(numpy_dtype).cpu().numpy())
    if beta != 0:
        res3 += (beta * t).to(numpy_dtype).cpu().numpy()
    res3 = torch.from_numpy(res3).to(dtype)
    test_case.assertEqual(res1, res2)
    test_case.assertEqual(res1, res3)


class TestSparseCSRSampler(TestCase):

    def test_make_crow_indices(self):
        # Here we test the correctness of the crow_indices algorithm
        # and testing it on CPU and with int32 dtype will be
        # sufficient.
        device = torch.device('cpu')
        index_dtype = torch.int32
        for n_rows in range(1, 10):
            for n_cols in range(1, 10):
                for nnz in range(0, n_rows * n_cols + 1):
                    crow_indices = self._make_crow_indices(
                        n_rows, n_cols, nnz,
                        device=device, dtype=index_dtype)
                    self.assertEqual(len(crow_indices), n_rows + 1)
                    counts = crow_indices[1:] - crow_indices[:-1]
                    self.assertEqual(counts.sum(), nnz)
                    self.assertGreaterEqual(counts.min(), 0)
                    self.assertLessEqual(counts.max(), n_cols)


all_sparse_compressed_layouts = parametrize('layout', [
    subtest(torch.sparse_csr, name='SparseCSR'),
    subtest(torch.sparse_csc, name='SparseCSC'),
    subtest(torch.sparse_bsr, name='SparseBSR'),
    subtest(torch.sparse_bsc, name='SparseBSC')])


def sparse_compressed_nonblock_layouts(test_name='layout'):
    return parametrize(test_name, [
        subtest(torch.sparse_csr, name='SparseCSR'),
        subtest(torch.sparse_csc, name='SparseCSC')])

sparse_compressed_indices_methods = {
    torch.sparse_csr: (torch.Tensor.crow_indices, torch.Tensor.col_indices),
    torch.sparse_csc: (torch.Tensor.ccol_indices, torch.Tensor.row_indices),
    torch.sparse_bsr: (torch.Tensor.crow_indices, torch.Tensor.col_indices),
    torch.sparse_bsc: (torch.Tensor.ccol_indices, torch.Tensor.row_indices),
}


class TestSparseCompressed(TestCase):
    """Testing sparse compressed (CSR, CSC, BSR, BSC) tensor generic features.
    """

    def genTensor(self, size, nnz, *, layout, device=None, dtype=torch.float, index_dtype=torch.int64):
        if device is None:
            device = self.device_type
        return self.genSparseCompressedTensor(size, nnz, device=device, dtype=dtype, index_dtype=index_dtype, layout=layout)

    def _generate_small_inputs(self, layout, device, dtype, index_dtype):
        """Generator of inputs to sparse compressed tensor factory functions.

        The input is defined as a 4-tuple:
          compressed_indices, plain_indices, values, expected_size_from_shape_inference
        """
        from operator import mul
        from functools import reduce
        if layout in {torch.sparse_csr, torch.sparse_csc}:
            yield (torch.tensor([0, 2, 4], device=device, dtype=index_dtype),
                   torch.tensor([0, 1, 0, 1], device=device, dtype=index_dtype),
                   torch.tensor([1, 2, 3, 4], device=device, dtype=dtype),
                   (2, 2))
            yield (torch.tensor([0, ], device=device, dtype=index_dtype),
                   torch.tensor([], device=device, dtype=index_dtype),
                   torch.tensor([], device=device, dtype=dtype),
                   (0, 0))
            for batch_shape in {(2, 3), (2,)}:
                prod = reduce(mul, batch_shape, 1)
                yield (torch.tensor([0, 2, 4], device=device, dtype=index_dtype).repeat(prod, 1).reshape(*batch_shape, -1),
                       torch.tensor([0, 1, 0, 1], device=device, dtype=index_dtype).repeat(prod, 1).reshape(*batch_shape, -1),
                       torch.tensor([1, 2, 3, 4], device=device, dtype=dtype).repeat(prod, 1).reshape(*batch_shape, -1),
                       (*batch_shape, 2, 2))
        else:
            assert layout in {torch.sparse_bsr, torch.sparse_bsc}
            yield (torch.tensor([0, 2, 4], device=device, dtype=index_dtype),
                   torch.tensor([0, 1, 0, 1], device=device, dtype=index_dtype),
                   torch.tensor([[[1, 11]], [[2, 22]], [[3, 33]], [[4, 44]]], device=device, dtype=dtype),
                   (2, 2))
            yield (torch.tensor([0, ], device=device, dtype=index_dtype),
                   torch.tensor([], device=device, dtype=index_dtype),
                   torch.tensor([], device=device, dtype=dtype).reshape(1, 0, 0),
                   (0, 0))
            for batch_shape in {(2, 3), (2,)}:
                prod = reduce(mul, batch_shape, 1)
                yield (torch.tensor([0, 2, 4], device=device, dtype=index_dtype).repeat(prod, 1).reshape(*batch_shape, -1),
                       torch.tensor([0, 1, 0, 1], device=device, dtype=index_dtype).repeat(prod, 1).reshape(*batch_shape, -1),
                       torch.tensor([[[1, 11]], [[2, 22]], [[3, 33]], [[4, 44]]],
                                    device=device, dtype=dtype).repeat(prod, 1, 1).reshape(*batch_shape, 4, 1, 2),
                       (*batch_shape, 2, 2))

    @all_sparse_compressed_layouts
    @onlyCPU
    def test_layout(self, layout):
        self.assertIn(str(layout), {'torch.sparse_csr', 'torch.sparse_csc', 'torch.sparse_bsr', 'torch.sparse_bsc'})
        self.assertEqual(type(layout), torch.layout)

    @parametrize('shape_and_device_inference', [subtest(False, name='_'), subtest(False, name='shape_and_device_inference')])
    @parametrize('use_factory_function', [subtest(False, name='_'), subtest(True, name='factory')])
    @parametrize('input_kind', [subtest('tensor', name='from_tensor'), subtest('list', name='from_list')])
    @all_sparse_compressed_layouts
    @dtypes(*all_types_and_complex_and(torch.half, torch.bool, torch.bfloat16))
    def test_sparse_compressed_constructor(self, layout, device, dtype,
                                           use_factory_function, shape_and_device_inference, input_kind):
        factory_function = {
            torch.sparse_csr: torch.sparse_csr_tensor,
            torch.sparse_csc: torch.sparse_csc_tensor,
            torch.sparse_bsr: torch.sparse_bsr_tensor,
            torch.sparse_bsc: torch.sparse_bsc_tensor,
        }[layout]
        compressed_indices_mth, plain_indices_mth = sparse_compressed_indices_methods[layout]
        for index_dtype in [torch.int32, torch.int64]:
            for compressed_indices, plain_indices, values, size in self._generate_small_inputs(layout, device, dtype, index_dtype):
                if input_kind == 'list':
                    if size == (0, 0):
                        # for this degenerate case, plain_indices must
                        # remain a tensor because
                        # tensor(plain_indices) results a float dtype
                        # when plain_indices is an empty list
                        if index_dtype == torch.int32:
                            # skip testing int32 case because
                            # tensor(compressed_indices) results a
                            # int64 dtype when compressed_indices is
                            # [0] (a list of single int zero).
                            continue
                    else:
                        plain_indices = plain_indices.tolist()
                    compressed_indices = compressed_indices.tolist()
                    values = values.tolist()
                    if size == (0, 0) and layout in {torch.sparse_bsr, torch.sparse_bsc}:
                        # in the block sparse case, values of type list needs to represent a 3-D tensor
                        values = [[[]]]
                if use_factory_function:
                    if shape_and_device_inference:
                        sparse = factory_function(compressed_indices, plain_indices, values)
                    else:
                        sparse = factory_function(compressed_indices, plain_indices, values, size,
                                                  dtype=dtype, device=device)
                else:
                    if shape_and_device_inference:
                        sparse = torch.sparse_compressed_tensor(compressed_indices, plain_indices, values, layout=layout)
                    else:
                        sparse = torch.sparse_compressed_tensor(compressed_indices, plain_indices, values, size,
                                                                dtype=dtype, layout=layout, device=device)
                self.assertEqual(layout, sparse.layout)
                self.assertEqual(size, sparse.shape)
                self.assertEqual(compressed_indices, compressed_indices_mth(sparse))
                self.assertEqual(plain_indices, plain_indices_mth(sparse))
                self.assertEqual(values, sparse.values())

    @skipMeta
    @sparse_compressed_nonblock_layouts()
    @dtypes(*all_types_and_complex_and(torch.bool, torch.bfloat16, torch.half))
    def test_empty(self, layout, device, dtype):
        ns = [5, 2, 0]
        batch_shapes = [(), (2,), (2, 3)]
        compressed_dim = {
            torch.sparse_csr: -2,
            torch.sparse_csc: -1,
        }[layout]
        compressed_indices_mth, plain_indices_mth = sparse_compressed_indices_methods[layout]
        for m, n, b in itertools.product(ns, ns, batch_shapes):
            shape = (*b, m, n)
            result = torch.empty(shape, dtype=dtype, device=device, layout=layout)
            self.assertEqual(result.shape, shape)
            self.assertEqual(result.dtype, dtype)
            self.assertEqual(result.device, torch.device(device))
            self.assertEqual(result.layout, layout)
            self.assertEqual(compressed_indices_mth(result).shape, (*b, shape[compressed_dim] + 1,))
            self.assertEqual(plain_indices_mth(result).shape, (*b, 0,))
            self.assertEqual(result.values().shape, (*b, 0,))
            self.assertEqual(result._nnz(), 0)
            self.assertEqual(compressed_indices_mth(result).device, torch.device(device))
            self.assertEqual(plain_indices_mth(result).device, torch.device(device))
            self.assertEqual(result.values().device, torch.device(device))
            self.assertEqual(compressed_indices_mth(result).dtype, torch.int64)
            self.assertEqual(plain_indices_mth(result).dtype, torch.int64)
            self.assertEqual(result.values().dtype, dtype)

    @skipMeta
    @sparse_compressed_nonblock_layouts()
    @dtypes(*all_types_and_complex_and(torch.bool, torch.half, torch.bfloat16))
    def test_empty_errors(self, layout, device, dtype):
        with self.assertRaisesRegex(RuntimeError,
                                    "torch.empty: Only batched sparse compressed \\(non-block\\) tensors are supported"
                                    ", but got size"):
            torch.empty((5,), dtype=dtype, device=device, layout=layout)

    @skipMeta
    @all_sparse_compressed_layouts
    @dtypes(*all_types_and_complex_and(torch.bool, torch.half, torch.bfloat16))
    def test_clone(self, layout, device, dtype):
        for compressed_indices, plain_indices, values, size in self._generate_small_inputs(
                layout, device, dtype, index_dtype=torch.int32):
            sparse = torch.sparse_compressed_tensor(compressed_indices, plain_indices, values, size,
                                                    dtype=dtype, layout=layout, device=device)
            cloned_sparse = sparse.clone()
            self.assertEqual(sparse, cloned_sparse)

<<<<<<< HEAD
=======
    @all_sparse_compressed_layouts
    def test_print(self, layout, device):
        compressed_indices_mth, plain_indices_mth = sparse_compressed_indices_methods[layout]
        printed = []
        for index_dtype in [torch.int32, torch.int64]:
            for dtype in floating_types():
                for compressed_indices, plain_indices, values, size in self._generate_small_inputs(
                        layout, device, dtype, index_dtype):
                    batch_shape = tuple(size[:-2])
                    block_shape = tuple(values.shape[-2:]) if layout in {torch.sparse_bsr, torch.sparse_bsc} else ()
                    if size not in [(2, 2), (0, 0), (2, 3, 2, 2), (2, 2, 2)]:
                        # Skip inputs that are not in the list of
                        # expected sizes to ensure the stability of
                        # test_print in the case
                        # _generate_small_inputs is extended with new
                        # inputs
                        continue
                    if block_shape not in [(), (0, 0), (1, 2)]:
                        # Skip inputs that are not in the list of
                        # expected block sizes to ensure test_print
                        # stability.
                        continue
                    printed.append("########## {}/{}/batch_shape={}/block_shape={} ##########".format(
                        dtype, index_dtype, batch_shape, block_shape))
                    x = torch.sparse_compressed_tensor(compressed_indices,
                                                       plain_indices,
                                                       values, dtype=dtype, layout=layout, device=device)
                    printed.append("# sparse tensor")
                    printed.append(str(x))
                    printed.append(f"# _{compressed_indices_mth.__name__}")
                    printed.append(str(compressed_indices_mth(x)))
                    printed.append(f"# _{plain_indices_mth.__name__}")
                    printed.append(str(plain_indices_mth(x)))
                    printed.append("# _values")
                    printed.append(str(x.values()))
                    printed.append('')
                printed.append('')
        orig_maxDiff = self.maxDiff
        self.maxDiff = None
        try:
            self.assertExpected('\n'.join(printed))
            self.maxDiff = orig_maxDiff
        except Exception:
            self.maxDiff = orig_maxDiff
            raise

>>>>>>> ba641c3f

class TestSparseCSR(TestCase):

    def test_csr_stride(self):
        a = self.genSparseCSRTensor((3, 3), 3, dtype=torch.float, device=self.device_type, index_dtype=torch.int64)

        with self.assertRaisesRegex(RuntimeError, "Sparse CSR tensors do not have strides"):
            a.stride()

        with self.assertRaisesRegex(RuntimeError, "Sparse CSR tensors do not have strides"):
            a.stride(-1)

    def test_csr_storage(self):
        a = self.genSparseCSRTensor((3, 3), 3, dtype=torch.float, device=self.device_type, index_dtype=torch.int64)

        with self.assertRaisesRegex(RuntimeError, "Cannot access storage of SparseCsrTensorImpl"):
            a.storage()

    def test_csr_is_contiguous(self):
        a = self.genSparseCSRTensor((3, 3), 3, dtype=torch.float, device=self.device_type, index_dtype=torch.int64)

        with self.assertRaisesRegex(RuntimeError, "Tensors of type SparseCsrTensorImpl do not have is_contiguous"):
            a.is_contiguous()

    def test_csr_double_to_sparse_csr(self):
        a = self.genSparseCSRTensor((3, 3), 3, dtype=torch.float, device=self.device_type, index_dtype=torch.int64)
        a.to_sparse_csr().to_sparse_csr()

    @dtypes(*all_types_and_complex_and(torch.half, torch.bfloat16, torch.bool))
    def test_sparse_csr_select(self, device, dtype):
        batch_shape = (2, 3)
        crow_indices = torch.tensor([0, 2, 4], device=device).repeat(6, 1).reshape(*batch_shape, -1)
        col_indices = torch.tensor([0, 1, 0, 1], device=device).repeat(6, 1).reshape(*batch_shape, -1)
        values = torch.tensor([1, 2, 3, 4], device=device, dtype=dtype).repeat(6, 1).reshape(*batch_shape, -1)
        sparse = torch.sparse_csr_tensor(crow_indices,
                                         col_indices,
                                         values,
                                         size=(*batch_shape, 2, 10),
                                         dtype=dtype,
                                         device=device)

        # select from batch dimensions
        sparse_selected12 = sparse.select(1, 2)
        expected_sparse_selected12 = torch.sparse_csr_tensor(crow_indices.select(1, 2).contiguous(),
                                                             col_indices.select(1, 2).contiguous(),
                                                             values.select(1, 2).contiguous(),
                                                             size=(2, 2, 10),
                                                             dtype=dtype,
                                                             device=device)
        self.assertEqual(expected_sparse_selected12, sparse_selected12)

        # select from rows or columns
        sparse_non_batched = sparse[0, 0]
        for selects_args in [(0, 0), (1, 1)]:
            sparse_selected = sparse_non_batched.select(*selects_args)
            dense_selected = sparse_non_batched.to_dense().select(*selects_args)
            self.assertEqual(dense_selected, sparse_selected)

        # index a single element
        self.assertEqual(sparse[0, 0, 0, 0], sparse.to_dense()[0, 0, 0, 0])

        # selecting from rows or columns for batched CSR is not yet implemented
        with self.assertRaisesRegex(RuntimeError, "selecting rows or columns is not implemented for batched"):
            sparse.select(-2, 0)

        with self.assertRaisesRegex(RuntimeError, "selecting rows or columns is not implemented for batched"):
            sparse.select(-1, 0)

        # assigning to sparse trhough indexing is disabled
        with self.assertRaisesRegex(TypeError, "Cannot assign to a sparse tensor"):
            sparse[0, 0, 0, 0] = 99.0

    @skipMeta
    @dtypes(*all_types_and_complex_and(torch.half, torch.bool, torch.bfloat16))
    def test_copy(self, device, dtype):

        def run_test(shape, nnz, index_type):
            a = self.genSparseCSRTensor(shape, nnz, dtype=dtype, device=device, index_dtype=index_dtype)
            b = self.genSparseCSRTensor(shape, nnz, dtype=dtype, device=device, index_dtype=index_dtype)

            a.copy_(b)

            self.assertEqual(a, b)

        ns = [5, 2, 0]
        batch_shapes = [(), (2,), (2, 3)]
        for (m, n, b), index_dtype in zip(itertools.product(ns, ns, batch_shapes), [torch.int32, torch.int64]):
            run_test((*b, m, n), 0, index_dtype)
            run_test((*b, m, n), m * n, index_dtype)

    @skipMeta
    @dtypes(*all_types_and_complex_and(torch.half, torch.bool, torch.bfloat16))
    def test_copy_errors(self, device, dtype):
        for index_dtype in [torch.int32, torch.int64]:
            shape1 = (2, 3)
            a = self.genSparseCSRTensor(shape1, 0, dtype=dtype, device=device, index_dtype=index_dtype)

            with self.assertRaisesRegex(RuntimeError, "copy between different layouts is not supported."):
                a.copy_(torch.empty(a.shape, dtype=dtype, device=device))

            b = self.genSparseCSRTensor(shape1, 1, dtype=dtype, device=device, index_dtype=index_dtype)
            with self.assertRaisesRegex(RuntimeError, "only tensors with the same number of specified elements are supported."):
                a.copy_(b)

    @skipMeta
    @dtypes(*all_types_and_complex_and(torch.half, torch.bool, torch.bfloat16))
    def test_resize(self, device, dtype):
        batch_shapes = [(), (2,), (2, 3)]
        for index_dtype, b in zip([torch.int32, torch.int64], batch_shapes):
            shape = (*b, 2, 3)
            nnz = 6
            a = self.genSparseCSRTensor(shape, nnz, dtype=dtype, device=device, index_dtype=index_dtype)

            new_shape = (*b, 4, 5)
            a.resize_(new_shape)

            self.assertEqual(a.shape, new_shape)
            # resize to larger shape doesn't add specified elements
            self.assertEqual(a._nnz(), nnz)

            new_shape = (*b, 1, 5)
            a.resize_(new_shape)

            self.assertEqual(a.shape, new_shape)
            # resize to smaller shape trims specified elements
            self.assertEqual(a._nnz(), 5)

            # trim batched dimensions
            a.resize_(new_shape[-2], new_shape[-1])
            self.assertEqual(a.shape, (new_shape[-2], new_shape[-1]))
            self.assertEqual(a._nnz(), 5)

    @skipMeta
    @dtypes(*all_types_and_complex_and(torch.half, torch.bool, torch.bfloat16))
    def test_resize_errors(self, device, dtype):
        for index_dtype in [torch.int32, torch.int64]:
            shape = (2, 3)
            nnz = 6
            a = self.genSparseCSRTensor(shape, nnz, dtype=dtype, device=device, index_dtype=index_dtype)

            with self.assertRaisesRegex(RuntimeError, "torch.resize_: Only batched sparse CSR matrices are supported"):
                new_shape = (4,)
                a.resize_(new_shape)

            # resizing of columns to smaller size is not implemented
            with self.assertRaisesRegex(
                RuntimeError,
                "torch.resize_: Resizing columns of sparse CSR tensors to a smaller value is not supported.",
            ):
                new_shape = (2, 2)
                a.resize_(new_shape)

    def test_factory_type_invariants_check(self, device):
        with self.assertRaisesRegex(RuntimeError, "both crow_indices and col_indices should have the same type."):
            torch.sparse_csr_tensor(torch.tensor([0, 2, 4], dtype=torch.int64),
                                    torch.tensor([0, 1, 0, 1], dtype=torch.int32),
                                    torch.tensor([1, 2, 3, 4]),
                                    device=device)

        with self.assertRaisesRegex(RuntimeError, r"\"validate_sparse_compressed_tensor_args\" not implemented for 'Short'"):
            torch.sparse_csr_tensor(torch.tensor([0, 2, 4], dtype=torch.int16),
                                    torch.tensor([0, 1, 0, 1], dtype=torch.int16),
                                    torch.tensor([1, 2, 3, 4]),
                                    device=device)

    def test_factory_layout_invariants_check(self, device):
        with self.assertRaisesRegex(RuntimeError, "expected values to be a strided and contiguous tensor"):
            values = torch.tensor([1.], device=device).expand(4,)
            torch.sparse_csr_tensor(torch.tensor([0, 2, 4], device=device),
                                    torch.tensor([0, 1, 0, 1], device=device),
                                    values)

        with self.assertRaisesRegex(RuntimeError, "expected col_indices to be a strided and contiguous tensor"):
            col_indices = torch.tensor([0], device=device).expand(4,)
            torch.sparse_csr_tensor(torch.tensor([0, 2, 4]),
                                    col_indices,
                                    torch.tensor([1, 2, 3, 4]))

        with self.assertRaisesRegex(RuntimeError, "expected crow_indices to be a strided and contiguous tensor"):
            crow_indices = torch.arange(6, device=device)
            torch.sparse_csr_tensor(crow_indices[::2],
                                    torch.tensor([0, 1, 0, 1], device=device),
                                    torch.tensor([1, 2, 3, 4]))

    def test_factory_shape_invariants_check(self, device):
        crow_indices = torch.tensor([0, 2, 4], device=device)
        col_indices = torch.tensor([0, 1, 0, 1], device=device)
        values = torch.tensor([1, 2, 3, 4], device=device)
        size = (2, 10)
        torch.sparse_csr_tensor(crow_indices, col_indices, values, size, device=device)

        with self.assertRaisesRegex(RuntimeError, r"size of a batched CSR tensor must have length >= 2, but got: 1"):
            torch.sparse_csr_tensor(crow_indices, col_indices, values,
                                    size=(2,),
                                    device=device)

        with self.assertRaisesRegex(RuntimeError, r"crow_indices must have dim >= 1 but got crow_indices\.dim\(\)\ = 0"):
            torch.sparse_csr_tensor(torch.zeros((), device=device, dtype=torch.int64),
                                    col_indices,
                                    values,
                                    size,
                                    device=device)

        with self.assertRaisesRegex(RuntimeError, r"col_indices must have dim >= 1 but got col_indices\.dim\(\)\ = 0"):
            torch.sparse_csr_tensor(crow_indices,
                                    torch.zeros((), device=device, dtype=torch.int64),
                                    values,
                                    size,
                                    device=device)

        with self.assertRaisesRegex(RuntimeError, r"values must have dim >= 1 but got values\.dim\(\)\ = 0"):
            torch.sparse_csr_tensor(crow_indices,
                                    col_indices,
                                    torch.zeros((), device=device, dtype=torch.int64),
                                    size,
                                    device=device)

        with self.assertRaisesRegex(RuntimeError,
                                    r"crow_indices\.size\(-1\) must be equal to size\[-2\] \+ 1 \(that is 2\), but got: 3"):
            torch.sparse_csr_tensor(crow_indices, col_indices, values, (1, 1),
                                    device=device)


        with self.assertRaisesRegex(RuntimeError,
                                    r"number of dimensions of crow_indices and col_indices must be the same"):
            torch.sparse_csr_tensor(crow_indices, col_indices.repeat(2, 1), values, size,
                                    device=device)

        with self.assertRaisesRegex(RuntimeError,
                                    r"number of dimensions of indices and values must be the same"):
            torch.sparse_csr_tensor(crow_indices, col_indices, values.repeat(2, 1), size,
                                    device=device)

        with self.assertRaisesRegex(RuntimeError,
                                    r"number of dimensions of indices must be one less"):
            torch.sparse_csr_tensor(crow_indices.repeat(2, 1), col_indices.repeat(2, 1), values.repeat(2, 1), size,
                                    device=device)

        with self.assertRaisesRegex(RuntimeError,
                                    r"all batch dimensions of the provided size \(\[2\]\), indices \(\[2\], \[3\]\),"
                                    r" and values \(\[4\]\) must be the same"):
            torch.sparse_csr_tensor(crow_indices.repeat(2, 1), col_indices.repeat(3, 1), values.repeat(4, 1), (2, 2, 10),
                                    device=device)

    def test_factory_indices_invariants_check(self, device):
        crow_indices = [0, 2, 4]
        col_indices = [0, 1, 0, 1]
        values = [1, 2, 3, 4]
        size = (2, 10)
        with self.assertRaisesRegex(RuntimeError, "0th value of crow_indices must be 0."):
            torch.sparse_csr_tensor(torch.tensor([-1, 0, 4]), torch.tensor(col_indices), torch.tensor(values), size,
                                    device=device)

        with self.assertRaisesRegex(RuntimeError,
                                    "last value of crow_indices should be equal to the length of col_indices."):
            torch.sparse_csr_tensor(torch.tensor([0, 2, 5]), torch.tensor(col_indices), torch.tensor(values), size,
                                    device=device)

        with self.assertRaisesRegex(RuntimeError,
                                    r"at position i \= 2," +
                                    r" the condition crow_indices\[i - 1\] <\= crow_indices\[i\] fails"):
            torch.sparse_csr_tensor(torch.tensor([0, 5, 4]), torch.tensor(col_indices), torch.tensor(values), size,
                                    device=device)

        with self.assertRaisesRegex(RuntimeError, r"col_indices\.min\(\) should be greater or equal to zero"):
            torch.sparse_csr_tensor(torch.tensor(crow_indices), torch.tensor([0, -1, 0, 1]), torch.tensor(values), size,
                                    device=device)

        with self.assertRaisesRegex(RuntimeError, r"size\[-1\] should be greater than col_indices\.max\(\)"):
            torch.sparse_csr_tensor(torch.tensor(crow_indices), torch.tensor([0, 11, 0, 1]), torch.tensor(values), size,
                                    device=device)

    @onlyCUDA
    @dtypes(*all_types_and_complex_and(torch.half, torch.bool, torch.bfloat16))
    def test_factory_device_type_inference(self, device, dtype):
        cpu_cuda = ('cpu', 'cuda')
        cpu_cuda_none = cpu_cuda + (None,)
        for crow_indices_device, col_indices_device, values_device, device in itertools.product(cpu_cuda,
                                                                                                cpu_cuda,
                                                                                                cpu_cuda,
                                                                                                cpu_cuda_none):
            for index_dtype in [torch.int32, torch.int64]:
                crow_indices = torch.tensor([0, 2, 4], dtype=index_dtype, device=crow_indices_device)
                col_indices = torch.tensor([0, 1, 0, 1], dtype=index_dtype, device=col_indices_device)
                values = torch.tensor([1, 2, 3, 4], dtype=dtype, device=values_device)
                if device is None and (crow_indices_device != col_indices_device or
                                       crow_indices_device != values_device):
                    with self.assertRaises(RuntimeError):
                        torch.sparse_csr_tensor(crow_indices,
                                                col_indices,
                                                values,
                                                size=(2, 10),
                                                device=device)
                else:
                    t = torch.sparse_csr_tensor(crow_indices,
                                                col_indices,
                                                values,
                                                size=(2, 10),
                                                device=device)
                    should_be_cuda = (device == 'cuda' or (device is None and values_device == 'cuda'))
                    self.assertEqual(should_be_cuda, t.is_cuda)
                    t.crow_indices().dtype == index_dtype
                    t.col_indices().dtype == index_dtype
                    t.values().dtype == dtype
                    t.crow_indices().device == t.values().device
                    t.col_indices().device == t.values().device

    @dtypes(*all_types_and_complex_and(torch.half, torch.bool, torch.bfloat16))
    def test_sparse_csr_from_dense(self, device, dtype):
        dense = torch.tensor([[4, 5, 0], [0, 0, 0], [1, 0, 0]], dtype=dtype, device=device)
        sparse = dense.to_sparse_csr()
        self.assertEqual(torch.tensor([0, 2, 2, 3], dtype=torch.int64), sparse.crow_indices())
        self.assertEqual(torch.tensor([0, 1, 0], dtype=torch.int64), sparse.col_indices())
        self.assertEqual(torch.tensor([4, 5, 1], dtype=dtype), sparse.values())

        dense = torch.tensor([[0, 0, 0], [0, 0, 1], [1, 0, 0]], dtype=dtype, device=device)
        sparse = dense.to_sparse_csr()
        self.assertEqual(torch.tensor([0, 0, 1, 2], dtype=torch.int64), sparse.crow_indices())
        self.assertEqual(torch.tensor([2, 0], dtype=torch.int64), sparse.col_indices())
        self.assertEqual(torch.tensor([1, 1], dtype=dtype), sparse.values())

        dense = torch.tensor([[2, 2, 2], [2, 2, 2], [2, 2, 2]], dtype=dtype, device=device)
        sparse = dense.to_sparse_csr()
        self.assertEqual(torch.tensor([0, 3, 6, 9], dtype=torch.int64), sparse.crow_indices())
        self.assertEqual(torch.tensor([0, 1, 2] * 3, dtype=torch.int64), sparse.col_indices())
        self.assertEqual(torch.tensor([2] * 9, dtype=dtype), sparse.values())

    @dtypes(*all_types_and_complex_and(torch.half, torch.bool, torch.bfloat16))
    def test_sparse_csr_to_dense(self, device, dtype):
        mn = [5, 2, 0]
        for (m, n) in itertools.product(mn, mn):
            size = (m, n)
            dense = make_tensor(size, dtype=dtype, device=device)
            sparse = dense.to_sparse_csr()
            self.assertEqual(sparse.to_dense(), dense)

        batch_shape = (2, 3)
        crow_indices = torch.tensor([0, 3, 5], device=device).repeat(6, 1).reshape(*batch_shape, -1)
        col_indices = torch.tensor([0, 1, 2, 0, 1], device=device).repeat(6, 1).reshape(*batch_shape, -1)
        values = torch.tensor([1, 2, 1, 3, 4], device=device, dtype=dtype).repeat(6, 1).reshape(*batch_shape, -1)
        csr = torch.sparse_csr_tensor(crow_indices, col_indices, values, dtype=dtype, device=device)
        dense = torch.tensor([[1, 2, 1], [3, 4, 0]], dtype=dtype, device=device).repeat(6, 1).reshape(csr.shape)
        self.assertEqual(csr.to_dense(), dense)

    @skipMeta
    @skipCPUIfNoMklSparse
    @coalescedonoff
    @dtypes(torch.double)
    def test_coo_to_csr_convert(self, device, dtype, coalesced):
        with self.assertRaisesRegex(RuntimeError, "Input is supposed to be a vector"):
            torch._convert_indices_from_coo_to_csr(
                torch.randint(100, (5, 5), device=device),
                size=100)

        size = (5, 5)
        sparse_dim = 2
        nnz = 10
        sparse_coo, _, _ = self.genSparseTensor(size, sparse_dim, nnz, coalesced, device, dtype)
        sparse_csr = sparse_coo.to_sparse_csr()

        self.assertTrue(sparse_csr.is_sparse_csr)
        self.assertEqual(sparse_csr.to_dense(), sparse_coo.to_dense())

        vec = torch.randn((5, 1), dtype=dtype, device=device)
        coo_product = sparse_coo.matmul(vec)
        csr_product = sparse_csr.matmul(vec)

        self.assertEqual(coo_product, csr_product)

        vec = torch.randn((100, 1), dtype=dtype, device=device)
        index = torch.tensor([
            [1, 0, 35, 14, 39, 6, 71, 66, 40, 27],
            [92, 31, 62, 50, 22, 65, 89, 74, 56, 34],
        ], dtype=torch.int32)
        values = torch.tensor([1, 2, 3, 4, 5, 6, 7, 8, 9, 10], dtype=dtype, device=device)
        coo = torch.sparse_coo_tensor(index, values, torch.Size([100, 100]), dtype=dtype, device=device)
        csr = coo.to_sparse_csr()

        self.assertEqual(coo.matmul(vec), csr.matmul(vec))

        col_indices = torch.tensor([
            31, 92, 65, 50, 34, 62, 22, 56, 74, 89
        ], dtype=torch.int64, device=device)
        self.assertEqual(csr.col_indices(), col_indices)

        values = torch.tensor([2, 1, 6, 4, 10, 3, 5, 9, 8, 7], dtype=dtype, device=device)
        self.assertEqual(csr.values(), values)

    @parametrize("blocksize", [2, 4])
    @parametrize("shape", [(24, 24), (12, 24)])
    @dtypes((torch.double, torch.int32), (torch.double, torch.int64))
    @unittest.skipIf(not TEST_SCIPY, "SciPy not found")
    @skipMeta
    def test_csr_to_block_csr(self, device, dtypes, shape, blocksize):
        dtype, index_dtype = dtypes
        m, k = shape
        nnz = random.randint(0, m * k)
        t = self.genSparseCSRTensor((m * blocksize, k * blocksize), nnz, dtype=dtype,
                                    device=device, index_dtype=index_dtype)
        st = sp.csr_matrix((t.values().cpu(), t.col_indices().cpu(), t.crow_indices().cpu()), shape=tuple(t.size()))
        block_t = t.to_sparse_bsr((blocksize, blocksize))
        self.assertEqual(block_t.values().dim(), 3)
        self.assertTrue(block_t.layout == torch.sparse_bsr)
        block_st = st.tobsr(blocksize=(blocksize, blocksize))
        self.assertEqual(block_t.values().cpu(), block_st.data)
        self.assertEqual(block_t.col_indices().cpu(), torch.tensor(block_st.indices).to(index_dtype))
        self.assertEqual(block_t.crow_indices().cpu(), torch.tensor(block_st.indptr).to(index_dtype))

    @dtypes(torch.double)
    @unittest.skipIf(not TEST_SCIPY, "SciPy not found")
    def test_csr_to_block_csr_errors(self, device, dtype):
        for index_dtype in [torch.int32, torch.int64]:
            nnz = 15
            t = self.genSparseCSRTensor((16, 16), nnz, dtype=dtype,
                                        device=device, index_dtype=index_dtype)
            with self.assertRaisesRegex(RuntimeError, "must be square."):
                block_t = t.to_sparse_bsr((2, 3))

            with self.assertRaisesRegex(RuntimeError, r"size \(16, 16\) with block size \(5, 5\)"):
                block_t = t.to_sparse_bsr((5, 5))

    @dtypes(*all_types_and_complex_and(torch.half, torch.bool, torch.bfloat16))
    def test_sparse_csr_from_dense_convert_error(self, device, dtype):
        size = (4, 2, 4)
        dense = make_tensor(size, dtype=dtype, device=device)

        with self.assertRaisesRegex(RuntimeError, "Only 2D"):
            sparse = dense.to_sparse_csr()

    # TODO: Support auto generation of device check for sparse tensors
    # See: https://github.com/pytorch/pytorch/issues/59058
    @onlyCUDA
    @dtypes(torch.double)
    def test_matmul_device_mismatch(self, device, dtype):
        cpu = torch.rand((10, 10))
        cuda = cpu.cuda()
        for s, m1, m2 in itertools.product((cpu, cuda), repeat=3):
            csr = m1.to_sparse()
            if s.device == csr.device == m2.device:
                torch.addmm(s, csr, m2)
            else:
                with self.assertRaisesRegex(RuntimeError, "Expected all tensors to be on the same device"):
                    torch.addmm(s, csr, m2)

    @skipCPUIfNoMklSparse
    @skipCUDAIfNoCusparseGeneric
    @dtypes(*floating_and_complex_types())
    @dtypesIfCUDA(*floating_and_complex_types_and(
                  *[torch.half] if SM53OrLater else [],
                  *[torch.bfloat16] if SM80OrLater else []))
    def test_csr_matvec(self, device, dtype):
        side = 100
        for index_dtype in [torch.int32, torch.int64]:
            csr = self.genSparseCSRTensor((side, side), 1000, device=device, dtype=dtype, index_dtype=index_dtype)
            vec = torch.randn(side, dtype=dtype, device=device)

            res = csr.matmul(vec)
            expected = csr.to_dense().matmul(vec)

            self.assertEqual(res, expected)

            bad_vec = torch.randn(side + 10, dtype=dtype, device=device)
            err_msg = "size mismatch, got"
            with self.assertRaisesRegex(RuntimeError, err_msg):
                csr.matmul(bad_vec)

    @onlyCUDA
    @unittest.skipIf(not CUDA11OrLater, "Only CUDA 11+ is supported")
    @dtypes(torch.float32, torch.float64, torch.complex64, torch.complex128)
    def test_baddbmm(self, device, dtype):
        def run_test(c, a, a_batched, b, op_b=False, op_out=False, *, dtype=None, device=None):
            alpha = complex(random.random(), random.random()) if dtype.is_complex else random.random()
            beta = complex(random.random(), random.random()) if dtype.is_complex else random.random()
            b = b.mH if (op_b and a.shape == b.shape) else b

            actual = torch.baddbmm(c, a_batched, b, alpha=alpha, beta=beta)

            out = torch.empty_like(c.mH if op_out and a.shape == b.shape else c)
            torch.baddbmm(c, a_batched, b, alpha=alpha, beta=beta, out=out)

            expected = [torch.addmm(c[i], a, b[i], alpha=alpha, beta=beta) for i in range(c.shape[0])]
            expected = torch.stack(expected, 0)

            self.assertEqual(actual, out)
            self.assertEqual(actual, expected)

        for index_dtype in [torch.int32, torch.int64]:
            for (m, n, k), batch_size, noncontiguous in zip(itertools.product([2, 5], repeat=3), [1, 3], [True, False]):
                nnz = random.randint(0, m * k)
                a = self.genSparseCSRTensor((m, k), nnz, dtype=dtype, device=device, index_dtype=index_dtype)

                # a_batched is a regular CSR tensor but with a batch dimension in the shape
                a_batched = torch._sparse_csr_tensor_unsafe(
                    a.crow_indices(), a.col_indices(), a.values(), (batch_size, m, k))

                b = make_tensor((batch_size, k, n), dtype=dtype, device=device, noncontiguous=noncontiguous)
                c = make_tensor((batch_size, m, n), dtype=dtype, device=device, noncontiguous=noncontiguous)
                for op_b, op_out in itertools.product([True, False], repeat=2):
                    run_test(c, a, a_batched, b, op_b, op_out, dtype=dtype, device=device)

    @onlyCUDA
    @unittest.skipIf(not CUDA11OrLater, "Only CUDA 11+ is supported")
    @skipCUDAIfNoCusparseGeneric
    @dtypes(torch.float32, torch.float64, torch.complex64, torch.complex128)
    def test_bmm(self, device, dtype):
        def run_test(a, a_batched, b, op_b=False, op_out=False, *, dtype=None, device=None):
            b = b.mH if (op_b and a.shape == b.shape) else b

            actual = torch.bmm(a_batched, b)

            out = torch.empty_like(actual.mH if op_out and a.shape == b.shape else actual)
            torch.bmm(a_batched, b, out=out)

            expected = [torch.mm(a, b[i]) for i in range(b.shape[0])]
            expected = torch.stack(expected, 0)

            self.assertEqual(actual, out)
            self.assertEqual(actual, expected)

        for index_dtype in [torch.int32, torch.int64]:
            for (m, n, k), batch_size, noncontiguous in zip(itertools.product([2, 5], repeat=3), [1, 3], [True, False]):
                nnz = random.randint(0, m * k)
                a = self.genSparseCSRTensor((m, k), nnz, dtype=dtype, device=device, index_dtype=index_dtype)

                # a_batched is a regular CSR tensor but with a batch dimension in the shape
                a_batched = torch._sparse_csr_tensor_unsafe(
                    a.crow_indices(), a.col_indices(), a.values(), (batch_size, m, k))

                b = make_tensor((batch_size, k, n), dtype=dtype, device=device, noncontiguous=noncontiguous)
                for op_b, op_out in itertools.product([True, False], repeat=2):
                    run_test(a, a_batched, b, op_b, op_out, dtype=dtype, device=device)

    def run_test_block_addmm_addmv(self, addmv_addmm, c, a, b, op_b=False, op_out=False, *, dtype=None, device=None):
        alpha = complex(random.random(), random.random()) if dtype.is_complex else random.random()
        beta = complex(random.random(), random.random()) if dtype.is_complex else random.random()
        b = b.mH if (op_b and a.shape == b.shape) else b

        actual = addmv_addmm(c, a, b, alpha=alpha, beta=beta)

        out = torch.empty_like(c.mH if op_out and a.shape == b.shape else c)
        addmv_addmm(c, a, b, alpha=alpha, beta=beta, out=out)

        a_bsr = sp.bsr_matrix(
            (
                a.values().cpu().numpy(),
                a.col_indices().cpu().numpy(),
                a.crow_indices().cpu().numpy(),
            ),
            shape=a.shape,
        )
        expected = alpha * (a_bsr * b.cpu().resolve_conj().numpy()) + beta * c.cpu().numpy()
        self.assertEqual(actual, out)
        self.assertEqual(actual, expected)

    # TODO: block_size 1 is broken
    @parametrize("block_size", [2, 3])
    @parametrize("index_dtype", [torch.int32, torch.int64])
    @parametrize("noncontiguous", [True, False])
    @skipCPUIfNoMklSparse
    @unittest.skipIf(not TEST_SCIPY, "SciPy not found")
    @dtypes(torch.float32, torch.float64, torch.complex64, torch.complex128)
    @precisionOverride({torch.float32: 1e-3, torch.complex64: 1e-3,
                        torch.float64: 1e-5, torch.complex128: 1e-5})
    def test_block_addmm(self, device, dtype, index_dtype, block_size, noncontiguous):
        for (m, n, k) in itertools.product([2, 5], repeat=3):
            nnz = random.randint(0, m * k)
            if not noncontiguous:
                a = self.genSparseCSRTensor((m * block_size, k * block_size), nnz,
                                            dtype=dtype, device=device, index_dtype=index_dtype)
                a = a.to_sparse_bsr((block_size, block_size))
            else:
                a = self.genSparseCSRTensor((m, k), nnz, dtype=dtype, device=device, index_dtype=index_dtype)
                a_data = make_tensor((nnz, block_size, block_size), dtype=dtype, device=device)
                a_data = a_data.mT if noncontiguous else a_data   # Test column-major blocks
                a = torch._sparse_bsr_tensor_unsafe(a.crow_indices(), a.col_indices(),
                                                    a_data, (m * block_size, k * block_size))
            b = make_tensor((k * block_size, n * block_size), dtype=dtype, device=device, noncontiguous=noncontiguous)
            c = make_tensor((m * block_size, n * block_size), dtype=dtype, device=device, noncontiguous=noncontiguous)
            for op_b, op_out in itertools.product([True, False], repeat=2):
                self.run_test_block_addmm_addmv(torch.addmm, c, a, b, op_b, op_out, dtype=dtype, device=device)

    @parametrize("block_size", [2, 3])
    @parametrize("index_dtype", [torch.int32, torch.int64])
    @parametrize("noncontiguous", [True, False])
    @skipCPUIfNoMklSparse
    @unittest.skipIf(not TEST_SCIPY, "SciPy not found")
    @dtypes(torch.float32, torch.float64, torch.complex64, torch.complex128)
    def test_block_addmv(self, device, dtype, index_dtype, block_size, noncontiguous):
        # TODO: Explicitly disable block size 1 support
        # if (TEST_WITH_ROCM or not TEST_CUSPARSE_GENERIC) and block_size == 1:
        #     return
        for (m, k) in itertools.product([2, 5], repeat=2):
            nnz = random.randint(0, m * k)
            if not noncontiguous:
                a = self.genSparseCSRTensor((m * block_size, k * block_size), nnz,
                                            dtype=dtype, device=device, index_dtype=index_dtype)
                a = a.to_sparse_bsr((block_size, block_size))
            else:
                a = self.genSparseCSRTensor((m, k), nnz, dtype=dtype, device=device, index_dtype=index_dtype)
                a_data = make_tensor((nnz, block_size, block_size), dtype=dtype, device=device)
                a_data = a_data.mT if noncontiguous else a_data   # Test column-major blocks
                a = torch._sparse_bsr_tensor_unsafe(a.crow_indices(), a.col_indices(),
                                                    a_data, (m * block_size, k * block_size))
            b = make_tensor((k * block_size,), dtype=dtype, device=device, noncontiguous=noncontiguous)
            c = make_tensor((m * block_size,), dtype=dtype, device=device, noncontiguous=noncontiguous)
            self.run_test_block_addmm_addmv(torch.addmv, c, a, b, dtype=dtype, device=device)

    @parametrize("block_size", [2, 3])
    @parametrize("index_dtype", [torch.int32, torch.int64])
    @parametrize("noncontiguous", [True, False])
    @skipCPUIfNoMklSparse
    @unittest.skipIf(not TEST_SCIPY, "SciPy not found")
    @dtypes(torch.float32, torch.float64, torch.complex64, torch.complex128)
    def test_block_triangular_solve(self, device, dtype, index_dtype, block_size, noncontiguous):
        def run_test(a, b, upper, transpose, unitriangular, op_out):
            if unitriangular and self.device_type == 'cpu':
                # TODO: When unitriangular=True results are not correct on CPU
                return

            if not upper and self.device_type == 'cpu':
                # TODO: When upper=False some generated inputs might crash on CPU
                return

            actual = torch.triangular_solve(b, a, upper=upper, unitriangular=unitriangular, transpose=transpose)
            actual_X = actual.solution
            actual_A_clone = actual.cloned_coefficient
            self.assertTrue(actual_A_clone.numel() == 0)
            if a._nnz() == 0:
                self.assertTrue(actual_X.isnan().all())
                return

            # TODO: replace with torch method when implemented to_dense() on block sparse tensor
            a_bsr = sp.bsr_matrix(
                (
                    a.values().cpu().numpy(),
                    a.col_indices().cpu().numpy(),
                    a.crow_indices().cpu().numpy(),
                ),
                shape=a.shape,
            )
            expected_X, _ = torch.triangular_solve(
                b,
                torch.tensor(a_bsr.todense(), device=device),
                transpose=transpose,
                upper=upper,
                unitriangular=unitriangular)

            if expected_X.isnan().any():
                # TODO: zeros on the diagonal are not handled for CPU path
                # there's no way to query this info from MKL
                if self.device_type == 'cuda' and not TEST_WITH_ROCM:
                    self.assertTrue(actual_X.isnan().any() or actual_X.isinf().any())
                return

            self.assertEqual(actual_X, expected_X)

            out = torch.empty_like(b.mH if op_out and a.shape == b.shape else b)
            torch.triangular_solve(
                b, a,
                upper=upper, unitriangular=unitriangular, transpose=transpose, out=(out, actual_A_clone)
            )
            self.assertEqual(out, actual_X)
            self.assertEqual(out, expected_X)

        for (m, k) in itertools.product([2, 3], [1, 3]):
            nnz = random.randint(0, m * m)
            if not noncontiguous:
                a = self.genSparseCSRTensor((m * block_size, m * block_size), nnz,
                                            dtype=dtype, device=device, index_dtype=index_dtype)
                a = a.to_sparse_bsr((block_size, block_size))
            else:
                a = self.genSparseCSRTensor((m, m), nnz, dtype=dtype, device=device, index_dtype=index_dtype)
                a_data = make_tensor((nnz, block_size, block_size), dtype=dtype, device=device)
                a_data = a_data.mT if noncontiguous else a_data  # Test column-major blocks
                a = torch._sparse_bsr_tensor_unsafe(a.crow_indices(), a.col_indices(),
                                                    a_data, (m * block_size, m * block_size))
            b = make_tensor((m * block_size, k), dtype=dtype, device=device, noncontiguous=noncontiguous)

            for (upper, unitriangular, transpose, op_out) in itertools.product([True, False], repeat=4):
                run_test(a, b, upper, unitriangular, transpose, op_out)

    @skipCPUIfNoMklSparse
    @dtypes(torch.double)
    def test_mm(self, device, dtype):
        def test_shape(di, dj, dk, nnz0=None, nnz1=None):
            for index_dtype in [torch.int32, torch.int64]:
                alpha = random.random()
                beta = random.random()

                def _test(t, x, y):
                    # res = beta * t  + alpha * (x @ y)
                    res = torch.addmm(t, x, y, beta=beta, alpha=alpha)
                    expected = torch.addmm(t, x.to_dense(), y.to_dense(), beta=beta, alpha=alpha)
                    self.assertEqual(res, expected)

                    res = torch.addmm(t, x, y)
                    expected = torch.addmm(t, x.to_dense(), y.to_dense())
                    self.assertEqual(res, expected)

                    res = torch.mm(x, y)
                    expected = torch.mm(x.to_dense(), y.to_dense())
                    self.assertEqual(res, expected)

                if nnz0 is None:
                    nnz0 = random.randint(di * dk // 2, di * dk)
                t = torch.randn(di, dj, dtype=dtype, device=device)
                x = self.genSparseCSRTensor((di, dk), nnz0, device=device, dtype=dtype, index_dtype=index_dtype)
                y = torch.randn(dk, dj, dtype=dtype, device=device)
                _test(t, x, y)

                if nnz1 is None:
                    nnz1 = random.randint(dk * dj // 2, dk * dj)
                t = torch.randn(di, dj, dtype=dtype, device=device)
                x = torch.randn(di, dk, dtype=dtype, device=device)
                y = self.genSparseCSRTensor((dk, dj), nnz1, device=device, dtype=dtype, index_dtype=index_dtype)
                _test(t, x, y)

        for i in range(2, 5):
            for j in range(2, 8):
                for k in range(2, 8):
                    test_shape(i, j, k)
        test_shape(4, 4, 4, 0, 0)

    @skipCPUIfNoMklSparse
    @dtypes(*floating_and_complex_types())
    @dtypesIfCUDA(*floating_and_complex_types_and(
                  *[torch.half] if SM53OrLater and TEST_CUSPARSE_GENERIC else [],
                  *[torch.bfloat16] if SM80OrLater and TEST_CUSPARSE_GENERIC else []))
    @precisionOverride({torch.bfloat16: 1e-2, torch.float16: 1e-2})
    def test_sparse_mm(self, device, dtype):
        def test_shape(d1, d2, d3, nnz, transposed, index_dtype):
            if transposed:
                D = torch.randn(d3, d2, dtype=dtype, device=device).t_()
            else:
                D = torch.randn(d2, d3, dtype=dtype, device=device)
            S = self.genSparseCSRTensor((d1, d2), nnz, device=device, dtype=dtype, index_dtype=index_dtype)
            S_dense = S.to_dense()
            self.assertEqual(torch.sparse.mm(S, D), torch.mm(S_dense, D))

        for index_dtype in [torch.int32, torch.int64]:
            test_shape(7, 8, 9, 20, False, index_dtype)
            test_shape(7, 8, 9, 20, True, index_dtype)

    @dtypes(*floating_and_complex_types())
    @dtypesIfCUDA(*floating_and_complex_types_and(
                  *[torch.half] if SM53OrLater and TEST_CUSPARSE_GENERIC else [],
                  *[torch.bfloat16] if SM80OrLater and TEST_CUSPARSE_GENERIC else []))
    @precisionOverride({torch.bfloat16: 1e-2, torch.float16: 1e-2})
    def test_sparse_addmm(self, device, dtype):
        def test_shape(m, n, p, nnz, broadcast, index_dtype, alpha_beta=None):
            if alpha_beta is None:
                alpha = random.random()
                beta = random.random()
            else:
                alpha, beta = alpha_beta
            if broadcast:
                D1 = make_tensor((), dtype=dtype, device=device)
            else:
                D1 = make_tensor([n, p], dtype=dtype, device=device)
            D2 = make_tensor([m, p], dtype=dtype, device=device)
            S = self.genSparseCSRTensor([n, m], nnz, dtype=dtype, device=device, index_dtype=index_dtype)
            S_dense = S.to_dense()
            Y = torch.sparse.addmm(D1, S, D2, beta=beta, alpha=alpha)
            Y_dense = torch.addmm(D1, S_dense, D2, beta=beta, alpha=alpha)
            self.assertEqual(Y, Y_dense)

        for index_dtype in [torch.int32, torch.int64]:
            test_shape(7, 8, 9, 20, False, index_dtype, None)
            test_shape(7, 8, 9, 20, True, index_dtype, None)
            test_shape(7, 8, 9, 20, False, index_dtype, (1, 0))
            test_shape(7, 8, 9, 20, True, index_dtype, (1, 0))
            test_shape(7, 8, 9, 20, False, index_dtype, (1, 1))
            test_shape(7, 8, 9, 20, True, index_dtype, (1, 1))

    @skipCPUIfNoMklSparse
    @dtypes(*floating_and_complex_types())
    @precisionOverride({torch.double: 1e-8, torch.float: 1e-4, torch.bfloat16: 0.6,
                        torch.half: 1e-1, torch.cfloat: 1e-4, torch.cdouble: 1e-8})
    @dtypesIfCUDA(*floating_types_and(torch.complex64,
                                      *[torch.bfloat16] if SM80OrLater else [],
                                      *[torch.half] if SM53OrLater else [],
                                      *[torch.complex128] if CUSPARSE_SPMM_COMPLEX128_SUPPORTED else []))
    @skipCUDAIf(
        not _check_cusparse_spgemm_available(),
        "cuSparse Generic API SpGEMM is not available"
    )
    def test_addmm_all_sparse_csr(self, device, dtype):
        M = torch.randn(10, 25, device=device).to(dtype)
        m1 = torch.randn(10, 50, device=device).to(dtype)
        m2 = torch.randn(50, 25, device=device).to(dtype)
        _test_addmm_addmv(self, torch.addmm, M, m1, m2, layout=torch.sparse_csr, mode="all_sparse")

        # Test 0-strided
        M = torch.randn(10, 1, device=device).to(dtype).expand(10, 25)
        m1 = torch.randn(10, 1, device=device).to(dtype).expand(10, 50)
        m2 = torch.randn(50, 25, device=device).to(dtype)
        _test_addmm_addmv(self, torch.addmm, M, m1, m2, layout=torch.sparse_csr, mode="all_sparse")

        # Test beta=0, M=nan
        M = torch.full((10, 25), float('nan'), device=device).to(dtype)
        m1 = torch.randn(10, 50, device=device).to(dtype)
        m2 = torch.randn(50, 25, device=device).to(dtype)
        _test_addmm_addmv(self, torch.addmm, M, m1, m2, beta=0, layout=torch.sparse_csr, mode="all_sparse")

        # Test transpose
        for t1, t2, t3, t4 in itertools.product([True, False], repeat=4):
            def maybe_transpose(cond, m):
                if not cond:
                    return m
                return m.t().clone(memory_format=torch.contiguous_format).t()

            M = maybe_transpose(t1, torch.randn(10, 25, device=device).to(dtype))
            m1 = maybe_transpose(t2, torch.randn(10, 50, device=device).to(dtype))
            m2 = maybe_transpose(t3, torch.randn(50, 25, device=device).to(dtype))
            _test_addmm_addmv(self, torch.addmm, M, m1, m2, transpose_out=t4, layout=torch.sparse_csr, mode="all_sparse")

    @onlyCPU
    @skipCPUIfNoMklSparse
    @dtypes(*floating_and_complex_types())
    def test_addmm_dense_result(self, device, dtype):
        M = torch.randn(10, 25, device=device).to(dtype)
        m1 = torch.randn(10, 50, device=device).to(dtype)
        m2 = torch.randn(50, 25, device=device).to(dtype)
        _test_addmm_addmv(self, torch.addmm, M, m1, m2, layout=torch.sparse_csr, mode="dense_result")

        # Test 0-strided
        M = torch.randn(10, 1, device=device).to(dtype).expand(10, 25)
        m1 = torch.randn(10, 1, device=device).to(dtype).expand(10, 50)
        m2 = torch.randn(50, 25, device=device).to(dtype)
        _test_addmm_addmv(self, torch.addmm, M, m1, m2, layout=torch.sparse_csr, mode="dense_result")

        # Test beta=0, M=nan
        M = torch.full((10, 25), float('nan'), device=device).to(dtype)
        m1 = torch.randn(10, 50, device=device).to(dtype)
        m2 = torch.randn(50, 25, device=device).to(dtype)
        _test_addmm_addmv(self, torch.addmm, M, m1, m2, beta=0, layout=torch.sparse_csr, mode="dense_result")

        # Test transpose
        for t1, t2, t3, t4 in itertools.product([True, False], repeat=4):
            def maybe_transpose(cond, m):
                if not cond:
                    return m
                return m.t().clone(memory_format=torch.contiguous_format).t()

            M = maybe_transpose(t1, torch.randn(10, 25, device=device).to(dtype))
            m1 = maybe_transpose(t2, torch.randn(10, 50, device=device).to(dtype))
            m2 = maybe_transpose(t3, torch.randn(50, 25, device=device).to(dtype))
            _test_addmm_addmv(self, torch.addmm, M, m1, m2, transpose_out=t4, layout=torch.sparse_csr, mode="dense_result")

    @parametrize("k", [0, 1, 8])
    @parametrize("n", [0, 1, 10])
    @parametrize("m", [0, 1, 25])
    @skipCPUIfNoMklSparse
    @dtypes(*floating_and_complex_types())
    @dtypesIfCUDA(*floating_types_and(torch.complex64,
                                      *[torch.bfloat16] if SM80OrLater else [],
                                      *[torch.half] if SM53OrLater else [],
                                      *[torch.complex128] if CUSPARSE_SPMM_COMPLEX128_SUPPORTED else []))
    @skipCUDAIf(
        not _check_cusparse_spgemm_available(),
        "cuSparse Generic API SpGEMM is not available"
    )
    @precisionOverride({torch.double: 1e-8, torch.float: 1e-4, torch.bfloat16: 0.6,
                        torch.half: 1e-1, torch.cfloat: 1e-4, torch.cdouble: 1e-8})
    def test_addmm_sizes_all_sparse_csr(self, device, dtype, m, n, k):
        M = torch.randn(n, m, device=device).to(dtype)
        m1 = torch.randn(n, k, device=device).to(dtype)
        m2 = torch.randn(k, m, device=device).to(dtype)
        _test_addmm_addmv(self, torch.addmm, M, m1, m2, layout=torch.sparse_csr, mode="all_sparse")

        M = torch.randn(n, m, device=device).to(dtype).to_sparse_csr()
        m1 = torch.randn(n, k + 1, device=device).to(dtype).to_sparse_csr()
        m2 = torch.randn(k, m, device=device).to(dtype).to_sparse_csr()
        self.assertRaisesRegex(RuntimeError, f"{n}x{k + 1}.*{k}x{m}", lambda: torch.addmm(M, m1, m2))
        self.assertRaisesRegex(RuntimeError, f"{n}x{k + 1}.*{k}x{m}", lambda: torch.mm(m1, m2))

    @skipCPUIfNoMklSparse
    @dtypes(torch.float)
    def test_addmm_errors(self, device, dtype):
        # test that the errors are the same for dense and sparse versions
        import re

        def test1(*, is_sparse):
            # shapes must be compatible for matrix multiplication
            a = make_tensor((2, 3), dtype=dtype, device=device)
            if is_sparse:
                a_sparse = a.to_sparse_csr()
                return torch.addmm(a, a_sparse, a)
            else:
                return torch.addmm(a, a, a)

        def test2(*, is_sparse):
            # mat2 must be a matrix
            a = make_tensor((2, 3), dtype=dtype, device=device)
            if is_sparse:
                a_sparse = a.to_sparse_csr()
                return torch.addmm(a, a_sparse, a.unsqueeze(0))
            else:
                return torch.addmm(a, a, a.unsqueeze(0))

        def test3(*, is_sparse):
            # the first input needs to be 1D or 2D
            a = make_tensor((3, 3), dtype=dtype, device=device)
            if is_sparse:
                a_sparse = a.to_sparse_csr()
                return torch.addmm(a.unsqueeze(0), a_sparse, a)
            else:
                return torch.addmm(a.unsqueeze(0), a, a)

        for test in (test1, test2, test3):
            try:
                test(is_sparse=False)
            except RuntimeError as msg:
                with self.assertRaisesRegex(RuntimeError, re.escape(str(msg))):
                    test(is_sparse=True)

    @skipCPUIfNoMklSparse
    @dtypes(torch.float)
    def test_mm_errors(self, device, dtype):
        # test that the errors are the same for dense and sparse versions
        import re

        def test1(*, is_sparse):
            # shapes must be compatible for matrix multiplication
            a = make_tensor((2, 3), dtype=dtype, device=device)
            if is_sparse:
                a_sparse = a.to_sparse_csr()
                return torch.mm(a_sparse, a)
            else:
                return torch.mm(a, a)

        def test2(*, is_sparse):
            # mat2 must be a matrix
            a = make_tensor((2, 3), dtype=dtype, device=device)
            if is_sparse:
                a_sparse = a.to_sparse_csr()
                return torch.mm(a_sparse, a.unsqueeze(0))
            else:
                return torch.mm(a, a.unsqueeze(0))

        for test in (test1, test2):
            try:
                test(is_sparse=False)
            except RuntimeError as msg:
                with self.assertRaisesRegex(RuntimeError, re.escape(str(msg))):
                    test(is_sparse=True)

    @dtypes(torch.float, torch.double)
    def test_add(self, device, dtype):
        def _test_spadd_shape(nnz, shape):
            # sparse.to_dense() uses torch.add internally so if torch.add is wrong,
            # the dense tensor will be wrong but this test would still pass
            # there's a separate test that checks for the correctness of the .to_dense() call
            x = self.genSparseCSRTensor(shape, nnz, dtype=dtype, device=device, index_dtype=torch.int32)
            y = torch.randn(*shape, dtype=dtype, device=device)
            r = random.random()

            res = torch.add(y, x, alpha=r)
            expected = y + r * x.to_dense()
            self.assertEqual(res, expected)

            # Non contiguous dense tensor
            s = list(shape)
            s[0] = shape[-1]
            s[-1] = shape[0]
            y = torch.randn(*s, dtype=torch.double, device=device)
            y.transpose_(0, len(s) - 1)
            r = random.random()

            res = torch.add(y, x, alpha=r)
            expected = y + r * x.to_dense()

            self.assertEqual(res, expected)

        ns = [2, 5]
        batch_shapes = [(), (2,), (2, 3)]
        for b, m, n in itertools.product(batch_shapes, ns, ns):
            _test_spadd_shape(0, (*b, m, n))
            _test_spadd_shape(m * n // 2, (*b, m, n))
            _test_spadd_shape(m * n, (*b, m, n))

    @dtypes(torch.float, torch.double)
    def test_mul(self, device, dtype):
        # TODO: This whole test should be migrated to OpInfos
        def _test_spadd_shape(fn, nnz, shape):
            x = self.genSparseCSRTensor(shape, nnz, dtype=dtype, device=device, index_dtype=torch.int32)
            y = self.genSparseCSRTensor(shape, nnz, dtype=dtype, device=device, index_dtype=torch.int32)

            # Forward comparison
            res_sparse_sparse = fn(y, x)
            res_dense_sparse = fn(y.to_dense(), x)
            res_sparse_dense = fn(y, x.to_dense())
            expected = fn(y.to_dense(), x.to_dense()).to_sparse_csr()
            self.assertEqual(res_sparse_sparse, expected)
            # TODO: While result of mul(dense, csr) is csr, it is not fully compressed.
            # That means it may contain materialized zeros, since the dense argument
            # is converted according to the sparsity pattern of csr. In the future
            # we might require the result to be fully compressed.
            self.assertEqual(res_dense_sparse.to_dense(), expected.to_dense())
            self.assertEqual(res_sparse_dense.to_dense(), expected.to_dense())

            # Grad comparison
            x = self.genSparseCSRTensor(shape, nnz, dtype=dtype, device=device, index_dtype=torch.int32)
            y = self.genSparseCSRTensor(shape, nnz, dtype=dtype, device=device, index_dtype=torch.int32)
            z = self.genSparseCSRTensor(shape, nnz, dtype=dtype, device=device, index_dtype=torch.int32)

            # csr * csr -> csr with csr, csr gradients
            x_a = x.clone().requires_grad_()
            y_a = y.clone().requires_grad_()

            fn(y_a, x_a).backward(z)

            x_dense_a = x.to_dense().requires_grad_()
            y_dense_a = y.to_dense().requires_grad_()

            fn(y_dense_a, x_dense_a).backward(z.to_dense())

            self.assertEqual(x_a.grad.layout, torch.sparse_csr)
            self.assertEqual(y_a.grad.layout, torch.sparse_csr)

            self.assertEqual(x_a.grad.to_dense(), x_dense_a.grad)
            self.assertEqual(y_a.grad.to_dense(), y_dense_a.grad)

            # TODO: Currently strided Tensors cannot have csr gradients
            # dense * csr -> csr with csr, dense gradients
            x_a = x.clone().requires_grad_()
            y_a = y.to_dense().clone().requires_grad_()
            err_msg = "Function MulBackward0 returned an invalid gradient at index 0 - expected layout Strided but got SparseCsr"
            with self.assertRaisesRegex(RuntimeError, err_msg):
                fn(y_a, x_a).backward(z)

            # csr * dense -> csr with dense, csr gradients
            x_a = x.to_dense().clone().requires_grad_()
            y_a = y.clone().requires_grad_()
            err_msg = "Function MulBackward0 returned an invalid gradient at index 1 - expected layout Strided but got SparseCsr"
            with self.assertRaisesRegex(RuntimeError, err_msg):
                fn(y_a, x_a).backward(z)

        _test_spadd_shape(torch.mul, 100, [100, 100])
        _test_spadd_shape(torch.mul, 0, [100, 100])
        _test_spadd_shape(torch.mul, 100, [100, 1])
        _test_spadd_shape(torch.mul, 100, [1, 100])

    @skipCPUIfNoMklSparse
    @dtypes(torch.float32, torch.float64, torch.complex64, torch.complex128)
    def test_sparse_add(self, device, dtype):
        def run_test(m, n, index_dtype):

            if TEST_WITH_ROCM and dtype.is_complex:
                self.skipTest("ROCm doesn't work with complex dtype correctly.")

            alpha = random.random()
            nnz1 = random.randint(0, m * n)
            nnz2 = random.randint(0, m * n)
            nnz3 = random.randint(0, m * n)

            if TEST_WITH_ROCM:
                # ROCm fails when nnz = 0
                nnz1, nnz2, nnz3 = max(1, nnz1), max(1, nnz2), max(1, nnz3)

            S1 = self.genSparseCSRTensor([m, n], nnz1, dtype=dtype, device=device, index_dtype=index_dtype)
            S2 = self.genSparseCSRTensor([m, n], nnz2, dtype=dtype, device=device, index_dtype=index_dtype)
            S3 = self.genSparseCSRTensor([m, n], nnz3, dtype=dtype, device=device, index_dtype=index_dtype)

            expected = torch.add(S1.to_dense(), S2.to_dense(), alpha=alpha)
            actual = torch.add(S1, S2, alpha=alpha, out=S3)

            self.assertEqual(actual.to_dense(), expected)
            self.assertEqual(S3.to_dense(), expected)

        for index_dtype in [torch.int32, torch.int64]:
            for m, n in itertools.product([3, 5], [3, 5]):
                run_test(m, n, index_dtype)

    @dtypes(torch.float32, torch.float64, torch.complex64, torch.complex128)
    def test_sparse_add_errors(self, device, dtype):
        def run_test(index_type):
            a = self.genSparseCSRTensor((2, 2), 3, dtype=dtype, device=device, index_dtype=index_dtype)
            b = self.genSparseCSRTensor((2, 1), 2, dtype=dtype, device=device, index_dtype=index_dtype)
            with self.assertRaisesRegex(RuntimeError, "Expected input tensors to have the same shape"):
                torch.add(a, b)

        for index_dtype in [torch.int32, torch.int64]:
            run_test(index_dtype)

    @skipCPUIfNoMklSparse
    @skipCUDAIf(
        not _check_cusparse_triangular_solve_available(),
        "cuSparse Generic API SpSV is not available"
    )
    @dtypes(torch.float32, torch.float64, torch.complex64, torch.complex128)
    @precisionOverride({torch.float32: 1e-3, torch.complex64: 1e-3,
                        torch.float64: 1e-8, torch.complex128: 1e-8})
    def test_sparse_triangular_solve(self, device, dtype):

        def run_test(n, k, upper, unitriangular, transpose, zero):
            triangle_function = torch.triu if upper else torch.tril
            make_A = torch.zeros if zero else make_tensor
            A = make_A((n, n), dtype=dtype, device=device)
            A = triangle_function(A)
            A_sparse = A.to_sparse_csr()
            B = make_tensor((n, k), dtype=dtype, device=device)

            expected = torch.triangular_solve(B, A, upper=upper, unitriangular=unitriangular, transpose=transpose)
            expected_X = expected.solution

            actual = torch.triangular_solve(B, A_sparse, upper=upper, unitriangular=unitriangular, transpose=transpose)
            actual_X = actual.solution
            actual_A_clone = actual.cloned_coefficient
            self.assertTrue(actual_A_clone.numel() == 0)
            if A_sparse._nnz() == 0:
                self.assertTrue(actual_X.isnan().all())
                return
            self.assertEqual(actual_X, expected_X)

            # test out with C contiguous strides
            out = torch.empty_strided((n, k), (k, 1), dtype=dtype, device=device)
            torch.triangular_solve(
                B, A_sparse,
                upper=upper, unitriangular=unitriangular, transpose=transpose, out=(out, actual_A_clone)
            )
            self.assertEqual(out, expected_X)

            # test out with F contiguous strides
            out = torch.empty_strided((n, k), (1, n), dtype=dtype, device=device)
            torch.triangular_solve(
                B, A_sparse,
                upper=upper, unitriangular=unitriangular, transpose=transpose, out=(out, actual_A_clone)
            )
            self.assertEqual(out, expected_X)
            self.assertEqual(out.stride(), (1, n))

            # test out with discontiguous strides
            out = torch.empty_strided((2 * n, k), (1, 2 * n), dtype=dtype, device=device)[::2]
            if n > 0 and k > 0:
                self.assertFalse(out.is_contiguous())
                self.assertFalse(out.t().is_contiguous())
            before_stride = out.stride()
            torch.triangular_solve(
                B, A_sparse,
                upper=upper, unitriangular=unitriangular, transpose=transpose, out=(out, actual_A_clone)
            )
            self.assertEqual(out, expected_X)
            self.assertEqual(out.stride(), before_stride)

        ks = [0, 1, 3]
        ns = [5, 3, 0]
        for (k, n), (upper, unitriangular, transpose, zero) in itertools.product(itertools.product(ks, ns),
                                                                                 itertools.product([True, False], repeat=4)):
            run_test(n, k, upper, unitriangular, transpose, zero)

    @skipCUDAIfRocm
    @skipCUDAIf(
        not _check_cusparse_sddmm_available(),
        "cuSparse Generic API SDDMM is not available"
    )
    @dtypes(torch.float32, torch.float64, torch.complex64, torch.complex128)
    @precisionOverride({torch.float32: 1e-3, torch.complex64: 1e-3,
                        torch.float64: 1e-8, torch.complex128: 1e-8})
    def test_sampled_addmm(self, device, dtype):
        def run_test(c, a, b, op_a, op_b, *, alpha=None, beta=None):
            if dtype.is_complex:
                alpha = random.random() + 0.3j if alpha is None else alpha
                beta = random.random() + 0.6j if beta is None else beta
            else:
                alpha = random.random() if alpha is None else alpha
                beta = random.random() if beta is None else beta

            if op_a and a.shape == b.shape:
                a = a.mH
            if op_b and a.shape == b.shape:
                b = b.mH

            actual = torch.sparse.sampled_addmm(c, a, b, alpha=alpha, beta=beta)

            out = torch.sparse_csr_tensor(
                *map(torch.clone, (actual.crow_indices(), actual.col_indices())),
                torch.empty_like(actual.values()),
                size=actual.shape
            )
            torch.sparse.sampled_addmm(c, a, b, alpha=alpha, beta=beta, out=out)

            spy_c = torch.sparse_csr_tensor(c.crow_indices(), c.col_indices(), torch.ones_like(c.values()), size=c.shape)
            expected = alpha * (a @ b) * spy_c.to_dense() + beta * c.to_dense()
            self.assertEqual(actual.to_dense(), out.to_dense())
            self.assertEqual(actual.to_dense(), expected)

        mnk = itertools.product([2, 5], repeat=3)
        batch_shapes = [(), (2,), (2, 3)] if self.device_type == 'cuda' else [(), ]
        tf = [True, False]
        for index_dtype in [torch.int32, torch.int64]:
            for (m, n, k), b, noncontiguous, bcast_c in itertools.product(mnk, batch_shapes, tf, tf):
                if bcast_c and len(b) == 0:
                    continue
                nnz = random.randint(0, m * n)
                c_batch = () if bcast_c else b
                c = self.genSparseCSRTensor((*c_batch, m, n), nnz, dtype=dtype, device=device, index_dtype=index_dtype)
                a = make_tensor((*b, m, k), dtype=dtype, device=device, noncontiguous=noncontiguous)
                b = make_tensor((*b, k, n), dtype=dtype, device=device, noncontiguous=noncontiguous)
                for op_a, op_b in itertools.product([True, False], repeat=2):
                    run_test(c, a, b, op_a, op_b)

    @skipCUDAIfRocm
    @skipCUDAIf(
        not _check_cusparse_sddmm_available(),
        "cuSparse Generic API SDDMM is not available"
    )
    @dtypes(torch.float32, torch.float64, torch.complex64, torch.complex128)
    def test_sampled_addmm_autograd(self, device, dtype):
        from torch.testing._internal.common_methods_invocations import sample_inputs_sparse_sampled_addmm

        samples = list(sample_inputs_sparse_sampled_addmm(None, device, dtype, requires_grad=True))

        for sample, dense_covector in zip(samples, [True, False]):
            c = sample.input
            a = sample.args[0]
            b = sample.args[1]

            # Compute sparse result
            output = torch.sparse.sampled_addmm(c, a, b, **sample.kwargs)
            covector = torch.randn_like(output).to_dense() if dense_covector else torch.randn_like(output)
            output.backward(covector)

            # Compute dense result and compare with sparse result
            c1, a1, b1 = map(lambda x: x.detach().to_dense().requires_grad_(True), [c, a, b])
            dense_output = sample.kwargs['alpha'] * (a1 @ b1) * torch.ones_like(c).to_dense() + sample.kwargs['beta'] * c1
            self.assertEqual(output, dense_output)
            dense_covector = covector.to_dense()
            dense_output.backward(dense_covector)
            self.assertEqual(c.grad, c1.grad)
            self.assertEqual(a.grad, a1.grad)
            self.assertEqual(b.grad, b1.grad)

    @skipCUDAIfRocm
    @onlyCUDA
    @skipCUDAIf(True, "Causes CUDA memory exception, see https://github.com/pytorch/pytorch/issues/72177")
    @skipCUDAIf(
        not _check_cusparse_sddmm_available(),
        "cuSparse Generic API SDDMM is not available"
    )
    @dtypes(torch.float32, torch.float64, torch.complex64, torch.complex128)
    @precisionOverride({torch.float32: 1e-3, torch.complex64: 1e-3,
                        torch.float64: 1e-8, torch.complex128: 1e-8})
    def test_sampled_addmm_zero_sized(self, device, dtype):
        def run_test(c, a, b):
            actual = torch.sparse.sampled_addmm(c, a, b)
            self.assertEqual(actual.shape, c.shape)

        for m, n, k in itertools.product([0, 5], repeat=3):
            c = torch.empty(m, n, dtype=dtype, device=device, layout=torch.sparse_csr)
            a = make_tensor((m, k), dtype=dtype, device=device)
            b = make_tensor((k, n), dtype=dtype, device=device)
            run_test(c, a, b)

    @skipCUDAIfRocm
    @onlyCUDA
    @skipCUDAIf(
        not _check_cusparse_sddmm_available(),
        "cuSparse Generic API SDDMM is not available"
    )
    @dtypes(torch.float32, torch.float64, torch.complex64, torch.complex128)
    def test_sampled_addmm_errors(self, device, dtype):
        # test that the errors are the same for dense and sparse sampled versions
        # import re

        # shapes must be compatible for matrix multiplication
        a = make_tensor((2, 3), dtype=dtype, device=device)
        a_sparse = a.to_sparse_csr()
        with self.assertRaisesRegex(RuntimeError, r"cannot be multiplied"):
            torch.sparse.sampled_addmm(a_sparse, a, a)

        # mat1 must be a matrix
        with self.assertRaisesRegex(RuntimeError, r"Expected mat1 to be a matrix"):
            torch.sparse.sampled_addmm(a_sparse, a[..., 0, :], a)

        # mat2 must be a matrix
        with self.assertRaisesRegex(RuntimeError, r"Expected mat2 to be a matrix"):
            torch.sparse.sampled_addmm(a_sparse, a, a[..., 0, :])

        a = make_tensor((2, 2), dtype=dtype, device=device)
        b = make_tensor((3, 3), dtype=dtype, device=device)
        b_sparse = b.to_sparse_csr()
        with self.assertRaisesRegex(RuntimeError, r"self.shape\[-2\] must match mat1.shape\[-2\]"):
            torch.sparse.sampled_addmm(b_sparse, a, a)

        b = make_tensor((2, 3), dtype=dtype, device=device)
        b_sparse = b.to_sparse_csr()
        with self.assertRaisesRegex(RuntimeError, r"self.shape\[-1\] must match mat2.shape\[-1\]"):
            torch.sparse.sampled_addmm(b_sparse, a, a)

        a = make_tensor((2, 2), dtype=dtype, device=device)
        a_sparse = a.to_sparse_csr()
        with self.assertRaisesRegex(RuntimeError, r"Expected mat1 to have strided layout"):
            torch.sparse.sampled_addmm(a_sparse, a_sparse, a_sparse)

        with self.assertRaisesRegex(RuntimeError, r"Expected mat2 to have strided layout"):
            torch.sparse.sampled_addmm(a_sparse, a, a_sparse)

    @skipMeta
    @dtypes(*all_types_and_complex_and(torch.half, torch.bool, torch.bfloat16))
    def test_coo_csr_conversion(self, device, dtype):
        for m, n in itertools.product([5, 2, 0], [5, 2, 0]):
            size = (m, n)
            dense = make_tensor(size, dtype=dtype, device=device)
            coo_sparse = dense.to_sparse()
            csr_sparse = coo_sparse.to_sparse_csr()

            self.assertEqual(csr_sparse.to_dense(), dense)

    @skipMeta
    @dtypes(*all_types_and_complex_and(torch.half, torch.bool, torch.bfloat16))
    def test_csr_coo_conversion(self, device, dtype):
        for m, n in itertools.product([5, 2, 0], [5, 2, 0]):
            size = (m, n)
            dense = make_tensor(size, dtype=dtype, device=device)
            csr_sparse = dense.to_sparse_csr()
            coo_sparse = csr_sparse.to_sparse()

            self.assertEqual(coo_sparse.to_dense(), dense)

    @ops(_sparse_csr_ops)
    def test_sparse_csr_consistency(self, device, dtype, op):
        samples = list(op.sample_inputs(device, dtype))

        # Fail early to prevent silent success with this test
        ndims_equals_2d = (s.input.ndim == 2 for s in samples)
        if not any(ndims_equals_2d):
            raise ValueError("Expected at least one 2D tensor in samples.")

        for sample in samples:
            assert torch.is_tensor(sample.input)
            # Sparse CSR only supports 2D tensors as inputs
            if sample.input.ndim != 2:
                continue
            # Reductions on sparse CSR require keepdim=True
            if isinstance(op, ReductionOpInfo):
                continue
            expected = op(sample.input)
            assert torch.is_tensor(expected)
            output = op(sample.input.to_sparse_csr())
            assert torch.is_tensor(output)

            self.assertEqual(output.to_dense(), expected)

    # Currently, there is no rule in PyTorch for filling zeros in the outputs
    #   from operations on Sparse CSR tensors. Hence only those operators are supported
    #   which have 0->0 correspondence, example: sin(0) = 0, tan(0) = 0 but
    #   cos(0) = 1 (and hence it's not supported).
    # Note: here, we do this test only for unary operators
    @ops(sparse_csr_unary_ufuncs)
    def test_zero_to_zero_correspondence_unary(self, device, dtype, op):
        zero = torch.zeros((1, 2), dtype=dtype, device=device)
        tensor_explicit_zeros = torch.sparse_csr_tensor([0, 1], [1], [0], dtype=dtype, device=device)

        output_zero = op(zero)
        expected_zero = zero.to(output_zero.dtype)

        output_explicit_zeros = op(tensor_explicit_zeros).to_dense()
        expected_explicit_zeros = tensor_explicit_zeros.to_dense().to(output_explicit_zeros.dtype)

        for (output, expected) in [
                (output_zero, expected_zero),
                (output_explicit_zeros, expected_explicit_zeros)
        ]:
            self.assertEqual(output, expected, f"This operator ({op.name}) should not be supported for "
                             "Sparse CSR as it breaks 0->0 correspondence.")

        for inp in [zero.to_sparse_csr(), tensor_explicit_zeros]:
            self.assertEqual(op(inp).values().numel(), inp.values().numel(),
                             f"{op.name} fails to preserve sparsity pattern.")

    @ops(sparse_csr_unary_ufuncs)
    def test_sparse_csr_unary_out(self, device, dtype, op):
        samples = op.sample_inputs(device, dtype)

        if not op.supports_out:
            self.skipTest("Skipped! Out not supported")

        for sample in samples:
            assert torch.is_tensor(sample.input)
            # Sparse CSR only supports 2D tensors as inputs
            # Fail early to prevent silent success with this test
            if sample.input.ndim != 2:
                raise ValueError("Expected 2D tensor but got tensor with dimension: {sample.input.ndim}.")

            sample.input = sample.input.to_sparse_csr()
            expect = op(sample.input, *sample.args, **sample.kwargs)

            out = self.genSparseCSRTensor(sample.input.size(), sample.input._nnz(),
                                          device=sample.input.device, dtype=expect.dtype,
                                          index_dtype=sample.input.crow_indices().dtype)
            op(sample.input, *sample.args, **sample.kwargs, out=out)

            self.assertEqual(out, expect)

    @ops(sparse_csr_unary_ufuncs)
    def test_sparse_csr_unary_inplace(self, device, dtype, op):
        samples = op.sample_inputs(device, dtype)

        if op.inplace_variant is None:
            self.skipTest("Skipped! Inplace variant not supported!")

        for sample in samples:
            assert torch.is_tensor(sample.input)
            # Sparse CSR only supports 2D tensors as inputs
            # Fail early to prevent silent success with this test
            if sample.input.ndim != 2:
                raise ValueError("Expected 2D tensor but got tensor with dimension: {sample.input.ndim}.")

            sample.input = sample.input.to_sparse_csr()
            expect = op(sample.input, *sample.args, **sample.kwargs)

            if not torch.can_cast(expect.dtype, dtype):
                with self.assertRaisesRegex(RuntimeError, "result type"):
                    op.inplace_variant(sample.input, *sample.args, **sample.kwargs)
                continue

            if sample.input.is_complex() and op.name == "abs":
                with self.assertRaisesRegex(RuntimeError, "not supported"):
                    op.inplace_variant(sample.input, *sample.args, **sample.kwargs)
                continue

            actual = op.inplace_variant(sample.input, *sample.args, **sample.kwargs)

            self.assertIs(actual, sample.input)
            self.assertEqual(actual, expect)

    @ops(sparse_csr_unary_ufuncs, dtypes=OpDTypes.supported, allowed_dtypes=[torch.double, torch.cdouble])
    def test_autograd_sparse_csr_unary(self, device, dtype, op):
        if op.name not in UNARY_EWISE_CSR_ALLOW_AUTOGRAD:
            self.skipTest(f"Skipped! Unary op {op.name} not supported with CSR input and autograd")

        samples = list(op.sample_inputs(device, dtype))

        # Fail early to prevent silent success with this test
        ndims_equals_2d = (s.input.ndim == 2 for s in samples)
        if not any(ndims_equals_2d):
            raise ValueError("Expected at least one 2D tensor in samples.")

        for sample in samples:
            sparse_input = sample.input.to_sparse_csr().requires_grad_(True)

            def fn(input):
                output = op.gradcheck_wrapper(op.get_op(), input, *sample.args, **sample.kwargs)
                if sample.output_process_fn_grad is not None:
                    return sample.output_process_fn_grad(output)
                return output

            # Compute sparse result
            output = fn(sparse_input)
            covector = torch.randn_like(output)
            output.backward(covector)
            self.assertTrue(torch.is_tensor(sparse_input.grad))
            self.assertTrue(sparse_input.grad.is_sparse_csr)

            # Compute dense result and compare with sparse result
            dense_input = sparse_input.detach().to_dense().requires_grad_(True)
            dense_output = fn(dense_input)
            dense_covector = covector.to_dense()
            dense_output.backward(dense_covector)
            self.assertEqual(sparse_input.grad, dense_input.grad)

    @skipCUDAIfRocm
    @skipCUDAIf(
        not _check_cusparse_sddmm_available(),
        "cuSparse Generic API SDDMM is not available"
    )
    @dtypes(torch.float64)
    def test_autograd_dense_output_addmm(self, device, dtype):
        from torch.testing._internal.common_methods_invocations import sample_inputs_addmm

        samples = list(sample_inputs_addmm(None, device, dtype, requires_grad=True))

        # Fail early to prevent silent success with this test
        ndims_equals_2d = (s.args[0].ndim == 2 for s in samples)
        if not any(ndims_equals_2d):
            raise ValueError("Expected at least one 2D tensor in samples to convert to sparse.")

        for sample in samples:
            a = sample.args[0].relu().to_sparse_csr()

            # This path tests the autograd path wrt dense inputs
            for addmm in [torch.addmm, torch.sparse.addmm]:

                def fn(c, b):
                    output = addmm(c, a, b, **sample.kwargs)
                    if sample.output_process_fn_grad is not None:
                        return sample.output_process_fn_grad(output)
                    return output

                self.assertTrue(torch.autograd.gradcheck(fn, [sample.input, sample.args[1]], fast_mode=True))

                # noncontiguous
                c = make_tensor(sample.input.shape, device=device, dtype=dtype, noncontiguous=True, requires_grad=True)
                b = make_tensor(sample.args[1].shape, device=device, dtype=dtype, noncontiguous=True, requires_grad=True)
                self.assertTrue(torch.autograd.gradcheck(fn, [c, b], fast_mode=True))

                # Now test the autograd path wrt sparse inputs
                for reverse in [True, False]:
                    c, b = sample.input, sample.args[1]
                    if reverse and a.shape != b.shape:
                        continue

                    def fn(a):
                        inputs = (c, b, a) if reverse else (c, a, b)
                        output = addmm(*inputs, **sample.kwargs)
                        if sample.output_process_fn_grad is not None:
                            return sample.output_process_fn_grad(output)
                        return output

                    # gradcheck doesn't work for sparse CSR yet, compare against dense path
                    # Compute sparse result
                    a = a.detach().requires_grad_(True)
                    output = fn(a)
                    covector = torch.randn_like(output)
                    output.backward(covector)
                    self.assertTrue(torch.is_tensor(a.grad))
                    if addmm == torch.sparse.addmm:
                        self.assertTrue(a.grad.is_sparse_csr)
                    else:
                        self.assertTrue(a.grad.layout == torch.strided)

                    # Compute dense result and compare with sparse result
                    dense_a = a.detach().to_dense().requires_grad_(True)
                    dense_output = fn(dense_a)
                    self.assertEqual(output, dense_output)
                    dense_covector = covector.to_dense()
                    dense_output.backward(dense_covector)

                    if addmm == torch.sparse.addmm:
                        self.assertEqual(a.grad, dense_a.grad.sparse_mask(a))
                    else:
                        self.assertEqual(a.grad, dense_a.grad)

    @skipCUDAIfRocm
    @skipCPUIfNoMklSparse
    @dtypes(torch.float64)
    def test_autograd_dense_output_addmv(self, device, dtype):
        from torch.testing._internal.common_methods_invocations import sample_inputs_addmv

        samples = list(sample_inputs_addmv(None, device, dtype, requires_grad=True))

        # Fail early to prevent silent success with this test
        ndims_equals_2d = (s.args[0].ndim == 2 for s in samples)
        if not any(ndims_equals_2d):
            raise ValueError("Expected at least one 2D tensor in samples to convert to sparse.")

        for sample in samples:
            # TODO: Remove detach once we have autograd support for CSR input
            a = sample.args[0].to_sparse_csr().detach()

            def fn(c, b):
                output = torch.addmv(c, a, b, **sample.kwargs)
                if sample.output_process_fn_grad is not None:
                    return sample.output_process_fn_grad(output)
                return output

            self.assertTrue(torch.autograd.gradcheck(fn, [sample.input, sample.args[1]], fast_mode=True))

            # noncontiguous
            c = make_tensor(sample.input.shape, device=device, dtype=dtype, noncontiguous=True, requires_grad=True)
            b = make_tensor(sample.args[1].shape, device=device, dtype=dtype, noncontiguous=True, requires_grad=True)
            self.assertTrue(torch.autograd.gradcheck(fn, [c, b], fast_mode=True))

    @ops(binary_ops_with_dense_output, dtypes=OpDTypes.supported, allowed_dtypes=[torch.double, ])
    def test_autograd_dense_output(self, device, dtype, op):
        if op.name == "mv" and no_mkl_sparse and self.device_type == 'cpu':
            self.skipTest("MKL Sparse is not available")
        if op.name == "mv" and TEST_WITH_ROCM and self.device_type == 'cuda':
            # mv currently work only on CUDA
            self.skipTest("ROCm is not supported")

        samples = list(op.sample_inputs(device, dtype, requires_grad=True))

        # Fail early to prevent silent success with this test
        ndims_equals_2d = (s.input.ndim == 2 for s in samples)
        if not any(ndims_equals_2d):
            raise ValueError("Expected at least one 2D tensor in samples.")

        # Here we assume that the signature is op(sparse_input, dense_input) -> dense_output
        for sample in samples:
            # TODO: Remove detach once we have autograd support for CSR input
            sparse_input = sample.input.to_sparse_csr().detach()

            def fn(*args):
                output = op.gradcheck_wrapper(op.get_op(), sparse_input, *args, **sample.kwargs)
                if sample.output_process_fn_grad is not None:
                    return sample.output_process_fn_grad(output)
                return output

            self.assertTrue(torch.autograd.gradcheck(fn, sample.args, fast_mode=True))

            # noncontiguous
            args = [make_tensor(a.shape, device=device, dtype=dtype, noncontiguous=True, requires_grad=True) for a in sample.args]
            self.assertTrue(torch.autograd.gradcheck(fn, args, fast_mode=True))

    @dtypes(*all_types_and_complex())
    def test_direct_coo_csr_conversion(self, device, dtype):
        for m, n in itertools.product([5, 2, 0], [5, 2, 0]):
            size = (m, n)
            dense = make_tensor(size, dtype=dtype, device=device)
            coo_sparse = dense.to_sparse_coo()

            self.assertEqual(coo_sparse.to_sparse_csr().to_sparse_coo(), coo_sparse)

    @skipMeta
    @dtypes(*all_types_and_complex_and(torch.half, torch.bool, torch.bfloat16))
    def test_sum(self, device, dtype):
        def run_test(shape, nnz, index_type):
            a = self.genSparseCSRTensor(shape, nnz, dtype=dtype, device=device, index_dtype=index_dtype)
            self.assertEqual(a.sum(), a.values().sum())
            if dtype in floating_types():
                a.requires_grad_(True)
                a.sum().backward()
                self.assertEqual(a.grad, torch.ones(shape, dtype=dtype, device=device))
        for shape, index_dtype in itertools.product(
                [(10, 5), (10, 10)],
                [torch.int32, torch.int64]):
            run_test(shape, 0, index_dtype)
            run_test(shape, max(shape), index_dtype)
            run_test(shape, shape[0] * shape[1], index_dtype)


    @skipMeta
    @dtypes(*all_types_and_complex_and(torch.half, torch.bool, torch.bfloat16))
    def test_transpose(self, device, dtype):

        def run_test(shape, nnz, index_type, dim0, dim1):
            a = self.genSparseCSRTensor(shape, nnz, dtype=dtype, device=device, index_dtype=index_dtype)

            t = a.transpose(dim0, dim1)

            self.assertEqual(t.to_dense(), a.to_dense().transpose(dim0, dim1))

        for shape, index_dtype, (dim0, dim1) in itertools.product(
                [(10, 5), (10, 10)],
                [torch.int32, torch.int64],
                [(0, 0), (0, 1)]):
            run_test(shape, 0, index_dtype, dim0, dim1)
            run_test(shape, max(shape), index_dtype, dim0, dim1)
            run_test(shape, shape[0] * shape[1], index_dtype, dim0, dim1)

    # TODO: This is a stopgap for a rigorous extension of our autograd tests
    # to test the functionality of detach
    @skipMeta
    @dtypes(*all_types_and_complex_and(torch.half, torch.bool, torch.bfloat16))
    def test_exercise_detach(self, device, dtype):
        shape = (3, 3)
        nnz = 4
        for index_dtype in [torch.int32, torch.int64]:
            inp = self.genSparseCSRTensor(shape, nnz, dtype=dtype, device=device, index_dtype=index_dtype)
            detached_inp = inp.detach()
            self.assertEqual(inp, detached_inp)



# e.g., TestSparseCSRCPU and TestSparseCSRCUDA
instantiate_device_type_tests(TestSparseCSR, globals())
instantiate_device_type_tests(TestSparseCompressed, globals())

if __name__ == '__main__':
    run_tests()<|MERGE_RESOLUTION|>--- conflicted
+++ resolved
@@ -316,8 +316,6 @@
             cloned_sparse = sparse.clone()
             self.assertEqual(sparse, cloned_sparse)
 
-<<<<<<< HEAD
-=======
     @all_sparse_compressed_layouts
     def test_print(self, layout, device):
         compressed_indices_mth, plain_indices_mth = sparse_compressed_indices_methods[layout]
@@ -364,7 +362,6 @@
             self.maxDiff = orig_maxDiff
             raise
 
->>>>>>> ba641c3f
 
 class TestSparseCSR(TestCase):
 
