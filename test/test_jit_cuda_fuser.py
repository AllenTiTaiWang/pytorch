# Owner(s): ["oncall: jit"]

import contextlib
import unittest
import os
import random
import enum
import copy
from functools import reduce
import operator
import warnings

import torch
from torch.nn import functional
from torch.profiler import profile, ProfilerActivity

from torch.testing._internal.codegen.random_topo_test import runDefaultTestWithSeed
from torch.testing._internal.common_cuda import TEST_MULTIGPU
from torch.testing._internal.common_device_type import instantiate_device_type_tests, ops, OpDTypes
from torch.testing._internal.common_jit import JitCommonTestCase
from torch.testing._internal.common_methods_invocations import op_db
from torch.testing._internal.common_utils import run_tests, ProfilingMode, GRAPH_EXECUTOR, TEST_WITH_ROCM, slowTest
from torch.testing._internal.jit_utils import clone_inputs, get_traced_sample_variant_pairs, JitTestCase, RUN_CUDA
from torch.testing._internal.jit_metaprogramming_utils import create_traced_fn
from torch.testing import FileCheck

from jit.test_fuser_common import TestFuserCommon  # noqa: F401

import itertools
import numpy as np
import math

from torch.autograd.gradcheck import gradcheck

from typing import List

RUN_NVFUSER = RUN_CUDA and not TEST_WITH_ROCM
CUDA_MAJOR, CUDA_MINOR = 0, 0

if RUN_NVFUSER and torch.version.cuda is not None:
    CUDA_MAJOR, CUDA_MINOR = (int(x) for x in torch.version.cuda.split('.')[:2])

os.environ['PYTORCH_NVFUSER_DISABLE_FALLBACK'] = '1'
os.environ['PYTORCH_NVFUSER_DISABLE_FMA'] = '1'
os.environ['PYTORCH_NVFUSER_DISABLE_FASTMATH'] = '1'
os.environ['PYTORCH_NVFUSER_JIT_OPT_LEVEL'] = '0'
os.environ['PYTORCH_NVFUSER_DISABLE_RNG_UNROLL'] = '1'
os.environ['PYTORCH_NVFUSER_ENABLE_COMPLEX_PY'] = '1'

if GRAPH_EXECUTOR == ProfilingMode.PROFILING:
    torch._C._jit_set_texpr_fuser_enabled(False)
    torch._C._jit_set_profiling_executor(True)
    torch._C._jit_set_profiling_mode(True)

FUSION_GROUP = 'prim::CudaFusionGroup'
FUSION_GUARD = 'prim::CudaFusionGuard'


@contextlib.contextmanager
def nvfuser_singleton_fusion(flag):
    old_value = torch._C._jit_set_nvfuser_single_node_mode(flag)
    try:
        yield
    finally:
        torch._C._jit_set_nvfuser_single_node_mode(old_value)

@contextlib.contextmanager
def nvfuser_horizontal_fusion(flag):
    old_value = torch._C._jit_set_nvfuser_horizontal_mode(flag)
    try:
        yield
    finally:
        torch._C._jit_set_nvfuser_horizontal_mode(old_value)

def is_pre_volta():
    if not RUN_NVFUSER:
        return False
    prop = torch.cuda.get_device_properties(torch.cuda.current_device())
    return prop.major < 7

TEST_BF16 = RUN_NVFUSER and torch.cuda.is_bf16_supported()

class CudaFuserTestOptions():
    def __init__(self):
        self.old_cpu_fuse = torch._C._jit_can_fuse_on_cpu()
        self.old_gpu_fuse = torch._C._jit_can_fuse_on_gpu()
        torch._C._jit_override_can_fuse_on_cpu(False)
        torch._C._jit_override_can_fuse_on_gpu(False)
        self.old_guard = torch._C._jit_set_nvfuser_guard_mode(False)
        torch._C._debug_set_autodiff_subgraph_inlining(False)
        self.old_value = torch._C._jit_set_autocast_mode(True)

        if(RUN_CUDA):
            self.old_nvfuser = torch._C._jit_set_nvfuser_enabled(True)

    def restore(self):
        if(RUN_CUDA):
            torch._C._jit_set_nvfuser_enabled(self.old_nvfuser)
        torch._C._jit_override_can_fuse_on_cpu(self.old_cpu_fuse)
        torch._C._jit_override_can_fuse_on_gpu(self.old_gpu_fuse)
        torch._C._jit_set_nvfuser_guard_mode(self.old_guard)
        torch._C._debug_set_autodiff_subgraph_inlining(True)
        torch._C._jit_set_autocast_mode(self.old_value)

class TestCudaFuser(JitTestCase):
    def assertEqual(self, *args, **kwargs):
        kwargs["exact_layout"] = True
        super(JitTestCase, self).assertEqual(*args, **kwargs)

    def _getSubgraphInFusion(self, graph):
        num_node = 0
        subgraph = None

        def count(block, ret):
            for n in block.nodes():
                if n.kind() == FUSION_GROUP:
                    ret[0] = ret[0] + 1
                    self.assertTrue(n.hasAttribute('Subgraph'))
                    ret[1] = n.g('Subgraph')
                for block in n.blocks():
                    count(block, ret)
        ret = [num_node, subgraph]
        count(graph, ret)
        self.assertEqual(ret[0], 1)
        return ret[1]

    def setUp(self):
        super(TestCudaFuser, self).setUp()

        # cpu backup to avoid errors in case this is run on a CPU-only machine
        dev = 'cuda' if RUN_NVFUSER else 'cpu'
        self.special_values = torch.tensor(
            [float("-inf"), -10, -math.pi,
                -1, -0.5, 0, 1, 0.5,
                math.pi, 10, float("inf"),
                float("nan")], dtype=torch.float, device=dev)

        self.int_types = [
            torch.int8,
            torch.uint8,
            torch.int16,
            torch.int32,
            torch.int64
        ]

        self.support_tensor_dtypes = [
            torch.int32,
            torch.int64,
            torch.float16,
            torch.float32,
            torch.float64,
            torch.bool
        ]
        if TEST_BF16:
            self.support_tensor_dtypes.append(torch.bfloat16)

        self.old_cpu_fuse = torch._C._jit_can_fuse_on_cpu()
        self.old_gpu_fuse = torch._C._jit_can_fuse_on_gpu()
        torch._C._jit_override_can_fuse_on_cpu(False)
        torch._C._jit_override_can_fuse_on_gpu(False)
        self.old_guard = torch._C._jit_set_nvfuser_guard_mode(False)
        torch._C._debug_set_autodiff_subgraph_inlining(False)
        self.old_value = torch._C._jit_set_autocast_mode(True)

        if(RUN_NVFUSER):
            self.cuda_fuser_options = CudaFuserTestOptions()

    def tearDown(self):
        if(RUN_NVFUSER):
            self.cuda_fuser_options.restore()
        super(TestCudaFuser, self).tearDown()

    def _run_helper(self, jit_op, op, *args, check_stride=False, num_fusion=1):
        torch.cuda.manual_seed_all(123)
        jit_o = jit_op(*args)
        torch.cuda.manual_seed_all(123)
        jit_o = jit_op(*args)
        torch.cuda.manual_seed_all(123)
        o = op(*args)
        self.assertEqual(o.dtype, jit_o.dtype)
        self.assertEqual(o, jit_o)
        if check_stride:
            self.assertEqual(o.stride(), jit_o.stride())
        self.assertGraphContainsExactly(jit_op.graph_for(*args), FUSION_GUARD, num_fusion, consider_subgraphs=True)

    def _run_training_helper(self, jit_op, op, grads, *args):
        torch.cuda.manual_seed_all(123)
        jit_o = jit_op(*args)
        jit_g = jit_o.backward(grads)
        torch.cuda.manual_seed_all(123)
        jit_o = jit_op(*args)
        jit_g = jit_o.backward(grads)
        torch.cuda.manual_seed_all(123)
        jit_o = jit_op(*args)
        jit_g = jit_o.backward(grads)
        torch.cuda.manual_seed_all(123)
        o = op(*args)
        g = o.backward(grads)
        self.assertEqual(o, jit_o)
        self.assertEqual(g, jit_g)
        self.assertGraphContainsExactly(jit_op.graph_for(*args), FUSION_GUARD, 1, consider_subgraphs=True)
        bwd_graph = list(
            list(jit_op.get_debug_state().execution_plans.values())[
                0].code.grad_executor_states()[0].execution_plans.values()
        )[0].graph
        self.assertGraphContainsExactly(bwd_graph, FUSION_GUARD, 1, consider_subgraphs=True)

    @unittest.skipIf(not RUN_NVFUSER, "requires CUDA")
    @unittest.skipIf(GRAPH_EXECUTOR != ProfilingMode.PROFILING,
                     "Requires fusion optimization pass to be effective")
    def test_half(self):
        def t(x: torch.Tensor, y: torch.Tensor, z: torch.Tensor, alpha: float):
            o_16 = torch.add(x, y)
            o_32_a = torch.add(y, z, alpha=alpha)
            o_32_b = torch.add(o_16, z)
            return (o_16, o_32_a, o_32_b)

        t_jit = torch.jit.script(t)
        alpha = 0.5
        # stick to integers, this avoid the numerical difference due to our
        # promotion
        x = torch.randint(0, 256, (4, 8)).to(dtype=torch.float16, device="cuda")
        y = torch.randint(0, 256, (4, 8)).to(dtype=torch.float16, device="cuda")
        z = torch.randint(0, 256, (4, 8)).to(dtype=torch.float16, device="cuda")
        jit_o = t_jit(x, y, z, alpha)
        jit_o = t_jit(x, y, z, alpha)
        o = t(x, y, z, alpha)
        for oo, jit_oo in zip(o, jit_o):
            self.assertEqual(oo.dtype, jit_oo.dtype)
            self.assertEqual(oo, jit_oo)
        self.assertGraphContains(t_jit.graph_for(x, y, z, alpha), FUSION_GUARD)


    @unittest.skipIf(not TEST_BF16, "device does not support BFloat16")
    @unittest.skipIf(not RUN_NVFUSER, "requires CUDA")
    @unittest.skipIf(GRAPH_EXECUTOR != ProfilingMode.PROFILING,
                     "Requires fusion optimization pass to be effective")
    def test_bfloat(self):
        def t(x: torch.Tensor, y: torch.Tensor, z: torch.Tensor, alpha: float):
            o_16 = torch.add(x, y)
            o_32_a = torch.add(y, z, alpha=alpha)
            o_32_b = torch.add(o_16, z)
            return (o_16, o_32_a, o_32_b)

        t_jit = torch.jit.script(t)
        alpha = 0.5
        # stick to integers, this avoid the numerical difference due to our
        # promotion
        x = torch.randint(0, 256, (4, 8)).to(dtype=torch.bfloat16, device="cuda")
        y = torch.randint(0, 256, (4, 8)).to(dtype=torch.bfloat16, device="cuda")
        z = torch.randint(0, 256, (4, 8)).to(dtype=torch.bfloat16, device="cuda")
        jit_o = t_jit(x, y, z, alpha)
        jit_o = t_jit(x, y, z, alpha)
        o = t(x, y, z, alpha)
        for oo, jit_oo in zip(o, jit_o):
            self.assertEqual(oo.dtype, jit_oo.dtype)
            self.assertEqual(oo, jit_oo)
        self.assertGraphContains(t_jit.graph_for(x, y, z, alpha), FUSION_GUARD)

    @unittest.skipIf(not RUN_NVFUSER, "requires CUDA")
    @unittest.skipIf(GRAPH_EXECUTOR != ProfilingMode.PROFILING,
                     "Requires fusion optimization pass to be effective")
    def test_const(self):
        def t(x, y):
            o = x + y
            o = o + 2.0
            return o
        t_jit = torch.jit.script(t)
        x = torch.randn(4, 8, dtype=torch.float, device="cuda")
        y = torch.randn(4, 8, dtype=torch.float, device="cuda")
        jit_o = t_jit(x, y)
        jit_o = t_jit(x, y)
        o = t(x, y)
        self.assertEqual(o, jit_o)
        self.assertGraphContains(t_jit.graph_for(x, y), FUSION_GUARD)

    @unittest.skipIf(not RUN_NVFUSER, "requires CUDA")
    @unittest.skipIf(GRAPH_EXECUTOR != ProfilingMode.PROFILING,
                     "Requires fusion optimization pass to be effective")
    def test_chunk(self):
        def t(x, y, z, q):
            o = x + q
            x0, x1 = torch.chunk(o, 2)
            o = x0 + x1
            o = o + y
            o = o * z
            o = torch.relu(o)
            return o
        t_jit = torch.jit.script(t)
        x = torch.randn(4, 8, dtype=torch.float, device="cuda")
        y = torch.randn(2, 8, dtype=torch.float, device="cuda")
        z = torch.randn(2, 8, dtype=torch.float, device="cuda")
        q = torch.randn(4, 8, dtype=torch.float, device="cuda")
        jit_o = t_jit(x, y, z, q)
        jit_o = t_jit(x, y, z, q)
        o = t(x, y, z, q)
        self.assertEqual(o, jit_o)
        self.assertGraphContains(t_jit.graph_for(x, y, z, q), FUSION_GUARD)

    @unittest.skipIf(is_pre_volta(), "reduction not supported in pre volta device")
    @unittest.skipIf(not RUN_NVFUSER, "requires CUDA")
    @unittest.skipIf(GRAPH_EXECUTOR != ProfilingMode.PROFILING,
                     "Requires fusion optimization pass to be effective")
    def test_reduction_dtypes_axis(self):

        for op in [torch.sum, torch.mean, torch.amax, torch.var, torch.std]:
            for dtype in [torch.float16, torch.float32, torch.double]:
                for axis in [-1, 2, 0]:
                    def make_func(op):
                        def func(x: torch.Tensor):
                            o = torch.mul(x, 2.0)
                            o = op(o, dim=[axis])
                            return o
                        return func

                    x = torch.randn(8, 4, 16, dtype=dtype, device="cuda")
                    t = make_func(op)
                    t_jit = torch.jit.trace(t, x)
                    jit_o = t_jit(x)
                    jit_o = t_jit(x)
                    o = t(x)
                    self.assertEqual(o.dtype, jit_o.dtype)
                    self.assertTrue(self._compare("comparing output failed", o, jit_o, 1e-4))
                    self.assertGraphContains(t_jit.graph_for(x), FUSION_GUARD)

    @unittest.skipIf(is_pre_volta(), "reduction not supported in pre volta device")
    @unittest.skipIf(not RUN_NVFUSER, "requires CUDA")
    @unittest.skipIf(GRAPH_EXECUTOR != ProfilingMode.PROFILING,
                     "Requires fusion optimization pass to be effective")
    def test_variance(self):

        for op in [torch.var, torch.std]:
            for dtype in [torch.float16, torch.float32, torch.double]:
                for axis in [-2, -1, 2, 1]:
                    for unbiased in [False, True]:
                        def make_func(op):
                            def func(x: torch.Tensor):
                                o = torch.mul(x, 2.0)
                                o = op(o, dim=[axis])
                                return o
                            return func

                        x = torch.randn(8, 4, 16, dtype=dtype, device="cuda")
                        t = make_func(op)
                        t_jit = torch.jit.trace(t, x)
                        jit_o = t_jit(x)
                        jit_o = t_jit(x)
                        o = t(x)
                        self.assertEqual(o.dtype, jit_o.dtype)
                        self.assertTrue(self._compare("comparing output failed", o, jit_o, 1e-4))
                        self.assertGraphContains(t_jit.graph_for(x), FUSION_GUARD)

    @unittest.skipIf(not RUN_NVFUSER, "requires CUDA")
    @unittest.skipIf(GRAPH_EXECUTOR != ProfilingMode.PROFILING,
                     "Requires fusion optimization pass to be effective")
    def test_scalar_input(self):
        def t(x: torch.Tensor, y: torch.Tensor, z: float):
            o = x + y
            o = o + z
            return o
        t_jit = torch.jit.script(t)
        x = torch.randn(4, 8, 32, 32, dtype=torch.float, device="cuda")
        y = torch.randn(4, 8, 1, 32, dtype=torch.float, device="cuda")
        y = y.expand(4, 8, 32, 32)
        jit_o = t_jit(x, y, 2.0)
        jit_o = t_jit(x, y, 2.0)
        o = t(x, y, 2.0)
        self.assertEqual(o, jit_o)
        self.assertGraphContains(t_jit.graph_for(x, y, 2.0), FUSION_GUARD)

    @unittest.skipIf(not RUN_NVFUSER, "requires CUDA")
    @unittest.skipIf(GRAPH_EXECUTOR != ProfilingMode.PROFILING,
                     "Requires fusion optimization pass to be effective")
    def test_broadcasting_0(self):

        def t(x: torch.Tensor, y: torch.Tensor, z: float):
            o = x + y
            o = o + z
            return o
        t_jit = torch.jit.script(t)
        x = torch.randn(4, 8, 32, 32, dtype=torch.float, device="cuda")
        y = torch.randn(32, 32, dtype=torch.float, device="cuda")
        jit_o = t_jit(x, y, 2.0)
        jit_o = t_jit(x, y, 2.0)
        o = t(x, y, 2.0)
        self.assertEqual(o, jit_o)
        subgraph = self._getSubgraphInFusion(t_jit.graph_for(x, y, 2.0))
        self.assertGraphContainsExactly(subgraph, 'aten::add', 2, consider_subgraphs=False)

    @unittest.skipIf(not RUN_NVFUSER, "requires CUDA")
    @unittest.skipIf(GRAPH_EXECUTOR != ProfilingMode.PROFILING,
                     "Requires fusion optimization pass to be effective")
    def test_broadcasting_1(self):

        def t(x: torch.Tensor, y: torch.Tensor, z: float):
            o = x + y
            o = o + z
            return o
        t_jit = torch.jit.script(t)
        x = torch.randn(4, 8, 32, 32, dtype=torch.float, device="cuda")
        y = torch.randn(1, 32, 32, dtype=torch.float, device="cuda")
        jit_o = t_jit(x, y, 2.0)
        jit_o = t_jit(x, y, 2.0)
        o = t(x, y, 2.0)
        self.assertEqual(o, jit_o)
        subgraph = self._getSubgraphInFusion(t_jit.graph_for(x, y, 2.0))
        self.assertGraphContainsExactly(subgraph, 'aten::add', 2, consider_subgraphs=False)

    @unittest.skipIf(not RUN_NVFUSER, "requires CUDA")
    @unittest.skipIf(GRAPH_EXECUTOR != ProfilingMode.PROFILING,
                     "Requires fusion optimization pass to be effective")
    def test_broadcasting_2(self):

        def t(x: torch.Tensor, y: torch.Tensor, z: float):
            o = x + y
            o = o + z
            return o
        t_jit = torch.jit.script(t)
        x = torch.randn(4, 1, 32, 32, dtype=torch.float, device="cuda")
        y = torch.randn(8, 32, 32, dtype=torch.float, device="cuda")
        jit_o = t_jit(x, y, 2.0)
        jit_o = t_jit(x, y, 2.0)
        o = t(x, y, 2.0)
        self.assertEqual(o, jit_o)
        subgraph = self._getSubgraphInFusion(t_jit.graph_for(x, y, 2.0))
        self.assertGraphContainsExactly(subgraph, 'aten::add', 2, consider_subgraphs=False)

    @unittest.skipIf(not RUN_NVFUSER, "requires CUDA")
    @unittest.skipIf(GRAPH_EXECUTOR != ProfilingMode.PROFILING,
                     "Requires fusion optimization pass to be effective")
    def test_broadcasting_3(self):

        def t(x: torch.Tensor, y: torch.Tensor, z: float):
            o = x + y
            o = o + z
            return o
        t_jit = torch.jit.script(t)
        x = torch.randn(8, 17, 8, dtype=torch.float, device="cuda")
        y = torch.randn(8, 17, 1, dtype=torch.float, device="cuda")
        jit_o = t_jit(x, y, 2.0)
        jit_o = t_jit(x, y, 2.0)
        o = t(x, y, 2.0)
        self.assertEqual(o, jit_o)
        subgraph = self._getSubgraphInFusion(t_jit.graph_for(x, y, 2.0))
        self.assertGraphContainsExactly(subgraph, 'aten::add', 2, consider_subgraphs=False)

    # test_broadcasting_partition_logic_X
    # Testing partition logic that is capable to avoid creating unsupported
    # broadcasting semantics in CudaFusionGroup
    @unittest.skipIf(not RUN_NVFUSER, "requires CUDA")
    @unittest.skipIf(GRAPH_EXECUTOR != ProfilingMode.PROFILING,
                     "Requires fusion optimization pass to be effective")
    def test_broadcasting_partition_logic_0(self):

        def t(x: torch.Tensor, y: torch.Tensor, z: torch.Tensor):
            x = x + 12.0
            o1 = x + y
            o2 = x + z
            o = o1 + o2
            return o
        t_jit = torch.jit.script(t)
        x = torch.randn(4, 8, 6, 8, dtype=torch.float32, device="cuda")
        y = torch.randn(8, 6, 8, dtype=torch.float32, device="cuda")
        z = torch.randn(6, 8, dtype=torch.float32, device="cuda")
        jit_o = t_jit(x, y, z)
        jit_o = t_jit(x, y, z)
        o = t(x, y, z)
        self.assertEqual(o, jit_o)
        subgraph = self._getSubgraphInFusion(t_jit.graph_for(x, y, z))
        self.assertGraphContainsExactly(subgraph, 'aten::add', 4, consider_subgraphs=False)

    @unittest.skipIf(not RUN_NVFUSER, "requires CUDA")
    @unittest.skipIf(GRAPH_EXECUTOR != ProfilingMode.PROFILING,
                     "Requires fusion optimization pass to be effective")
    def test_broadcasting_partition_logic_1(self):

        def t(x: torch.Tensor, y: torch.Tensor, z: torch.Tensor):
            x = x + 12.0
            o1 = x + y
            o2 = x + z
            o = o1 + o2
            return o
        t_jit = torch.jit.script(t)
        x = torch.randn(8, 6, 8, dtype=torch.float32, device="cuda")
        y = torch.randn(4, 8, 6, 8, dtype=torch.float32, device="cuda")
        z = torch.randn(4, 1, 6, 8, dtype=torch.float32, device="cuda")
        jit_o = t_jit(x, y, z)
        jit_o = t_jit(x, y, z)
        o = t(x, y, z)
        self.assertEqual(o, jit_o)
        subgraph = self._getSubgraphInFusion(t_jit.graph_for(x, y, z))
        self.assertGraphContainsExactly(subgraph, 'aten::add', 4, consider_subgraphs=False)

    @unittest.skipIf(True, "Broadcast with different output not supported yet")
    @unittest.skipIf(not RUN_NVFUSER, "requires CUDA")
    @unittest.skipIf(GRAPH_EXECUTOR != ProfilingMode.PROFILING,
                     "Requires fusion optimization pass to be effective")
    def test_broadcasting_multiple_output_shape(self):
        def t(x: torch.Tensor, y: torch.Tensor, z: torch.Tensor):
            o = x + 12
            o1 = o + y
            o2 = o + z
            oo = o1.sum() + o2.sum()
            return oo
        t_jit = torch.jit.script(t)
        x = torch.randn(32, 32, dtype=torch.float, device="cuda")
        y = torch.randn(2, 32, 32, dtype=torch.float, device="cuda")
        z = torch.randn(4, 32, 32, dtype=torch.float, device="cuda")
        jit_o = t_jit(x, y, z)
        jit_o = t_jit(x, y, z)
        o = t(x, y, z)
        self.assertEqual(o, jit_o)
        # Currently cannot fuse this
        self.assertGraphContains(t_jit.graph_for(x, y, z), FUSION_GUARD)

    @unittest.skipIf(True, "broadcast on branches can't be resolved yet")
    @unittest.skipIf(not RUN_NVFUSER, "requires CUDA")
    @unittest.skipIf(GRAPH_EXECUTOR != ProfilingMode.PROFILING,
                     "Requires fusion optimization pass to be effective")
    def test_broadcasting_multiple_output(self):
        def t(x: torch.Tensor, y: torch.Tensor, z: torch.Tensor):
            o = x + 12
            o1 = o + y
            o2 = o + z
            oo = o1.sum() + o2.sum()
            return oo
        t_jit = torch.jit.script(t)
        x = torch.randn(32, 32, dtype=torch.float, device="cuda")
        y = torch.randn(4, 32, 32, dtype=torch.float, device="cuda")
        z = torch.randn(4, 32, 32, dtype=torch.float, device="cuda")
        jit_o = t_jit(x, y, z)
        jit_o = t_jit(x, y, z)
        o = t(x, y, z)
        self.assertEqual(o, jit_o)
        # Currently cannot fuse this
        self.assertGraphContains(t_jit.graph_for(x, y, z), FUSION_GUARD)

    def _unary_test_helper(self, operation, dtype, random_data):
        gradient_check = (dtype == torch.float64) and random_data
        shape = self.special_values.shape
        torch.cuda.manual_seed_all(211)

        # need additional def of t for boolean ops
        def t(x: torch.Tensor, y: torch.Tensor):
            o = x * y
            o = o + 5e-3
            o = operation(o)
            return o

        y = torch.rand(shape, dtype=torch.float32, device="cuda", requires_grad=gradient_check)
        y = y.to(dtype=dtype)

        if random_data:
            x = torch.rand(shape, dtype=torch.float32, device="cuda", requires_grad=gradient_check)
            if dtype in self.int_types:
                # prefer a larger variance for integer types
                x = x * 5
            x = x.to(dtype=dtype)
        else:
            x = self.special_values.to(dtype=dtype)
        try:
            ref = t(x, y)
        except Exception:
            # same way as TE checker, if eager mode throws, ignore this test
            return
        t_jit = torch.jit.script(t)
        jit_o = t_jit(x, y)
        jit_o = t_jit(x, y)
        jit_o = t_jit(x, y)
        if gradient_check:
            gradcheck(t_jit, [x, y], nondet_tol=1e-5)
        elif dtype in self.support_tensor_dtypes:
            self.assertGraphContains(t_jit.graph_for(x, y), FUSION_GUARD)
        o = t(x, y)
        self.assertEqual(o.dtype, jit_o.dtype)
<<<<<<< HEAD
        if o.dtype != torch.bfloat16:
            self.assertTrue(self._compare("failing case {}\n{}\n{}\n{}".format(dtype, operation, x, y), o, jit_o, 1e-2))
=======

        if dtype == torch.bfloat16:
            # compare with the actual ground truth for
            #  bfloat16 kernels instead of eager mode
            #  implementation, since mismatch in cast
            #  adds excessive noise.
            o = t(x.to(torch.float64), y.to(torch.float64)).to(torch.bfloat16)
        else:
            o = t(x, y)

        self.assertTrue(self._compare("failing case {}\n{}\n{}\n{}".format(dtype, operation, x, y), o, jit_o, 1e-2))
>>>>>>> f89f2d42

    @unittest.skipIf(not RUN_NVFUSER, "requires CUDA")
    @unittest.skipIf(GRAPH_EXECUTOR != ProfilingMode.PROFILING,
                     "Requires fusion optimization pass to be effective")
    def test_unary_ops(self):
        data_types = [
            *self.int_types,
            torch.float16,
            torch.float32,
            torch.float64,
            torch.cfloat,
            torch.cdouble,
        ]
        if TEST_BF16:
            data_types.append(torch.bfloat16)
        operations = [torch.neg,
                      torch.abs,
                      torch.log,
                      torch.log10,
                      torch.log1p,
                      torch.log2,
                      torch.lgamma,
                      torch.exp,
                      torch.expm1,
                      torch.erf,
                      torch.erfc,
                      torch.cos,
                      torch.acos,
                      torch.cosh,
                      torch.sin,
                      torch.asin,
                      torch.sinh,
                      torch.tan,
                      torch.atan,
                      torch.sqrt,
                      torch.rsqrt,
                      torch.ceil,
                      torch.floor,
                      torch.round,
                      torch.trunc,
                      torch.frac,
                      torch.reciprocal,
                      torch.nn.functional.softplus,
                      torch.nn.functional.gelu,
                      torch.relu,
                      torch.sigmoid,
                      torch.bitwise_not,
                      torch.tan,
                      torch.tanh,
                      torch.nn.functional.silu]
        skip_complex = {torch.rsqrt, torch.reciprocal}
        for op, dtype in itertools.product(operations, data_types):
            if dtype.is_complex and op in skip_complex:
                continue
            self._unary_test_helper(op, dtype, False)  # test special numbers
            self._unary_test_helper(op, dtype, True)  # test random data

    @unittest.skipIf(not RUN_NVFUSER, "requires CUDA")
    @unittest.skipIf(GRAPH_EXECUTOR != ProfilingMode.PROFILING,
                     "Requires fusion optimization pass to be effective")
    def test_category_rule(self):
        def run_tensor(x, z):
            def t(x: torch.Tensor, z: torch.Tensor):
                o = x + z
                o = torch.abs(o)
                return o
            t_jit = torch.jit.script(t)
            jit_o = t_jit(x, z)
            jit_o = t_jit(x, z)
            o = t(x, z)
            self.assertEqual(o.dtype, jit_o.dtype)
            self.assertEqual(o, jit_o)
            self.assertGraphContains(t_jit.graph_for(x, z), FUSION_GUARD)

        def run_scalar(x, z):
            def t(x: torch.Tensor, z: float):
                o = x + z
                o = torch.abs(o)
                return o
            t_jit = torch.jit.script(t)
            jit_o = t_jit(x, z)
            jit_o = t_jit(x, z)
            o = t(x, z)
            self.assertEqual(o.dtype, jit_o.dtype)
            self.assertEqual(o, jit_o)
            self.assertGraphContains(t_jit.graph_for(x, z), FUSION_GUARD)

        # n-dim with 0-dim (no type-promote)
        x = torch.randn(4, 8, 32, 32, dtype=torch.float, device="cuda")
        z = torch.tensor(2.0, dtype=torch.double, device="cuda")
        run_tensor(x, z)

        # n-dim with 0-dim (type-promote)
        x = torch.randn(4, 8, 32, 32, device="cuda").to(dtype=torch.long)
        z = torch.tensor(2.0, dtype=torch.double, device="cuda")
        run_tensor(x, z)

        # n-dim with n-dim (type-promote)
        x = torch.randn(4, 8, 32, 32, dtype=torch.float, device="cuda")
        z = torch.randn(4, 8, 32, 32, dtype=torch.double, device="cuda")
        run_tensor(x, z)

        # n-dim with scalar (no type-promote)
        x = torch.randn(4, 8, 32, 32, dtype=torch.float16, device="cuda")
        z = torch.tensor(3., dtype=torch.double)
        run_scalar(x, z)
        if TEST_BF16:
            # n-dim with scalar (no type-promote)
            x = torch.randn(4, 8, 32, 32, dtype=torch.bfloat16, device="cuda")
            z = torch.tensor(3., dtype=torch.double)
            run_scalar(x, z)

        # n-dim with scalar (type-promote)
        x = torch.randn(4, 8, 32, 32, device="cuda").to(dtype=torch.long)
        z = torch.tensor(3., dtype=torch.double)
        run_scalar(x, z)

    @unittest.skipIf(not RUN_NVFUSER, "requires CUDA")
    @unittest.skipIf(GRAPH_EXECUTOR != ProfilingMode.PROFILING,
                     "Requires fusion optimization pass to be effective")
    def test_unary_bitwise(self):
        def bit_not(x: torch.Tensor):
            return ~(x + 1)

        jitted = torch.jit.script(bit_not)
        x = torch.randn(4, 8, 32, 32, dtype=torch.float, device="cuda").mul(5).to(torch.long)
        jit_o = jitted(x)
        jit_o = jitted(x)
        o = bit_not(x)
        self.assertEqual(o, jit_o)
        jitted.graph_for(x)  # Shows up in second instance, not first
        self.assertGraphContains(jitted.graph_for(x), FUSION_GUARD)

        def bool_not(x: torch.Tensor, y: torch.Tensor):
            return ~(x & y)

        jitted = torch.jit.script(bool_not)
        x = torch.rand(4, 8, 32, 32, dtype=torch.float, device="cuda").round().to(torch.bool)
        y = torch.rand(4, 8, 32, 32, dtype=torch.float, device="cuda").round().to(torch.bool)
        jit_o = jitted(x, y)
        jit_o = jitted(x, y)
        o = bool_not(x, y)
        self.assertEqual(o, jit_o)
        jitted.graph_for(x, y)  # Shows up in second instance, not first
        self.assertGraphContains(jitted.graph_for(x, y), FUSION_GUARD)

    def _get_scalar_binary_test_fn(self, category_and_type1, category_and_type2, operation):
        category1, dtype_arg1 = category_and_type1
        category2, dtype_arg2 = category_and_type2

        def t_intx_tensory(x: int, y: torch.Tensor):
            o = operation(x, y)
            o = 2 + o
            return o

        def t_doublex_tensory(x: float, y: torch.Tensor):
            o = operation(x, y)
            o = 2 + o
            return o

        def t_cdoublex_tensory(x: complex, y: torch.Tensor):
            o = operation(x, y)
            o = 2 + o
            return o

        # Omit both scalar cases and swap cases
        assert category1 == "scalar" and category2 != "scalar"
        if dtype_arg1.is_floating_point:
            return t_doublex_tensory
        if dtype_arg1 == torch.int64 or dtype_arg1 == torch.int32:
            return t_intx_tensory
        if dtype_arg1.is_complex or dtype_arg1 == torch.int32:
            return t_cdoublex_tensory
        raise NotImplementedError

    def _binary_test_helper(self, operation, dtypes, random_data, categories="ndim"):
        if isinstance(dtypes, tuple):
            dtype_arg1, dtype_arg2 = dtypes
        else:
            dtype_arg1 = dtype_arg2 = dtypes

        if isinstance(categories, tuple) and random_data:
            category1, category2 = categories
        elif not random_data:
            category1 = category2 = "ndim"
        else:
            category1 = category2 = categories

        def is_cpu_category(x):
            return x == "0dimcpu" or x == "scalar"

        # skip unsupported cases
        if is_cpu_category(category1) and is_cpu_category(category2):
            return

        # only test cases with first operand as scalar
        if category2 == "scalar":
            return

        # skip ops that doesn't support scalar inputs in eager
        if operation in [
            torch.atan2,
            torch.max,
            torch.min,
            torch.remainder,  # unsupported in nvfuser
        ]:
            if category1 == "scalar" or category2 == "scalar":
                return

        if operation in [
            torch.fmod,
            torch.eq,
            torch.ne,
            torch.ge,
            torch.gt,
            torch.le,
            torch.lt
        ]:
            if category1 == "scalar":
                return

        # operators that does not support bfloat16
        if operation in [torch.fmod]:
            if dtype_arg1 == torch.bfloat16 or dtype_arg2 == torch.bfloat16:
                return

        def t(x: torch.Tensor, y: torch.Tensor, z: torch.Tensor):
            o = operation(x, y)
            o = o + z
            return o

        shape = (4, 32, 32)

        shapex = shape if category1 == "ndim" else ()
        shapey = shape if category2 == "ndim" else ()

        if random_data:
            x = (torch.randn(shapex, dtype=torch.float, device="cuda") * 5).to(dtype_arg1)
            y = (torch.randn(shapey, dtype=torch.float, device="cuda") * 5).to(dtype_arg2)
        else:
            x = self.special_values.to(dtype=dtype_arg1)
            y = (torch.rand_like(self.special_values) * 5).to(dtype_arg2)

        r"""
            Category conversion
        """
        has_scalar = False
        if category1 == "scalar":
            has_scalar = True
            x = x.item()

        if category1 == "0dimcpu":
            x = x.to(device="cpu")

        if category2 == "scalar":
            has_scalar = True
            y = y.item()

        if category2 == "0dimcpu":
            y = y.to(device="cpu")

        z = torch.tensor([2], device="cuda").to(dtype_arg1)
        is_dtype_arg1_int = dtype_arg1 == torch.int32 or dtype_arg1 == torch.int64
        is_dtype_arg2_int = dtype_arg2 == torch.int32 or dtype_arg2 == torch.int64

        if operation in [torch.pow]:
            if is_dtype_arg1_int and is_dtype_arg2_int:
                if category2 == "scalar":
                    # RuntimeError: Integers to negative integer powers are not allowed
                    y = abs(y)
                if category2 == "0dimcpu" and y == -1:
                    # https://github.com/pytorch/pytorch/issues/73196
                    y = y - 1
                if category2 == "0dimcpu" and y == -2:
                    # avoid pow(0, -2), which gives inconsistent results on integer tensor
                    y = y - 1

        # Avoid division by zero for integer tensors
        div_like = [torch.div, torch.fmod, torch.remainder]
        if operation in div_like and (dtype_arg2 == torch.int32 or dtype_arg2 == torch.int64):
            y[y == 0] = 1

        test_value = True
        if dtype_arg1 == torch.half or dtype_arg2 == torch.half:
            test_value = False
        if dtype_arg1 == torch.bfloat16 or dtype_arg2 == torch.bfloat16:
            test_value = False

        try:
            if not has_scalar:
                o = t(x, y, z)
                t_jit = torch.jit.script(t)
                jit_o = t_jit(x, y, z)
                jit_o = t_jit(x, y, z)
                jit_o = t_jit(x, y, z)

                self.assertEqual(o.dtype, jit_o.dtype)
                if test_value:
                    self.assertEqual(o, jit_o)
                self.assertGraphContains(t_jit.graph_for(x, y, z), FUSION_GUARD)

            elif category2 != "scalar":  # only test the case where first is scalar
                test_fn = self._get_scalar_binary_test_fn((category1, dtype_arg1), (category2, dtype_arg2), operation)
                o = test_fn(x, y)
                t_jit = torch.jit.script(test_fn)
                jit_o = t_jit(x, y)
                jit_o = t_jit(x, y)
                jit_o = t_jit(x, y)

                self.assertEqual(o.dtype, jit_o.dtype)
                if test_value:
                    self.assertEqual(o, jit_o)
                self.assertGraphContains(t_jit.graph_for(x, y), FUSION_GUARD)
        except Exception as e:
            print("failing test for op: ", operation.__name__)
            print("with input\n\tx: ", x)
            print("\ty: ", y)
            print("\tz: ", z)
            raise e

    @unittest.skipIf(not RUN_NVFUSER, "requires CUDA")
    @unittest.skipIf(GRAPH_EXECUTOR != ProfilingMode.PROFILING,
                     "Requires fusion optimization pass to be effective")
    def test_binary_ops(self):
        data_types = [
            torch.int32,
            torch.int64,
            torch.float16,
            torch.float32,
            torch.float64,
        ]
        if TEST_BF16:
            data_types.append(torch.bfloat16)
        operations = [torch.mul,
                      torch.div,
                      torch.atan2,
                      torch.max,
                      torch.min,
                      torch.pow,
                      torch.remainder,
                      torch.fmod,
                      torch.eq,
                      torch.ne,
                      torch.ge,
                      torch.gt,
                      torch.le,
                      torch.lt]

        category_types = [
            "scalar",
            "0dim",
            "0dimcpu",
            "ndim"
        ]

        binary_dtype_combinations = list(itertools.combinations(data_types, 2))
        category_combinations = list(itertools.combinations(category_types, 2))

        for op, dtypes, categories in itertools.product(operations, binary_dtype_combinations, category_combinations):
            self._binary_test_helper(op, dtypes, True, categories)  # random data

        for op, dtypes in itertools.product(operations, binary_dtype_combinations):
            self._binary_test_helper(op, dtypes, False)  # special numbers

    @unittest.skipIf(not RUN_NVFUSER, "requires CUDA")
    @unittest.skipIf(GRAPH_EXECUTOR != ProfilingMode.PROFILING,
                     "Requires fusion optimization pass to be effective")
    def test_binary_ops_complex(self):
        data_types = [torch.cfloat, torch.cdouble]
        operations = [torch.mul, torch.div, torch.pow, torch.eq, torch.ne]

        category_types = [
            "scalar",
            "0dim",
            "0dimcpu",
            "ndim"
        ]

        binary_dtype_combinations = list(itertools.combinations(data_types, 2))
        category_combinations = list(itertools.combinations(category_types, 2))

        for op, dtypes, categories in itertools.product(operations, binary_dtype_combinations, category_combinations):
            self._binary_test_helper(op, dtypes, True, categories)  # random data

        for op, dtypes in itertools.product(operations, binary_dtype_combinations):
            self._binary_test_helper(op, dtypes, False)  # special numbers

    @unittest.skipIf(not RUN_NVFUSER, "requires CUDA")
    @unittest.skipIf(GRAPH_EXECUTOR != ProfilingMode.PROFILING,
                     "Requires fusion optimization pass to be effective")
    def test_binary_bitwise(self):
        def jit_or(x: torch.Tensor, y: torch.Tensor, z: torch.Tensor):
            return (x & y) | z

        def jit_xor(x: torch.Tensor, y: torch.Tensor, z: torch.Tensor):
            return (x & y) ^ z

        def jit_lshift(x: torch.Tensor, y: torch.Tensor, z: torch.Tensor):
            return (x & y) << z

        def jit_rshift(x: torch.Tensor, y: torch.Tensor, z: torch.Tensor):
            return (x & y) >> z

        for jit_func in [jit_or, jit_xor, jit_lshift, jit_rshift]:
            x = torch.randn(4, 8, 32, 32, dtype=torch.float, device="cuda").mul(5).to(torch.long)
            y = torch.randn(4, 8, 32, 32, dtype=torch.float, device="cuda").mul(5).to(torch.long)
            z = torch.randn(4, 8, 32, 32, dtype=torch.float, device="cuda").mul(2).to(torch.long)

            jitted = torch.jit.script(jit_func)
            jit_o = jitted(x, y, z)
            jit_o = jitted(x, y, z)
            o = jit_func(x, y, z)
            self.assertEqual(o, jit_o)
            self.assertGraphContains(jitted.graph_for(x, y, z), FUSION_GUARD)

        # We shouldn't need this redefinition of the function, but otherwise it won't recompile for a new type
        def jit_or(x: torch.Tensor, y: torch.Tensor, z: torch.Tensor):
            return (x & y) | z

        def jit_xor(x: torch.Tensor, y: torch.Tensor, z: torch.Tensor):
            return (x & y) ^ z

        for jit_func in [jit_or, jit_xor]:
            x = torch.rand(4, 2, dtype=torch.float, device="cuda").round().to(torch.bool)
            y = torch.rand(4, 2, dtype=torch.float, device="cuda").round().to(torch.bool)
            z = torch.rand(4, 2, dtype=torch.float, device="cuda").round().to(torch.bool)

            jitted = torch.jit.script(jit_func)
            jit_o = jitted(x, y, z)
            jit_o = jitted(x, y, z)
            o = jit_func(x, y, z)
            self.assertEqual(o, jit_o)
            self.assertGraphContains(jitted.graph_for(x, y, z), FUSION_GUARD)

    @unittest.skipIf(not RUN_NVFUSER, "requires CUDA")
    @unittest.skipIf(GRAPH_EXECUTOR != ProfilingMode.PROFILING,
                     "Requires fusion optimization pass to be effective")
    def test_type_as_op(self):
        def t(x: torch.Tensor, y: torch.Tensor, z: float):
            o = torch.lt(x, z)
            o = o.type_as(y)
            return o
        t_jit = torch.jit.script(t)
        x = torch.randn(4, 8, 32, 32, dtype=torch.float, device="cuda")
        y = torch.randn(4, 8, 32, 32, dtype=torch.float, device="cuda")
        jit_o = t_jit(x, y, 0.5)
        jit_o = t_jit(x, y, 0.5)
        o = t(x, y, 0.5)
        self.assertEqual(o, jit_o)
        self.assertGraphContains(t_jit.graph_for(x, y, 0.5), FUSION_GUARD)

    def _ternary_integer_test_helper(self, dtype_arg1):
        shape = (4, 8, 32, 32)
        magnitude = 100
        if (dtype_arg1 in self.int_types):
            x = torch.randint(-magnitude, magnitude, shape, dtype=dtype_arg1, device="cuda")
        else:
            x = torch.randn(shape, dtype=dtype_arg1, device="cuda") * magnitude
        arg2 = int(0)
        arg3 = int(magnitude * 0.1)

        def clamp0(x: torch.Tensor, f: int):
            o = 2. * torch.clamp(x, min=f)
            return o
        clamp0_jit = torch.jit.script(clamp0)
        self._run_helper(clamp0_jit, clamp0, x, arg2)

        def clamp1(x: torch.Tensor, f: int, ff: int):
            o = 2. * torch.clamp(x, min=f, max=ff)
            return o
        clamp1_jit = torch.jit.script(clamp1)
        self._run_helper(clamp1_jit, clamp1, x, arg2, arg3)

        def clamp2(x: torch.Tensor, f: float, ff: int):
            o = 2. * torch.clamp(x, min=f, max=ff)
            return o
        clamp2_jit = torch.jit.script(clamp2)
        self._run_helper(clamp2_jit, clamp2, x, float(arg2), arg3)

        def clamp3(x: torch.Tensor, f: int, ff: float):
            o = 2. * torch.clamp(x, min=f, max=ff)
            return o
        clamp3_jit = torch.jit.script(clamp3)
        self._run_helper(clamp3_jit, clamp3, x, arg2, float(arg3))

        def threshold(x: torch.Tensor, th: int, val: int):
            o = 2. * torch.threshold(x, th, val)
            return o
        threshold_jit = torch.jit.script(threshold)
        self._run_helper(threshold_jit, threshold, x, arg2, arg3)

    @unittest.skipIf(not RUN_NVFUSER, "requires CUDA")
    @unittest.skipIf(GRAPH_EXECUTOR != ProfilingMode.PROFILING,
                     "Requires fusion optimization pass to be effective")
    def test_ternary_ops_integer_compatibility(self):
        data_types = [
            torch.float16,
            torch.float32,
            torch.float64
        ]
        for dtype in data_types:
            self._ternary_integer_test_helper(dtype)

    def _ternary_test_helper(self, operation, dtypes, random_data):
        if isinstance(dtypes, tuple):
            dtype_arg1, dtype_arg2, dtype_arg3 = dtypes
        else:
            dtype_arg1 = dtype_arg2 = dtype_arg3 = dtypes

        def t(x: torch.Tensor, y: torch.Tensor, z: torch.Tensor, alpha: torch.Tensor):
            o = operation(x, y, z)
            o = o + alpha
            return o

        shape = (4, 32, 32)
        if operation is torch.where:
            dtype_arg1 = torch.bool
            if random_data:
                x = torch.randint(0, 2, shape).to(dtype=torch.bool, device="cuda")
                y = (torch.randn(shape, dtype=torch.float, device="cuda") * 5).to(dtype_arg2)
                z = (torch.randn(shape, dtype=torch.float, device="cuda") * 5).to(dtype_arg3)
            else:
                x = torch.randint(0, 2, self.special_values.size()).to(dtype=torch.bool, device="cuda")
                y = self.special_values.to(dtype=dtype_arg2)
                z = (torch.rand_like(self.special_values) * 5).to(dtype_arg3)
        elif random_data:
            x = (torch.randn(shape, dtype=torch.float, device="cuda") * 5).to(dtype_arg1)
            y = (torch.randn(shape, dtype=torch.float, device="cuda") * 5).to(dtype_arg2)
            z = (torch.randn(shape, dtype=torch.float, device="cuda") * 5).to(dtype_arg3)
        else:
            x = self.special_values.to(dtype=dtype_arg1)
            y = (torch.rand_like(self.special_values) * 5).to(dtype_arg2)
            z = (torch.rand_like(self.special_values) * 5).to(dtype_arg3)
        alpha = torch.tensor([2], device="cuda").to(dtype_arg1)

        o = t(x, y, z, alpha)
        t_jit = torch.jit.script(t)
        jit_o = t_jit(x, y, z, alpha)
        jit_o = t_jit(x, y, z, alpha)

        self.assertEqual(o.dtype, jit_o.dtype)
        self.assertEqual(o, jit_o)
        self.assertGraphContains(t_jit.graph_for(x, y, z), FUSION_GUARD)

    @unittest.skipIf(not RUN_NVFUSER, "requires CUDA")
    @unittest.skipIf(GRAPH_EXECUTOR != ProfilingMode.PROFILING,
                     "Requires fusion optimization pass to be effective")
    def test_ternary_ops_type_promotion(self):
        # TODO: update accuracy tolerance for bf16 / fp16 data types
        data_types = [
            # torch.float16,
            torch.float32,
            torch.float64
        ]
        '''
        if TEST_BF16:
            data_types.append(torch.bfloat16)
        '''
        # TODO: Add Tensor support for clamp
        operations = [torch.clamp]
        ternary_dtype_combinations = itertools.combinations(data_types, 3)
        for op, dtypes in itertools.product(operations, ternary_dtype_combinations):
            self._ternary_test_helper(op, dtypes, True)  # random data
            self._ternary_test_helper(op, dtypes, False)  # special numbers

    # We can't test the scalar version of rsub from python
    @unittest.skipIf(not RUN_NVFUSER, "requires CUDA")
    @unittest.skipIf(GRAPH_EXECUTOR != ProfilingMode.PROFILING, "Requires fusion optimization pass to be effective")
    def test_rsub(self):
        x = torch.randn(4, 8, 32, 32, dtype=torch.float, device="cuda")
        y = torch.randn(4, 8, 32, 32, dtype=torch.float, device="cuda")

        def rsub(x: torch.Tensor, y: torch.Tensor):
            o = torch.rsub(x, y)
            o = o * 2.
            return o

        rsub_jit = torch.jit.script(rsub)
        self._run_helper(rsub_jit, rsub, x, y)

    @unittest.skipIf(not RUN_NVFUSER, "requires CUDA")
    # legacy fuser does not work for rand_like, see issue #34361
    @unittest.skipIf(GRAPH_EXECUTOR != ProfilingMode.PROFILING, "Requires fusion optimization pass to be effective")
    def test_ternary_ops(self):
        x = torch.randn(4, 8, 32, 32, dtype=torch.float, device="cuda")
        y = torch.randn(4, 8, 32, 32, dtype=torch.float, device="cuda")
        z = torch.randn(4, 8, 32, 32, dtype=torch.float, device="cuda")
        cond = torch.randint(0, 2, (4, 8, 32, 32)).to(dtype=torch.bool, device="cuda")

        def add(x: torch.Tensor, other: torch.Tensor, alpha: float):
            o = torch.relu(x)
            o = torch.add(o, other=other, alpha=alpha)
            return o
        add_jit = torch.jit.script(add)
        self._run_helper(add_jit, add, x, y, 2.0)

        def clamp0(x: torch.Tensor, f: float):
            o = 2. * torch.clamp(x, min=f)
            return o
        clamp0_jit = torch.jit.script(clamp0)
        self._run_helper(clamp0_jit, clamp0, x, 0.5)

        def clamp1(x: torch.Tensor, f: float, ff: float):
            o = 2. * torch.clamp(x, min=f, max=ff)
            return o
        clamp1_jit = torch.jit.script(clamp1)
        self._run_helper(clamp1_jit, clamp1, x, -0.2, 0.7)

        def threshold(x: torch.Tensor, th: float, val: float):
            o = 2. * torch.threshold(x, th, val)
            return o
        threshold_jit = torch.jit.script(threshold)
        self._run_helper(threshold_jit, threshold, x, 0.2, 0.9)

        def where(x: torch.Tensor, y: torch.Tensor, cond: torch.Tensor):
            o = 2. * torch.where(cond, x, y)
            return o
        where_jit = torch.jit.script(where)
        self._run_helper(where_jit, where, x, y, cond)

        def lerp(x: torch.Tensor, y: torch.Tensor, z: torch.Tensor):
            o = 2. * torch.lerp(x, y, z)
            return o
        lerp_jit = torch.jit.script(lerp)
        self._run_helper(lerp_jit, lerp, x, y, z)

        def lerp_scale(x: torch.Tensor, y: torch.Tensor, z: float):
            o = 2. * torch.lerp(x, y, z)
            return o
        lerp_scale_jit = torch.jit.script(lerp_scale)
        self._run_helper(lerp_scale_jit, lerp_scale, x, y, 0.5)

    @unittest.skipIf(not RUN_NVFUSER, "requires CUDA")
    @unittest.skipIf(GRAPH_EXECUTOR != ProfilingMode.PROFILING, "Requires profiling node to run cuda fuser")
    def test_addcmul_ops(self):
        x = torch.randn(4, 8, 32, 32, dtype=torch.float, device="cuda")
        y = torch.randn(4, 8, 32, 32, dtype=torch.float, device="cuda")
        z = torch.randn(4, 8, 32, 32, dtype=torch.float, device="cuda")

        def addcmul(x: torch.Tensor, y: torch.Tensor, z: torch.Tensor, value: float):
            o = torch.add(x, 0.5)
            o = torch.addcmul(o, y, z, value=value)
            return o
        addcmul_jit = torch.jit.script(addcmul)
        self._run_helper(addcmul_jit, addcmul, x, y, z, 2.0)

        def addcmul_no_alpha(x: torch.Tensor, y: torch.Tensor, z: torch.Tensor):
            o = torch.add(x, 0.5)
            o = torch.addcmul(o, y, z)
            return o
        addcmul_no_alpha_jit = torch.jit.script(addcmul_no_alpha)
        self._run_helper(addcmul_no_alpha_jit, addcmul_no_alpha, x, y, z)

        def addcmul_const_alpha(x: torch.Tensor, y: torch.Tensor, z: torch.Tensor):
            o = torch.add(x, 0.5)
            o = torch.addcmul(o, y, z, value=0.75)
            return o
        addcmul_const_alpha_jit = torch.jit.script(addcmul_const_alpha)
        self._run_helper(addcmul_const_alpha_jit, addcmul_const_alpha, x, y, z)

    @unittest.skipIf(not RUN_NVFUSER, "requires CUDA")
    @unittest.skipIf(GRAPH_EXECUTOR != ProfilingMode.PROFILING,
                     "Requires fusion optimization pass to be effective")
    def test_dynamic_size(self):
        old_guard = torch._C._jit_set_nvfuser_guard_mode(True)
        torch._C._jit_set_bailout_depth(20)

        def t(x: torch.Tensor, y: torch.Tensor, z: float):
            o = x + y
            o = o + z
            return o
        t_jit = torch.jit.script(t)
        x = torch.randn(4, 8, 32, 32, dtype=torch.float, device="cuda")
        y = torch.randn(32, 32, dtype=torch.float, device="cuda")
        jit_o = t_jit(x, y, 2.0)
        jit_o = t_jit(x, y, 2.0)
        o = t(x, y, 2.0)
        self.assertEqual(o, jit_o)
        subgraph = self._getSubgraphInFusion(t_jit.graph_for(x, y, 2.0))
        self.assertGraphContainsExactly(subgraph, 'aten::add', 2, consider_subgraphs=False)

        # this test is not ideal, as we rely on the bailout to test it and we
        # don't know a way to verify the bailout graph to validate the proper
        # fusion.
        x = torch.randn(8, 32, 16, 8, dtype=torch.float, device="cuda")
        y = torch.randn(16, 8, dtype=torch.float, device="cuda")
        jit_o = t_jit(x, y, 2.0)
        jit_o = t_jit(x, y, 2.0)
        o = t(x, y, 2.0)
        self.assertEqual(o, jit_o)
        self.assertGraphContains(t_jit.graph_for(x, y, 2.0), FUSION_GUARD)
        x = torch.randn(8, 17, 8, dtype=torch.float, device="cuda")
        y = torch.randn(8, 17, 1, dtype=torch.float, device="cuda")
        jit_o = t_jit(x, y, 2.0)
        jit_o = t_jit(x, y, 2.0)
        o = t(x, y, 2.0)
        self.assertEqual(o, jit_o)
        self.assertGraphContains(t_jit.graph_for(x, y, 2.0), FUSION_GUARD)
        torch._C._jit_set_nvfuser_guard_mode(old_guard)

    @unittest.skipIf(not RUN_NVFUSER, "requires CUDA")
    @unittest.skipIf(GRAPH_EXECUTOR != ProfilingMode.PROFILING,
                     "Requires fusion optimization pass to be effective")
    def test_random_topo(self):
        os.environ["PYTORCH_NVFUSER_DISABLE_FALLBACK"] = "1"
        self.assertTrue(runDefaultTestWithSeed(28449))

    def _compare(self, desc, inp1, inp2, error):
        a = inp1.clone()
        b = inp2.clone()
        close = torch.allclose(a, b, rtol=error, atol=error, equal_nan=True)
        if not close:
            print(desc, close)
            z = a - b
            index = (torch.abs(z) >= error + error * torch.abs(b)).nonzero()
            print("dif    : ", z[index])
            print("inp1   : ", a[index])
            print("inp2   : ", b[index])
            print("maximum difference", z[index].max())
        return close

    # Permutation helper that applies binary operation between two tensors:
    #   1. applies separate permutation `perm0` & `perm1` to two inputs
    #   2. reduce dimension `broadcast_axis` of operand two to size 1
    # The purpose of this test is to ensure permutation works well in
    # complicated cases with arbitrary stride order and broadcasting dimensions
    def _permutation_helper(self, sizes, broadcast_axis, dtype, device, perm0, perm1):
        def t(x: torch.Tensor, y: torch.Tensor):
            o = torch.add(x, y)
            o = torch.relu(o)
            return o

        x = torch.randn([sizes[i] for i in perm0], dtype=dtype, device=device).permute(
            [perm0.index(i) for i in range(len(sizes))])
        if broadcast_axis >= 0:
            sizes[broadcast_axis] = 1
        y = torch.randn([sizes[i] for i in perm1], dtype=dtype, device=device).permute(
            [perm1.index(i) for i in range(len(sizes))])
        t_jit = torch.jit.script(t)
        jit_o = t_jit(x, y)
        jit_o = t_jit(x, y)
        o = t(x, y)
        self.assertEqual(o.dtype, jit_o.dtype)
        self.assertEqual(o, jit_o)
        self.assertEqual(o.stride(), jit_o.stride())
        self.assertGraphContains(t_jit.graph_for(x, y), FUSION_GUARD)

    # end-2-end test of permutation & contiguity handling in integration.
    # we are testing inputs with all combination of permutation order, just to
    # ensure that integration would be able to generate functionally correct
    # kernels
    @unittest.skipIf(not RUN_NVFUSER, "requires CUDA")
    @unittest.skipIf(GRAPH_EXECUTOR != ProfilingMode.PROFILING,
                     "Requires fusion optimization pass to be effective")
    def test_binary_ops_permutation(self):
        # note that num_dim is exclusive from len(x), so we are not reducing
        # to single element (codegen limitation at this moment)
        x = [7, 8, 12]
        b_axes = range(-1, len(x))
        for b_axis in b_axes:
            for perm0 in itertools.permutations(range(len(x))):
                for perm1 in itertools.permutations(range(len(x))):
                    x = [7, 8, 12]
                    self._permutation_helper(x, b_axis, torch.float32, "cuda", perm0, perm1)

    @unittest.skipIf(not RUN_NVFUSER, "requires CUDA")
    @unittest.skipIf(GRAPH_EXECUTOR != ProfilingMode.PROFILING,
                     "Requires fusion optimization pass to be effective")
    def test_binary_ops_channels_last_with_bcast(self):
        device = "cuda"
        x = torch.randn([4, 3, 2, 5], device=device).to(memory_format=torch.channels_last)
        w = torch.randn([2, 5], device=device)

        def t(x: torch.Tensor, b: torch.Tensor):
            o = x + b
            return torch.relu(o)
        t_jit = torch.jit.script(t)
        jit_o = t_jit(x, w)
        jit_o = t_jit(x, w)
        jit_o = t_jit(x, w)
        o = t(x, w)
        self.assertEqual(o.dtype, jit_o.dtype)
        self.assertTrue(self._compare("comparing output failed", o, jit_o, 1e-4))
        self.assertGraphContains(t_jit.graph_for(x, w), FUSION_GUARD)

    def _reduction_helper(self, sizes, reduction_axis, dtype, device, perm0, perm1, keepdim=False):
        class MyReduction(torch.nn.Module):
            __constants__ = ['reduction_axis', 'keepdim']

            def __init__(self):
                super(MyReduction, self).__init__()
                self.reduction_axis = reduction_axis
                self.keepdim = keepdim

            def forward(self, x: torch.Tensor, y: torch.Tensor):
                o = torch.add(x, y)
                o = torch.sum(o, dim=self.reduction_axis, keepdim=self.keepdim)
                return o

        t = MyReduction()

        x = torch.randn([sizes[i] for i in perm0], dtype=dtype, device=device).permute(
            [perm0.index(i) for i in range(len(sizes))])
        y = torch.randn([sizes[i] for i in perm1], dtype=dtype, device=device).permute(
            [perm1.index(i) for i in range(len(sizes))])
        t_jit = torch.jit.script(t)
        jit_o = t_jit(x, y)
        jit_o = t_jit(x, y)
        o = t(x, y)
        self.assertEqual(o.dtype, jit_o.dtype)
        # numerical issues here due to our scheduling.
        # can't use `self.assertEqual(o, jit_o)`
        self.assertTrue(self._compare("comparing output failed", o, jit_o, 1e-4))
        self.assertGraphContains(t_jit.graph_for(x, y), FUSION_GUARD)

    @unittest.skipIf(is_pre_volta(), "reduction not supported in pre volta device")
    @unittest.skipIf(not RUN_NVFUSER, "requires CUDA")
    @unittest.skipIf(GRAPH_EXECUTOR != ProfilingMode.PROFILING,
                     "Requires fusion optimization pass to be effective")
    def test_reduction(self):
        for x in ([7, 8, 12], [12, 8, 7, 9, 15], [128, 16, 8, 32]):
            # note that num_dim is exclusive from len(x), so we are not reducing
            # to single element (codegen limitation at this moment)
            for num_reduce_dim in range(1, len(x)):
                for axes in itertools.combinations(range(len(x)), num_reduce_dim):
                    for keepdim in (True, False):
                        perm0 = range(len(x))
                        perm1 = range(len(x))
                        self._reduction_helper(x, axes, torch.float32, "cuda", perm0, perm1, keepdim)

    def _layer_norm_autodiff_helper(self, model, grad, shapes, args):
        jit_model = torch.jit.script(model)

        eps = np.random.random() * 1e-4
        use_cudnn = bool(np.random.randint(0, 2))

        # profile/optimization runs
        for i in range(3):
            jit_o = jit_model(shapes, *args, eps, use_cudnn)
            jit_o.backward(grad)

        ref_args = [t.detach().clone().requires_grad_() for t in args]
        [t.grad.zero_() for t in args]
        jit_o = jit_model(shapes, *args, eps, use_cudnn)
        jit_o.backward(grad)

        o = model(shapes, *ref_args, eps, use_cudnn)
        o.backward(grad)
        self.assertEqual(jit_o, o)
        for arg, ref_arg in zip(args, ref_args):
            self.assertEqual(arg.grad, ref_arg.grad)

        # check fusion in fw & bw
        g = jit_model.graph_for(shapes, *args, eps, use_cudnn)
        for node in g.nodes():
            n = node
        dbg_state = jit_model.get_debug_state()
        for val in dbg_state.execution_plans.values():
            v = val
        state2 = v.code.grad_executor_states()
        for val in state2[0].execution_plans.values():
            v2 = val
        FileCheck().check(FUSION_GUARD).run(g)
        FileCheck().check(FUSION_GUARD).run(v2.graph)

    @unittest.skipIf(is_pre_volta(), "reduction not supported in pre volta device")
    @unittest.skipIf(not RUN_NVFUSER, "requires CUDA")
    @unittest.skipIf(GRAPH_EXECUTOR != ProfilingMode.PROFILING,
                     "Requires fusion optimization pass to be effective")
    def test_layer_norm_autodiff(self):
        def t_wb(shapes: List[int], x, w, b, eps: float, cudnn: bool):
            o = torch.layer_norm(x, shapes, w, b, eps, cudnn)
            o = torch.relu(o)
            return o

        def t_w(shapes: List[int], x, w, eps: float, cudnn: bool):
            o = torch.layer_norm(x, shapes, w, None, eps, cudnn)
            o = torch.relu(o)
            return o

        def t_b(shapes: List[int], x, b, eps: float, cudnn: bool):
            o = torch.layer_norm(x, shapes, None, b, eps, cudnn)
            o = torch.relu(o)
            return o

        def t(shapes: List[int], x, eps: float, cudnn: bool):
            o = torch.layer_norm(x, shapes, None, None, eps, cudnn)
            o = torch.relu(o)
            return o

        model = {3: t_wb, 2: t_w, 1: t_b, 0: t}

        for w, b in itertools.product([True, False], repeat=2):
            batch = [2]
            # note: awkward shape here to avoid vectorized fast kernel, which is
            # buggy in aten
            shapes = [2, 7, 3]
            m = model[w * 2 + b]

            grad = torch.randn(batch + shapes, dtype=torch.float32, device="cuda")
            args = [torch.randn(batch + shapes, dtype=torch.float32, device="cuda").requires_grad_()]
            if w:
                args.append(torch.randn(shapes, dtype=torch.float32, device="cuda").requires_grad_())
            if b:
                args.append(torch.randn(shapes, dtype=torch.float32, device="cuda").requires_grad_())
            self._layer_norm_autodiff_helper(m, grad, shapes, args)

    @unittest.skipIf(is_pre_volta(), "reduction not supported in pre volta device")
    @unittest.skipIf(not RUN_NVFUSER, "requires CUDA")
    @unittest.skipIf(GRAPH_EXECUTOR != ProfilingMode.PROFILING,
                     "Requires fusion optimization pass to be effective")
    def test_layer_norm_parser(self):
        dtype = torch.float32
        device = "cuda"
        x = torch.randn([4, 4, 2], dtype=dtype, device=device)
        w = torch.randn([4, 2], dtype=dtype, device=device)
        b = torch.randn([4, 2], dtype=dtype, device=device)

        def t(x: torch.Tensor, w: torch.Tensor, b: torch.Tensor):
            o = torch.relu(x)
            o = torch.layer_norm(o, [4, 2], w, b, 1e-5)
            return o

        o = t(x, w, b)
        t_jit = torch.jit.script(t)
        jit_o = t_jit(x, w, b)
        jit_o = t_jit(x, w, b)
        o = t(x, w, b)
        self.assertGraphContains(t_jit.graph_for(x, w, b), FUSION_GUARD)

    def _native_layer_norm_helper(self, shape, norm_shape, dtype, device, error, affine=True):
        class MyLayerNorm(torch.nn.Module):
            __constants__ = ['norm_shape']

            def __init__(self, elementwise_affine=True):
                super(MyLayerNorm, self).__init__()
                self.norm_shape = norm_shape
                if elementwise_affine:
                    self.weight = torch.randn(norm_shape, dtype=dtype, device=device)
                    self.bias = torch.randn(norm_shape, dtype=dtype, device=device)
                    with torch.no_grad():
                        self.weight.fill_(1)
                        self.bias.fill_(0)
                else:
                    self.weight = None
                    self.bias = None

            def forward(self, x: torch.Tensor):
                o = torch.relu(x)
                o = torch.native_layer_norm(o, self.norm_shape, self.weight, self.bias, 1e-5)
                return o

        t = MyLayerNorm(affine)

        x = torch.randn(shape, dtype=dtype, device=device)
        t_jit = torch.jit.script(t)
        jit_o, jit_mean, jit_rstd = t_jit(x)
        jit_o, jit_mean, jit_rstd = t_jit(x)
        o, mean, rstd = t(x)
        self.assertEqual(o.dtype, jit_o.dtype)
        # numerical issues here due to our scheduling.
        # can't use `self.assertEqual(o, jit_o)`
        self.assertTrue(self._compare("comparing output failed", o, jit_o, error))
        self.assertTrue(self._compare("comparing mean failed", mean, jit_mean, error))
        self.assertTrue(self._compare("comparing rstd failed", rstd, jit_rstd, error))
        self.assertGraphContains(t_jit.graph_for(x), FUSION_GUARD)

    @unittest.skipIf(is_pre_volta(), "reduction not supported in pre volta device")
    @unittest.skipIf(not RUN_NVFUSER, "requires CUDA")
    @unittest.skipIf(GRAPH_EXECUTOR != ProfilingMode.PROFILING,
                     "Requires fusion optimization pass to be effective")
    def test_native_layer_norm(self):
        dims = 4
        rnds = 3
        for idx in range(rnds):
            for offset in range(1, dims):
                for affine in (True, False):
                    input_shape = [random.randint(10, 30) for idx in range(dims)]
                    norm_shape = [input_shape[idx] for idx in range(dims - offset, dims)]
                    self._native_layer_norm_helper(input_shape, norm_shape, torch.float32, "cuda", 1e-4, affine)

    @unittest.skipIf(is_pre_volta(), "reduction not supported in pre volta device")
    @unittest.skipIf(not RUN_NVFUSER, "requires CUDA")
    @unittest.skipIf(GRAPH_EXECUTOR != ProfilingMode.PROFILING,
                     "Requires fusion optimization pass to be effective")
    def test_native_layer_norm_half(self):
        dims = 4
        rnds = 3
        for idx in range(rnds):
            for offset in range(1, dims):
                input_shape = [random.randint(10, 30) for idx in range(dims)]
                norm_shape = [input_shape[idx] for idx in range(dims - offset, dims)]
                self._native_layer_norm_helper(input_shape, norm_shape, torch.float16, "cuda", 5e-3)

    @unittest.skipIf(is_pre_volta(), "reduction not supported in pre volta device")
    @unittest.skipIf(not RUN_NVFUSER, "requires CUDA")
    @unittest.skipIf(GRAPH_EXECUTOR != ProfilingMode.PROFILING,
                     "Requires fusion optimization pass to be effective")
    @unittest.skipIf(not TEST_BF16, "device does not support BFloat16")
    def test_native_layer_norm_bfloat(self):
        dims = 4
        rnds = 3
        for idx in range(rnds):
            for offset in range(1, dims):
                input_shape = [random.randint(10, 30) for idx in range(dims)]
                norm_shape = [input_shape[idx] for idx in range(dims - offset, dims)]
                self._native_layer_norm_helper(input_shape, norm_shape, torch.bfloat16, "cuda", 1e-1)

    def _norm_helper(self,
                     shape,
                     dtype,
                     device,
                     error,
                     is_batch_norm_else_instance_norm,
                     memory_format=torch.contiguous_format,
                     *,
                     layer_dtype=torch.float32):
        class MyBatchNorm(torch.nn.Module):
            def __init__(self):
                super(MyBatchNorm, self).__init__()

            def forward(self, x: torch.Tensor, r_mean: torch.Tensor, r_var: torch.Tensor):
                o = torch.nn.functional.batch_norm(x, r_mean, r_var, training=True)
                o = torch.relu(o)
                return o

        class MyInstanceNorm(torch.nn.Module):
            def __init__(self):
                super(MyInstanceNorm, self).__init__()

            def forward(self, x: torch.Tensor, r_mean: torch.Tensor, r_var: torch.Tensor):
                o = torch.nn.functional.instance_norm(x, r_mean, r_var, use_input_stats=True)
                o = torch.relu(o)
                return o

        t = MyBatchNorm() if is_batch_norm_else_instance_norm else MyInstanceNorm()

        x = torch.randn(shape, dtype=dtype, device=device).to(memory_format=memory_format)
        running_mean = torch.zeros(shape[1], dtype=layer_dtype, device=device)
        running_var = torch.ones(shape[1], dtype=layer_dtype, device=device)
        t_jit = torch.jit.script(t)

        eager_running_mean = running_mean.clone()
        eager_running_var = running_var.clone()
        jit_running_mean = running_mean.clone()
        jit_running_var = running_var.clone()

        jit_o = t_jit(x, running_mean.clone(), running_var.clone())

        self.assertTrue(self._compare("prerun comparing running_mean failed", eager_running_mean, jit_running_mean, error))
        self.assertTrue(self._compare("prerun comparing running_var failed", eager_running_var, jit_running_var, error))

        jit_o = t_jit(x, jit_running_mean, jit_running_var)
        o = t(x, eager_running_mean, eager_running_var)
        self.assertEqual(o.dtype, jit_o.dtype)
        self.assertEqual(o.stride(), jit_o.stride())
        # numerical issues here due to our scheduling.
        # can't use `self.assertEqual(o, jit_o)`
        self.assertTrue(self._compare("comparing output failed", o, jit_o, error))
        self.assertTrue(self._compare("comparing running_mean failed", eager_running_mean, jit_running_mean, error))
        self.assertTrue(self._compare("comparing running_var failed", eager_running_var, jit_running_var, error))
        self.assertGraphContains(t_jit.graph_for(x, running_mean, running_var), FUSION_GUARD)

    @unittest.skipIf(is_pre_volta(), "reduction not supported in pre volta device")
    @unittest.skipIf(not RUN_NVFUSER, "requires CUDA")
    @unittest.skipIf(GRAPH_EXECUTOR != ProfilingMode.PROFILING,
                     "Requires fusion optimization pass to be effective")
    def test_layer_norm_trivial_reduce_dim(self):
        def t_wb(shapes: List[int], x, w, b, eps: float, cudnn: bool):
            o = torch.layer_norm(x, shapes, w, b, eps, cudnn)
            o = torch.relu(o)
            return o

        batch = [1]
        shapes = [2, 7, 3]

        grad = torch.randn(batch + shapes, dtype=torch.float32, device="cuda")
        args = [torch.randn(batch + shapes, dtype=torch.float32, device="cuda").requires_grad_()]
        args.append(torch.randn(shapes, dtype=torch.float32, device="cuda").requires_grad_())
        args.append(torch.randn(shapes, dtype=torch.float32, device="cuda").requires_grad_())
        self._layer_norm_autodiff_helper(t_wb, grad, shapes, args)

    @unittest.skipIf(is_pre_volta(), "reduction not supported in pre volta device")
    @unittest.skipIf(not RUN_NVFUSER, "requires CUDA")
    @unittest.skipIf(GRAPH_EXECUTOR != ProfilingMode.PROFILING,
                     "Requires fusion optimization pass to be effective")
    def test_norm_half_layer(self):
        size = [2, 4, 2, 2]

        for is_batch_norm_else_instance_norm in [False, True]:
            for mf in [torch.channels_last, torch.contiguous_format]:
                self._norm_helper(size, torch.float16, "cuda", 1e-3, is_batch_norm_else_instance_norm,
                                  memory_format=mf, layer_dtype=torch.float16)

    @unittest.skipIf(is_pre_volta(), "reduction not supported in pre volta device")
    @unittest.skipIf(not RUN_NVFUSER, "requires CUDA")
    @unittest.skipIf(GRAPH_EXECUTOR != ProfilingMode.PROFILING,
                     "Requires fusion optimization pass to be effective")
    def test_norm_channels_last(self):
        size = [3, 4, 5, 6]

        with torch.backends.cudnn.flags(enabled=False):
            for is_batch_norm_else_instance_norm in [False, True]:
                for mf in [torch.channels_last, torch.contiguous_format]:
                    self._norm_helper(size, torch.float32, "cuda", 1e-4, is_batch_norm_else_instance_norm, memory_format=mf)

    @unittest.skipIf(is_pre_volta(), "reduction not supported in pre volta device")
    @unittest.skipIf(not RUN_NVFUSER, "requires CUDA")
    @unittest.skipIf(GRAPH_EXECUTOR != ProfilingMode.PROFILING,
                     "Requires fusion optimization pass to be effective")
    def test_norm(self):
        output_elements = 10000
        channel_sizes = [67, 457, 1024, 4096]

        with torch.backends.cudnn.flags(enabled=False):
            for is_batch_norm_else_instance_norm in [False, True]:
                for dims in range(3, 6):
                    output_size = int(pow(output_elements, 1. / (dims - 1)))
                    for C in channel_sizes:
                        x = [output_size for idx in range(dims)]
                        x[1] = C
                        self._norm_helper(x, torch.float32, "cuda", 1e-4, is_batch_norm_else_instance_norm)

    @unittest.skipIf(is_pre_volta(), "reduction not supported in pre volta device")
    @unittest.skipIf(not RUN_NVFUSER, "requires CUDA")
    @unittest.skipIf(GRAPH_EXECUTOR != ProfilingMode.PROFILING,
                     "Requires fusion optimization pass to be effective")
    def test_norm_large(self):
        output_elements = 262144
        channel_sizes = 67, 457, 1024

        for is_batch_norm_else_instance_norm in [True, False]:
            for dims in range(3, 6):
                output_size = int(pow(output_elements, 1. / (dims - 1)))
                for C in channel_sizes:
                    x = [output_size for idx in range(dims)]
                    x[1] = C
                    self._norm_helper(x, torch.float32, "cuda", 1e-4, is_batch_norm_else_instance_norm)

    @unittest.skipIf(is_pre_volta(), "reduction not supported in pre volta device")
    @unittest.skipIf(not RUN_NVFUSER, "requires CUDA")
    @unittest.skipIf(GRAPH_EXECUTOR != ProfilingMode.PROFILING,
                     "Requires fusion optimization pass to be effective")
    def test_norm_half(self):
        output_elements = 10000
        channel_sizes = [67, 457, 1024, 4096]

        with torch.backends.cudnn.flags(enabled=False):
            for is_batch_norm_else_instance_norm in [False, True]:
                for dims in range(3, 6):
                    output_size = int(pow(output_elements, 1. / (dims - 1)))
                    for C in channel_sizes:
                        x = [output_size for idx in range(dims)]
                        x[1] = C
                        self._norm_helper(x, torch.float16, "cuda", 5e-3, is_batch_norm_else_instance_norm)

    @unittest.skipIf(is_pre_volta(), "reduction not supported in pre volta device")
    @unittest.skipIf(not RUN_NVFUSER, "requires CUDA")
    @unittest.skipIf(GRAPH_EXECUTOR != ProfilingMode.PROFILING,
                     "Requires fusion optimization pass to be effective")
    @unittest.skipIf(not TEST_BF16, "device does not support BFloat16")
    def test_norm_bfloat(self):
        output_elements = 10000
        channel_sizes = [67, 457, 1024, 4096]

        with torch.backends.cudnn.flags(enabled=False):
            for is_batch_norm_else_instance_norm in [False, True]:
                for dims in range(3, 6):
                    output_size = int(pow(output_elements, 1. / (dims - 1)))
                    for C in channel_sizes:
                        x = [output_size for idx in range(dims)]
                        x[1] = C
                        self._norm_helper(x, torch.bfloat16, "cuda", 1e-1, is_batch_norm_else_instance_norm)

    def _softmax_helper(self, shape, reduction_axis, is_log_softmax, dtype, device, error):
        class MySoftmax(torch.nn.Module):
            __constants__ = ['reduction_axis']

            def __init__(self):
                super(MySoftmax, self).__init__()
                self.reduction_axis = reduction_axis

            def forward(self, x: torch.Tensor, y: torch.Tensor):
                o = torch.add(x, y)
                o = torch.nn.functional.softmax(o, dim=self.reduction_axis)
                return o

        class MyLogSoftmax(torch.nn.Module):
            __constants__ = ['reduction_axis']

            def __init__(self):
                super(MyLogSoftmax, self).__init__()
                self.reduction_axis = reduction_axis

            def forward(self, x: torch.Tensor, y: torch.Tensor):
                o = torch.add(x, y)
                o = torch.nn.functional.log_softmax(o, dim=self.reduction_axis)
                return o

        gradient_check = (dtype == torch.float64)
        t = MyLogSoftmax() if is_log_softmax else MySoftmax()

        x = torch.randn(shape, dtype=dtype, device=device, requires_grad=gradient_check)
        y = torch.randn(shape, dtype=dtype, device=device, requires_grad=gradient_check)
        t_jit = torch.jit.script(t)
        jit_o = t_jit(x, y)
        jit_o = t_jit(x, y)
        jit_o = t_jit(x, y)

        if gradient_check:
            gradcheck(t_jit.forward, [x, y], nondet_tol=1e-5)
        else:
            o = t(x, y)
            self.assertEqual(o.dtype, jit_o.dtype)
            # numerical issues here due to our scheduling.
            # can't use `self.assertEqual(o, jit_o)`
            self.assertTrue(self._compare("comparing output failed", o, jit_o, error))
            self.assertGraphContains(t_jit.graph_for(x, y), FUSION_GUARD)

    @unittest.skipIf(is_pre_volta(), "reduction not supported in pre volta device")
    @unittest.skipIf(not RUN_NVFUSER, "requires CUDA")
    @unittest.skipIf(GRAPH_EXECUTOR != ProfilingMode.PROFILING,
                     "Requires fusion optimization pass to be effective")
    def test_softmax_dtype(self):
        def t(x: torch.Tensor, y: torch.Tensor):
            o = torch.mul(x, y)
            o = torch.nn.functional.softmax(o, dim=0, dtype=torch.float32)
            return o

        x = torch.randn([4, 4], dtype=torch.float16, device="cuda").requires_grad_()
        y = torch.randn_like(x).requires_grad_()
        grad = torch.randn_like(x).float()

        ref_x = x.detach().requires_grad_()
        ref_y = y.detach().requires_grad_()
        o = t(ref_x, ref_y)
        o.backward(grad)

        t_jit = torch.jit.script(t)
        jit_o = t_jit(x, y)
        jit_o.backward(grad)
        jit_o = t_jit(x, y)
        jit_o.backward(grad)
        jit_o = t_jit(x, y)
        jit_o.backward(grad)
        x.grad.zero_()
        y.grad.zero_()
        jit_o = t_jit(x, y)
        jit_o.backward(grad)

        self.assertEqual(o.dtype, jit_o.dtype)
        self.assertEqual(ref_x.grad, x.grad)
        self.assertEqual(ref_y.grad, y.grad)
        self.assertTrue(self._compare("comparing output failed", o, jit_o, 1e-3))
        self.assertGraphContainsExactly(t_jit.graph_for(x, y), FUSION_GUARD, 1, consider_subgraphs=True)
        bwd_graph = list(
            list(t_jit.get_debug_state().execution_plans.values())[
                0].code.grad_executor_states()[0].execution_plans.values()
        )[0].graph
        FileCheck().check(FUSION_GUARD).run(bwd_graph)

    @unittest.skipIf(is_pre_volta(), "reduction not supported in pre volta device")
    @unittest.skipIf(not RUN_NVFUSER, "requires CUDA")
    @unittest.skipIf(GRAPH_EXECUTOR != ProfilingMode.PROFILING,
                     "Requires fusion optimization pass to be effective")
    def test__softmax_function(self):
        def t(x: torch.Tensor, y: torch.Tensor):
            o = torch.mul(x, y)
            o = torch._softmax(o, dim=-1, half_to_float=False)
            return o

        x = torch.randn([4, 4], dtype=torch.float16, device="cuda")
        y = torch.randn_like(x)

        o = t(x, y)

        t_jit = torch.jit.script(t)
        jit_o = t_jit(x, y)
        jit_o = t_jit(x, y)
        jit_o = t_jit(x, y)

        self.assertEqual(o.dtype, jit_o.dtype)
        self.assertTrue(self._compare("comparing output failed", o, jit_o, 1e-3))
        self.assertGraphContainsExactly(t_jit.graph_for(x, y), FUSION_GUARD, 1, consider_subgraphs=True)

    @unittest.skipIf(is_pre_volta(), "reduction not supported in pre volta device")
    @unittest.skipIf(not RUN_NVFUSER, "requires CUDA")
    @unittest.skipIf(GRAPH_EXECUTOR != ProfilingMode.PROFILING,
                     "Requires fusion optimization pass to be effective")
    def test__softmax_function_half_to_float(self):
        def t(x: torch.Tensor, y: torch.Tensor):
            o = torch.mul(x, y)
            o = torch._softmax(o, dim=-1, half_to_float=True)
            return o

        x = torch.randn([4, 4], dtype=torch.float16, device="cuda")
        y = torch.randn_like(x)

        o = t(x, y)

        t_jit = torch.jit.script(t)
        jit_o = t_jit(x, y)
        jit_o = t_jit(x, y)
        jit_o = t_jit(x, y)

        self.assertEqual(o.dtype, jit_o.dtype)
        self.assertTrue(self._compare("comparing output failed", o, jit_o, 1e-3))
        self.assertGraphContainsExactly(t_jit.graph_for(x, y), FUSION_GUARD, 1, consider_subgraphs=True)

    @unittest.skipIf(is_pre_volta(), "reduction not supported in pre volta device")
    @unittest.skipIf(not RUN_NVFUSER, "requires CUDA")
    @unittest.skipIf(GRAPH_EXECUTOR != ProfilingMode.PROFILING,
                     "Requires fusion optimization pass to be effective")
    def test_softmax(self):
        output_size = 10000
        dims = 4
        output_size = int(pow(output_size, 1. / dims))
        reduction_sizes = [67, 256, 1024, 4096]

        # gradient check
        for reduction_dim in range(dims):
            for is_log_softmax in [False, True]:
                shape = [output_size for idx in range(dims)]
                self._softmax_helper(shape, reduction_dim, is_log_softmax, torch.float64, "cuda", 1e-4)

        for reduction_dim in range(dims):
            for reduction_size in reduction_sizes:
                x = [output_size for idx in range(dims)]
                x[reduction_dim] = reduction_size
                for is_log_softmax in [False, True]:
                    self._softmax_helper(x, reduction_dim, is_log_softmax, torch.float32, "cuda", 1e-4)

    @unittest.skipIf(is_pre_volta(), "reduction not supported in pre volta device")
    @unittest.skipIf(not RUN_NVFUSER, "requires CUDA")
    @unittest.skipIf(GRAPH_EXECUTOR != ProfilingMode.PROFILING,
                     "Requires fusion optimization pass to be effective")
    def test_softmax_half(self):
        output_size = 10000
        dims = 4
        output_size = int(pow(output_size, 1. / dims))
        reduction_sizes = [67, 256, 1024, 4096]

        for reduction_dim in range(dims):
            for reduction_size in reduction_sizes:
                x = [output_size for idx in range(dims)]
                x[reduction_dim] = reduction_size
                for is_log_softmax in [False, True]:
                    self._softmax_helper(x, reduction_dim, is_log_softmax, torch.float16, "cuda", 5e-3)

    @unittest.skipIf(is_pre_volta(), "reduction not supported in pre volta device")
    @unittest.skipIf(not RUN_NVFUSER, "requires CUDA")
    @unittest.skipIf(GRAPH_EXECUTOR != ProfilingMode.PROFILING,
                     "Requires fusion optimization pass to be effective")
    @unittest.skipIf(not TEST_BF16, "device does not support BFloat16")
    def test_softmax_bfloat(self):
        output_size = 10000
        dims = 4
        output_size = int(pow(output_size, 1. / dims))
        reduction_sizes = [67, 256, 1024, 4096]

        for reduction_dim in range(dims):
            for reduction_size in reduction_sizes:
                x = [output_size for idx in range(dims)]
                x[reduction_dim] = reduction_size
                for is_log_softmax in [False, True]:
                    self._softmax_helper(x, reduction_dim, is_log_softmax, torch.bfloat16, "cuda", 1e-1)

    @unittest.skipIf(is_pre_volta(), "reduction not supported in pre volta device")
    @unittest.skipIf(not RUN_NVFUSER, "requires CUDA")
    @unittest.skipIf(GRAPH_EXECUTOR != ProfilingMode.PROFILING,
                     "Requires fusion optimization pass to be effective")
    def test_reduction_permutation(self):
        x = [7, 8, 12]
        # note that num_dim is exclusive from len(x), so we are not reducing
        # to single element (codegen limitation at this moment)
        for num_reduce_dim in range(1, len(x)):
            for axes in itertools.combinations(range(len(x)), num_reduce_dim):
                for perm0 in itertools.permutations(range(len(x))):
                    for perm1 in itertools.permutations(range(len(x))):
                        self._reduction_helper(x, axes, torch.float32, "cuda", perm0, perm1)

    @unittest.skipIf(is_pre_volta(), "reduction not supported in pre volta device")
    @unittest.skipIf(not RUN_NVFUSER, "requires CUDA")
    @unittest.skipIf(GRAPH_EXECUTOR != ProfilingMode.PROFILING,
                     "Requires fusion optimization pass to be effective")
    def test_reduction_multiple_output(self):
        old_guard = torch._C._jit_set_nvfuser_guard_mode(True)
        torch._C._jit_set_bailout_depth(20)

        def t(x: torch.Tensor, y: torch.Tensor, scale: float, z: torch.Tensor):
            o = torch.mul(x, y)
            o = torch.mul(o, scale)
            out1 = torch.mul(o, z)
            out2 = torch.sum(out1, dim=[2])
            return out1, out2

        t_jit = torch.jit.script(t)
        x = torch.randn(8, 4, 10, 16, dtype=torch.float, device="cuda")
        y = torch.randn(8, 4, 10, 16, dtype=torch.float, device="cuda")
        z = torch.randn(8, 4, 10, 16, dtype=torch.float, device="cuda")
        scale = 0.5
        jit_o = t_jit(x, y, scale, z)
        jit_o = t_jit(x, y, scale, z)
        o = t(x, y, scale, z)
        for oo, jit_oo in zip(o, jit_o):
            self.assertEqual(oo.dtype, jit_oo.dtype)
            self.assertEqual(oo, jit_oo)
        self.assertGraphContains(t_jit.graph_for(x, y, scale, z), FUSION_GUARD)

        x = x.to(memory_format=torch.channels_last)
        y = y.to(memory_format=torch.channels_last)
        z = z.to(memory_format=torch.channels_last)
        jit_o = t_jit(x, y, scale, z)
        jit_o = t_jit(x, y, scale, z)
        o = t(x, y, scale, z)
        for oo, jit_oo in zip(o, jit_o):
            self.assertEqual(oo.dtype, jit_oo.dtype)
            self.assertEqual(oo, jit_oo)
        self.assertGraphContains(t_jit.graph_for(x, y, scale, z), FUSION_GUARD)
        torch._C._jit_set_nvfuser_guard_mode(old_guard)

    @unittest.skipIf(not RUN_NVFUSER, "requires CUDA")
    @unittest.skipIf(GRAPH_EXECUTOR != ProfilingMode.PROFILING,
                     "Requires fusion optimization pass to be effective")
    def test_channels_last_with_broadcast(self):
        # setting this true forces a new graph to be generated with a new
        # input a different broadcast shape
        torch._C._jit_set_nvfuser_guard_mode(True)

        def t(x: torch.Tensor, y: torch.Tensor):
            o = torch.mul(x, y)
            o = o + 2.0
            return o
        t_jit = torch.jit.script(t)

        # Single Channel broadcasts
        # Test 1
        x = torch.randn(8, 4, 10, 16, dtype=torch.float, device="cuda")
        x = x.to(memory_format=torch.channels_last)

        y = torch.randn(8, 4, 10, 1, dtype=torch.float, device="cuda")
        y = y.to(memory_format=torch.channels_last)

        jit_o = t_jit(x, y)
        jit_o = t_jit(x, y)
        o = t(x, y)

        self.assertEqual(o.dtype, jit_o.dtype)
        self.assertEqual(o.is_contiguous(memory_format=torch.channels_last),
                         jit_o.is_contiguous(memory_format=torch.channels_last))
        self.assertEqual(o, jit_o)

        # Test 2
        y = torch.randn(8, 4, 1, 16, dtype=torch.float, device="cuda")
        y = y.to(memory_format=torch.channels_last)

        jit_o = t_jit(x, y)
        jit_o = t_jit(x, y)
        o = t(x, y)

        self.assertEqual(o.dtype, jit_o.dtype)
        self.assertEqual(o.is_contiguous(memory_format=torch.channels_last),
                         jit_o.is_contiguous(memory_format=torch.channels_last))
        self.assertEqual(o, jit_o)

        # Test 3
        y = torch.randn(8, 1, 10, 16, dtype=torch.float, device="cuda")
        y = y.to(memory_format=torch.channels_last)

        jit_o = t_jit(x, y)
        jit_o = t_jit(x, y)
        o = t(x, y)

        self.assertEqual(o.dtype, jit_o.dtype)
        self.assertEqual(o.is_contiguous(memory_format=torch.channels_last),
                         jit_o.is_contiguous(memory_format=torch.channels_last))
        self.assertEqual(o, jit_o)

        # Test 3
        y = torch.randn(1, 4, 10, 16, dtype=torch.float, device="cuda")
        y = y.to(memory_format=torch.channels_last)

        jit_o = t_jit(x, y)
        jit_o = t_jit(x, y)
        o = t(x, y)

        self.assertEqual(o.dtype, jit_o.dtype)
        self.assertEqual(o.is_contiguous(memory_format=torch.channels_last),
                         jit_o.is_contiguous(memory_format=torch.channels_last))
        self.assertEqual(o, jit_o)

        '''
        Currently, the JIT doesn't have tensor merge logic to handle adding
        a broadcast tensor with more than one broadcast into a non-broadcast
        tensor.  Therefore, either of these tests can fail depending on the
        sort implementation.  The second test is known to fail.

        # Two Channel broadcasts
        # Test 1
        y = torch.randn(8, 4, 1, 1, dtype=torch.float, device="cuda")
        y = y.to(memory_format=torch.channels_last)

        jit_o = t_jit(x, y)
        jit_o = t_jit(x, y)
        o = t(x, y)

        self.assertEqual(o.dtype, jit_o.dtype)
        self.assertEqual(o.is_contiguous(memory_format=torch.channels_last),
                         jit_o.is_contiguous(memory_format=torch.channels_last))
        self.assertEqual(o, jit_o)

        # Test 2
        y = torch.randn(8, 4, 1, 1, dtype=torch.float, device="cuda")
        y = y.to(memory_format=torch.channels_last).transpose(2,3)
        x = x.transpose(2,3)

        jit_o = t_jit(x, y)
        jit_o = t_jit(x, y)
        o = t(x, y)

        self.assertEqual(o.dtype, jit_o.dtype)
        self.assertEqual(o.is_contiguous(memory_format=torch.channels_last),
                         jit_o.is_contiguous(memory_format=torch.channels_last))
        self.assertEqual(o, jit_o)
        '''

    @unittest.skipIf(is_pre_volta(), "reduction not supported in pre volta device")
    @unittest.skipIf(not RUN_NVFUSER, "requires CUDA")
    @unittest.skipIf(GRAPH_EXECUTOR != ProfilingMode.PROFILING,
                     "Requires fusion optimization pass to be effective")
    def test_pw_single_reduction_partition(self):
        sizes = [2, 2, 2]
        dtype = torch.float
        device = "cuda"
        x = torch.randn(sizes, dtype=dtype, device=device)
        y = torch.randn(sizes, dtype=dtype, device=device)
        z = torch.randn(sizes, dtype=dtype, device=device)

        def t(x: torch.Tensor, y: torch.Tensor, z: torch.Tensor):
            o = torch.add(x, y)
            o = torch.sum(o, dim=[0])
            o = torch.add(o, z)
            return o
        t_jit = torch.jit.script(t)
        jit_o = t_jit(x, y, z)
        jit_o = t_jit(x, y, z)
        o = t(x, y, z)
        self.assertEqual(o.dtype, jit_o.dtype)
        self.assertEqual(o, jit_o)
        self.assertGraphContains(t_jit.graph_for(x, y, z), FUSION_GUARD)

    @unittest.skipIf(is_pre_volta(), "reduction not supported in pre volta device")
    @unittest.skipIf(not RUN_NVFUSER, "requires CUDA")
    @unittest.skipIf(GRAPH_EXECUTOR != ProfilingMode.PROFILING,
                     "Requires fusion optimization pass to be effective")
    def test_permutation_preservation(self):
        sizes = [2, 3, 4, 5]
        dtype = torch.float
        device = "cuda"

        with nvfuser_singleton_fusion(True):

            def t(x: torch.Tensor):
                return torch.relu(x)

            t_jit = torch.jit.script(t)
            x = torch.randn(sizes, dtype=dtype, device=device).to(memory_format=torch.channels_last)
            self._run_helper(t_jit, t, x, check_stride=True)

            def t(x: torch.Tensor, y: torch.Tensor):
                return torch.add(x, y)

            t_jit = torch.jit.script(t)
            x = torch.randn(sizes, dtype=dtype, device=device).to(memory_format=torch.channels_last)
            y = torch.randn(sizes[1:], dtype=dtype, device=device)
            self._run_helper(t_jit, t, x, y, check_stride=True)

    @unittest.skipIf(not RUN_NVFUSER, "requires CUDA")
    @unittest.skipIf(GRAPH_EXECUTOR != ProfilingMode.PROFILING,
                     "Requires fusion optimization pass to be effective")
    def test_permutation_preservation_edge_case_0(self):
        sizes = [2, 3, 4, 5]
        dtype = torch.float
        device = "cuda"
        x = torch.randn(sizes, dtype=dtype, device=device).to(memory_format=torch.channels_last)
        # mismatch rank with *note* different permutation recognized by PE
        bias = torch.randn(3, dtype=dtype, device=device).unsqueeze(-1).unsqueeze(-1)

        def t(x, y):
            return x + y

        t_jit = torch.jit.script(t)
        with nvfuser_singleton_fusion(True):
            self._run_helper(t_jit, t, x, bias, check_stride=True)

    @unittest.skipIf(not RUN_NVFUSER, "requires CUDA")
    @unittest.skipIf(GRAPH_EXECUTOR != ProfilingMode.PROFILING,
                     "Requires fusion optimization pass to be effective")
    def test_permutation_preservation_edge_case_1_broken(self):
        sizes = [2, 3, 4, 5]
        dtype = torch.float
        device = "cuda"
        x = torch.randn(sizes, dtype=dtype, device=device).to(memory_format=torch.channels_last)
        # in-compatible permutation, this will cause format propagation to break
        bias = torch.randn(4, 5, dtype=dtype, device=device)

        def t(x, y):
            return x + y

        t_jit = torch.jit.script(t)
        with nvfuser_singleton_fusion(True):
            for _ in range(5):
                jit_o = t_jit(x, bias)

        o = t(x, bias)
        self.assertEqual(o.dtype, jit_o.dtype)
        self.assertEqual(o, jit_o)
        try:
            # nvfuser does not support in-compatible permutation, this will throw
            self.assertEqual(o.stride(), jit_o.stride())
        except Exception as e:
            warnings.warn(
                "permutation propagatoin is broken, proper support should come after nvfuser permutation scheduler update")
        self.assertGraphContains(t_jit.graph_for(x, bias), FUSION_GUARD)

    @unittest.skipIf(not RUN_NVFUSER, "requires CUDA")
    @unittest.skipIf(GRAPH_EXECUTOR != ProfilingMode.PROFILING,
                     "Requires fusion optimization pass to be effective")
    def test_permutation_preservation_edge_case_2(self):
        sizes = [2, 3, 4, 5]
        dtype = torch.float
        device = "cuda"
        x = torch.randn(sizes, dtype=dtype, device=device).to(memory_format=torch.channels_last)
        y = torch.randn(sizes, dtype=dtype, device=device).to(memory_format=torch.channels_last)
        z = torch.randn(sizes, dtype=dtype, device=device).to(memory_format=torch.channels_last)

        def t(x, y, w):
            tmp = torch.lerp(x, y, w)
            tmp = torch.clamp(tmp, -1.0, 0.5)
            tmp = torch.nn.functional.softplus(tmp)
            return torch.threshold(tmp, -2.0, 0.5)

        t_jit = torch.jit.script(t)
        self._run_helper(t_jit, t, x, y, z, check_stride=True)

    @unittest.skipIf(is_pre_volta(), "reduction not supported in pre volta device")
    @unittest.skipIf(not RUN_NVFUSER, "requires CUDA")
    @unittest.skipIf(GRAPH_EXECUTOR != ProfilingMode.PROFILING,
                     "Requires fusion optimization pass to be effective")
    def test_normalization_partition(self):
        sizes = [3, 8, 5]
        dtype = torch.float
        device = "cuda"
        x = torch.randn(sizes, dtype=dtype, device=device)
        y = torch.randn(sizes, dtype=dtype, device=device)
        z = torch.randn(sizes, dtype=dtype, device=device)
        r_m = torch.randn(8, dtype=dtype, device=device)
        r_v = torch.randn(8, dtype=dtype, device=device)

        def t(x: torch.Tensor, y: torch.Tensor, z: torch.Tensor, r_mean: torch.Tensor, r_var: torch.Tensor):
            o = torch.add(x, y)
            o = torch.nn.functional.softmax(o, dim=0)
            o = torch.add(o, z)
            o = torch.nn.functional.batch_norm(o, r_mean, r_var, training=True)
            return o
        t_jit = torch.jit.script(t)
        jit_o = t_jit(x, y, z, r_m, r_v)
        jit_o = t_jit(x, y, z, r_m, r_v)
        o = t(x, y, z, r_m, r_v)
        self.assertEqual(o.dtype, jit_o.dtype)
        self.assertEqual(o, jit_o)
        self.assertGraphContains(t_jit.graph_for(x, y, z, r_m, r_v), FUSION_GUARD)

    @unittest.skipIf(is_pre_volta(), "reduction not supported in pre volta device")
    @unittest.skipIf(not RUN_NVFUSER, "requires CUDA")
    @unittest.skipIf(GRAPH_EXECUTOR != ProfilingMode.PROFILING,
                     "Requires fusion optimization pass to be effective")
    def test_sum_to_one(self):
        dtype = torch.float
        device = "cuda"
        x = torch.randn([4, 5, 6], dtype=dtype, device=device)

        def t(x: torch.Tensor):
            o = torch.add(x, 1)
            o = torch.sum(o, dim=[0, 1, 2])
            return o
        t_jit = torch.jit.script(t)
        jit_o = t_jit(x)
        jit_o = t_jit(x)
        o = t(x)
        self.assertEqual(o.dtype, jit_o.dtype)
        self.assertEqual(o, jit_o)
        self.assertGraphContains(t_jit.graph_for(x), FUSION_GUARD)

    @unittest.skipIf(is_pre_volta(), "reduction not supported in pre volta device")
    @unittest.skipIf(not RUN_NVFUSER, "requires CUDA")
    @unittest.skipIf(GRAPH_EXECUTOR != ProfilingMode.PROFILING,
                     "Requires fusion optimization pass to be effective")
    def test_single_reduction_broadcast(self):
        dtype = torch.float
        device = "cuda"
        x = torch.randn([7, 4, 8], dtype=dtype, device=device)
        y = torch.randn([4, 8], dtype=dtype, device=device)
        z = torch.randn([1, 4, 8], dtype=dtype, device=device)

        def t(x: torch.Tensor, y: torch.Tensor, z: torch.Tensor):
            o = torch.add(x, y)
            o = torch.add(o, z)
            o = torch.sum(o, dim=[0])
            return o
        t_jit = torch.jit.script(t)
        jit_o = t_jit(x, y, z)
        jit_o = t_jit(x, y, z)
        o = t(x, y, z)
        self.assertEqual(o.dtype, jit_o.dtype)
        self.assertEqual(o, jit_o)
        self.assertGraphContains(t_jit.graph_for(x, y, z), FUSION_GUARD)

    @unittest.skipIf(is_pre_volta(), "reduction not supported in pre volta device")
    @unittest.skipIf(not RUN_NVFUSER, "requires CUDA")
    @unittest.skipIf(GRAPH_EXECUTOR != ProfilingMode.PROFILING,
                     "Requires fusion optimization pass to be effective")
    def test_trivial_reduction(self):
        dtype = torch.float
        device = "cuda"
        x = torch.randn([1, 4, 8], dtype=dtype, device=device)

        def t(x: torch.Tensor):
            o = torch.add(x, 1)
            o = torch.sum(o, dim=[0])
            o = torch.sum(o, dim=[0])
            return o
        t_jit = torch.jit.script(t)
        jit_o = t_jit(x)
        jit_o = t_jit(x)
        o = t(x)
        self.assertEqual(o.dtype, jit_o.dtype)
        self.assertEqual(o, jit_o)
        self.assertGraphContains(t_jit.graph_for(x), FUSION_GUARD)

    @unittest.skipIf(not RUN_NVFUSER, "requires CUDA")
    @unittest.skipIf(GRAPH_EXECUTOR != ProfilingMode.PROFILING,
                     "Requires fusion optimization pass to be effective")
    def test_profiling_node(self):
        dtype = torch.float
        device = "cuda"
        x = torch.randn(4, 8, 8, 8, dtype=dtype, device=device)

        def repro(x: torch.Tensor, alpha: float):
            o = torch.rand_like(x)
            o = torch.add(o, alpha)
            return o
        repro_jit = torch.jit.script(repro)
        self._run_helper(repro_jit, repro, x, 0.6)

    @unittest.skipIf(is_pre_volta(), "reduction not supported in pre volta device")
    @unittest.skipIf(not RUN_NVFUSER, "requires CUDA")
    @unittest.skipIf(GRAPH_EXECUTOR != ProfilingMode.PROFILING,
                     "Requires fusion optimization pass to be effective")
    def test_reduction_sizes_op(self):
        dtype = torch.float
        device = "cuda"
        x = torch.randn(2, 3, 4, 5, dtype=dtype, device=device)
        y = torch.randn(2, 3, 4, 5, dtype=dtype, device=device)

        def t(x: torch.Tensor, y: torch.Tensor):
            o = x + y
            o = torch.relu(o)
            o = o.sum((1, 3))
            return o.size()
        t_jit = torch.jit.script(t)
        jit_o = t_jit(x, y)
        jit_o = t_jit(x, y)
        o = t(x, y)
        self.assertEqual(o, jit_o)
        # since the output value is not used at all, the fusion operator should
        # have been optimized away
        self.assertGraphContainsExactly(t_jit.graph_for(x, y), FUSION_GUARD, 0)

    @unittest.skipIf(is_pre_volta(), "reduction not supported in pre volta device")
    @unittest.skipIf(not RUN_NVFUSER, "requires CUDA")
    @unittest.skipIf(GRAPH_EXECUTOR != ProfilingMode.PROFILING,
                     "Requires fusion optimization pass to be effective")
    def test_profile_ivalue(self):
        dtype = torch.float
        device = "cuda"
        x = torch.randn([7, 4, 7], dtype=dtype, device=device)
        y = torch.randn([7, 4, 7], dtype=dtype, device=device)

        def t(x: torch.Tensor, y: torch.Tensor, dim: List[int], keepdim: bool):
            o = torch.add(x, y)
            o = o.sum(dim, keepdim=keepdim)
            return o

        t_jit = torch.jit.script(t)
        jit_o = t_jit(x, y, (0, 1), False)
        jit_o = t_jit(x, y, (0, 1), False)
        o = t(x, y, (0, 1), False)
        self.assertEqual(o.dtype, jit_o.dtype)
        self.assertEqual(o, jit_o)
        self.assertGraphContains(t_jit.graph_for(x, y, (0, 1), False), FUSION_GUARD)

    @unittest.skipIf(is_pre_volta(), "reduction not supported in pre volta device")
    @unittest.skipIf(not RUN_NVFUSER, "requires CUDA")
    @unittest.skipIf(GRAPH_EXECUTOR != ProfilingMode.PROFILING,
                     "Requires fusion optimization pass to be effective")
    def test_sum_to_size(self):
        dtype = torch.float
        device = "cuda"
        x = torch.randn([2, 4, 4], dtype=dtype, device=device)
        y = torch.randn([2, 4, 4], dtype=dtype, device=device)

        def t(x: torch.Tensor, y: torch.Tensor, new_size: List[int]):
            o = torch.add(x, y)
            o = o.sum_to_size(new_size)
            return o

        t_jit = torch.jit.script(t)
        jit_o = t_jit(x, y, (4, 1))
        jit_o = t_jit(x, y, (4, 1))
        o = t(x, y, (4, 1))
        self.assertEqual(o.dtype, jit_o.dtype)
        self.assertEqual(o, jit_o)
        self.assertGraphContains(t_jit.graph_for(x, y, (4, 1)), FUSION_GUARD)

        # update shape: old kernel should handle dynamic shape well without
        # recompilation
        x = torch.randn([2, 5, 8], dtype=dtype, device=device)
        y = torch.randn([2, 5, 8], dtype=dtype, device=device)
        # (TODO) check executed kernel, should extend autograd.profiler to fused
        # kernels
        jit_o = t_jit(x, y, (5, 1))
        o = t(x, y, (5, 1))
        self.assertEqual(o.dtype, jit_o.dtype)
        self.assertEqual(o, jit_o)

    @unittest.skipIf(is_pre_volta(), "reduction not supported in pre volta device")
    @unittest.skipIf(not RUN_NVFUSER, "requires CUDA")
    @unittest.skipIf(GRAPH_EXECUTOR != ProfilingMode.PROFILING,
                     "Requires fusion optimization pass to be effective")
    def test_grad_sum_to_size(self):
        dtype = torch.float
        device = "cuda"
        x = torch.randn([2, 4, 4], dtype=dtype, device=device).requires_grad_()
        y = torch.randn([4], dtype=dtype, device=device).requires_grad_()
        grad = torch.randn([2, 4, 4], dtype=dtype, device=device)

        ref_x = x.detach().clone().requires_grad_()
        ref_y = y.detach().clone().requires_grad_()

        def t(x: torch.Tensor, y: torch.Tensor):
            o = torch.add(x, y)
            o = torch.relu(o)
            return o

        # profiling runs for forward & backward
        t_jit = torch.jit.script(t)
        jit_o = t_jit(x, y)
        jit_o.backward(grad)
        jit_o = t_jit(x, y)
        jit_o.backward(grad)

        x.grad = None
        y.grad = None
        jit_o = t_jit(x, y)
        jit_o.backward(grad)
        o = t(ref_x, ref_y)
        o.backward(grad)
        self.assertEqual(o.dtype, jit_o.dtype)
        self.assertEqual(o, jit_o)
        self.assertEqual(x.grad, ref_x.grad)
        self.assertEqual(y.grad, ref_y.grad)
        bwd_graph = list(
            list(t_jit.get_debug_state().execution_plans.values())[
                0].code.grad_executor_states()[0].execution_plans.values()
        )[0].graph
        FileCheck().check(FUSION_GUARD).run(bwd_graph)

        # update shape: old kernel should handle dynamic shape well without
        # recompilation
        x = torch.randn([2, 5, 8], dtype=dtype, device=device).requires_grad_()
        y = torch.randn([8], dtype=dtype, device=device).requires_grad_()
        ref_x = x.detach().clone().requires_grad_()
        ref_y = y.detach().clone().requires_grad_()
        grad = torch.randn([2, 5, 8], dtype=dtype, device=device)
        jit_o = t_jit(x, y)
        # (TODO) check executed kernel, should extend autograd.profiler to fused
        # kernels
        jit_o.backward(grad)
        o = t(ref_x, ref_y)
        o.backward(grad)
        self.assertEqual(o.dtype, jit_o.dtype)
        self.assertEqual(o, jit_o)
        self.assertEqual(x.grad, ref_x.grad)
        self.assertEqual(y.grad, ref_y.grad)

    @unittest.skipIf(not RUN_NVFUSER, "requires CUDA")
    @unittest.skipIf(GRAPH_EXECUTOR != ProfilingMode.PROFILING,
                     "Requires fusion optimization pass to be effective")
    def test_dropout_inference_fusion(self):
        dtype = torch.float
        device = "cuda"
        x = torch.randn([10, 4, 8], dtype=dtype, device=device)

        def t(x: torch.Tensor, p: float, train: bool):
            o = torch.nn.functional.dropout(x, p, training=train)
            o = o + 1.0
            return o

        t_jit = torch.jit.script(t)

        self._run_helper(t_jit, t, x, 0.15, False)

    @unittest.skipIf(not RUN_NVFUSER, "requires CUDA")
    @unittest.skipIf(GRAPH_EXECUTOR != ProfilingMode.PROFILING,
                     "Requires fusion optimization pass to be effective")
    def test_dropout_train_nograd_fusion(self):
        dtype = torch.float
        device = "cuda"
        x = torch.randn([10, 4, 8], dtype=dtype, device=device)

        def t(x: torch.Tensor, p: float, train: bool):
            o = torch.nn.functional.dropout(x, p, training=train)
            o = o + 1.0
            return o

        t_jit = torch.jit.script(t)

        self._run_helper(t_jit, t, x, 0.0, True)

    @unittest.skipIf(not RUN_NVFUSER, "requires CUDA")
    @unittest.skipIf(GRAPH_EXECUTOR != ProfilingMode.PROFILING,
                     "Requires fusion optimization pass to be effective")
    def test_dropout_train_nograd_prob_check(self):
        dtype = torch.float
        device = "cuda"
        x = torch.randn([1024, 1024], dtype=dtype, device=device)

        def t(x: torch.Tensor, p: float, train: bool):
            o = torch.nn.functional.dropout(x, p, training=train)
            o = o * 2.0
            return o

        t_jit = torch.jit.script(t)

        for prob in [0.0, 0.15, 0.5, 0.85, 1.]:
            torch.cuda.manual_seed_all(123)
            jit_o = t_jit(x, prob, True)
            torch.cuda.manual_seed_all(123)
            jit_o = t_jit(x, prob, True)

            self.assertTrue(jit_o.detach().isfinite().all().item())

            num_elems = x.numel()
            num_zeros = num_elems - jit_o.detach().count_nonzero().item()
            percent_zeros = num_zeros / num_elems

            self.assertTrue((percent_zeros >= (prob - 0.01)) and (percent_zeros <= (prob + 0.01)))
            self.assertGraphContainsExactly(t_jit.graph_for(x, prob, True), FUSION_GUARD, 1, consider_subgraphs=True)

    @unittest.skipIf(is_pre_volta(), "reduction not supported in pre volta device")
    @unittest.skipIf(not RUN_NVFUSER, "requires CUDA")
    @unittest.skipIf(GRAPH_EXECUTOR != ProfilingMode.PROFILING,
                     "Requires fusion optimization pass to be effective")
    def test_dropout_training_fusion(self):
        dtype = torch.float
        device = "cuda"
        x = torch.randn([10, 4, 8], dtype=dtype, device=device, requires_grad=True)
        grads = torch.randn([10, 4, 8], dtype=dtype, device=device)

        def t(x: torch.Tensor, p: float, train: bool):
            o = torch.nn.functional.dropout(x, p, training=train)
            o = o * 2.0
            return o

        t_jit = torch.jit.script(t)

        # The drop probability needs to be set to zero given that the order of picking random
        # numbers between eager mode and the jit is different
        self._run_training_helper(t_jit, t, grads, x, 0.0, True)

        def t2(x: torch.Tensor, p: float, train: bool):
            o = torch.nn.functional.softmax(x, dim=-1)
            o = torch.nn.functional.dropout(o, p, training=train)
            return o

        t2_jit = torch.jit.script(t2)

        # The drop probability needs to be set to zero given that the order of picking random
        # numbers between eager mode and the jit is different
        self._run_training_helper(t2_jit, t2, grads, x, 0.0, True)

    @unittest.skipIf(not RUN_NVFUSER, "requires CUDA")
    @unittest.skipIf(GRAPH_EXECUTOR != ProfilingMode.PROFILING,
                     "Requires fusion optimization pass to be effective")
    def test_gelu(self):
        old_guard = torch._C._jit_set_nvfuser_guard_mode(True)
        dtype = torch.float
        device = "cuda"
        x = torch.randn([1024, 1024], dtype=dtype, device=device, requires_grad=True)
        grads = torch.randn([1024, 1024], dtype=dtype, device=device, requires_grad=False)

        def t(x: torch.Tensor, mode: str):
            o = torch.nn.functional.gelu(x, approximate=mode)
            o = o * 2.0
            return o

        t_jit = torch.jit.script(t)
        self._run_training_helper(t_jit, t, grads, x, 'none')
        self._run_training_helper(t_jit, t, grads, x, 'tanh')
        torch._C._jit_set_nvfuser_guard_mode(old_guard)

    @unittest.skipIf(not RUN_NVFUSER, "requires CUDA")
    @unittest.skipIf(GRAPH_EXECUTOR != ProfilingMode.PROFILING,
                     "Requires fusion optimization pass to be effective")
    def test_dropout_training_prob_check(self):
        dtype = torch.float
        device = "cuda"
        x = torch.randn([1024, 1024], dtype=dtype, device=device, requires_grad=True)
        x_nograd = torch.randn([1024, 1024], dtype=dtype, device=device)

        def t(x: torch.Tensor, p: float, train: bool):
            o = torch.nn.functional.dropout(x, p, training=train)
            o = o * 2.0
            return o

        t_jit = torch.jit.script(t)

        for prob in [0.0, 0.15, 0.5, 0.85, 1.]:
            torch.cuda.manual_seed_all(123)
            jit_o = t_jit(x, prob, True)
            torch.cuda.manual_seed_all(123)
            jit_o = t_jit(x, prob, True)
            torch.cuda.manual_seed_all(123)
            jit_o = t_jit(x, prob, True)

            self.assertTrue(jit_o.detach().isfinite().all().item())

            num_elems = x.numel()
            num_zeros = num_elems - jit_o.detach().count_nonzero().item()
            percent_zeros = num_zeros / num_elems

            self.assertTrue((percent_zeros >= (prob - 0.01)) and (percent_zeros <= (prob + 0.01)))
            self.assertGraphContainsExactly(t_jit.graph_for(x, prob, True), FUSION_GUARD, 1, consider_subgraphs=True)

    @unittest.skipIf(not RUN_NVFUSER, "requires CUDA")
    @unittest.skipIf(GRAPH_EXECUTOR != ProfilingMode.PROFILING,
                     "Requires fusion optimization pass to be effective")
    def test_linear(self):
        in_feature = 2
        out_feature = 8
        # Changing the input dims to be 3-D to avoid eager mode bias fusion
        # The bias fusion causes some precision issues with TF-32
        x = torch.randn(2, 4, in_feature, dtype=torch.float32, device='cuda')
        weight = torch.randn(out_feature, in_feature, dtype=torch.float32, device='cuda')
        bias = torch.randn(out_feature, dtype=torch.float32, device='cuda')

        def t(x: torch.Tensor, weight: torch.Tensor, bias: torch.Tensor):
            o = torch.nn.functional.linear(x, weight, bias)
            o = torch.relu(o)
            return o

        # bias set to true.
        t_jit = torch.jit.script(t)
        jit_o = t_jit(x, weight, bias)
        jit_o = t_jit(x, weight, bias)
        o = t(x, weight, bias)
        self.assertEqual(o, jit_o)
        # since the output value is not used at all, the fusion operator should
        # have been optimized away
        self.assertGraphContainsExactly(t_jit.graph_for(x, weight, bias), FUSION_GUARD, 1)

    @unittest.skipIf(not RUN_NVFUSER, "requires CUDA")
    @unittest.skipIf(GRAPH_EXECUTOR != ProfilingMode.PROFILING,
                     "Requires fusion optimization pass to be effective")
    def test_linear_symbolic_shapes(self):
        def fn(x: int):
            y = torch.zeros((x, x + 2)).cuda()
            for i in range(2):
                inp = torch.rand((x, x + i)).cuda()
                weight = torch.rand((x + 2, x + i)).cuda()
                bias = torch.rand((x, x + 2)).cuda()
                y += torch.sin(torch.nn.functional.linear(inp, weight, bias))
            return y

        fn_s = torch.jit.script(fn)
        fn_s(5)
        fn_s(5)

    @unittest.skipIf(not RUN_NVFUSER, "requires CUDA")
    @unittest.skipIf(GRAPH_EXECUTOR != ProfilingMode.PROFILING,
                     "Requires fusion optimization pass to be effective")
    def test_backward_type(self):
        # not super useful to check gradient of integer/bool, so skipping here
        type_pairs = [
            (torch.float, torch.half),
            (torch.double, torch.half),
            (torch.float, torch.double),
        ]
        if TEST_BF16:
            type_pairs += [
                (torch.float, torch.bfloat16),
                (torch.double, torch.bfloat16),
            ]
        for x_type, y_type in type_pairs:
            x = torch.randn(4, 2, dtype=x_type, device='cuda', requires_grad=True)
            y = torch.randn(4, 2, dtype=y_type, device='cuda', requires_grad=True)
            grad = torch.randn(4, 2, dtype=torch.float, device='cuda')

            def test1(x: torch.Tensor, y: torch.Tensor):
                o = torch.add(x, y)
                o = torch.add(o, y)
                o = torch.add(o, y)
                o = torch.add(o, y)
                o = o + 1.0
                return o

            test1_jit = torch.jit.script(test1)
            for i in range(3):
                jit_o = test1_jit(x, y)
                jit_o.backward(grad)

            bwd_graph = list(
                list(test1_jit.get_debug_state().execution_plans.values())[
                    0].code.grad_executor_states()[0].execution_plans.values()
            )[0].graph

            FileCheck().check(FUSION_GROUP).run(bwd_graph)
            self.assertEqual(x.grad.dtype, x.dtype)
            self.assertEqual(y.grad.dtype, y.dtype)

    @unittest.skipIf(is_pre_volta(), "reduction not supported in pre volta device")
    @unittest.skipIf(not RUN_NVFUSER, "requires CUDA")
    @unittest.skipIf(GRAPH_EXECUTOR != ProfilingMode.PROFILING,
                     "Requires fusion optimization pass to be effective")
    def test_autocast_1(self):
        def t(x: torch.Tensor, y: torch.Tensor):
            o = x * 2.0
            o = torch.softmax(o, dim=-1)
            o = o * 3.0
            o = torch._C._nn.linear(o, y)
            return o

        x = torch.randn(8, 4, dtype=torch.half, device='cuda', requires_grad=True)
        y = torch.randn(4, 4, dtype=torch.float, device='cuda', requires_grad=True)
        grad = torch.randn(8, 4, dtype=torch.half, device='cuda', requires_grad=False)
        t_jit = torch.jit.script(t)

        for i in range(3):
            with torch.cuda.amp.autocast():
                jit_o = t_jit(x, y)
                if i == 2:
                    fwd_graph = t_jit.graph_for(x, y)
            jit_o.backward(grad)

        self.assertGraphContainsExactly(fwd_graph, FUSION_GUARD, 1, consider_subgraphs=True)

        with torch.cuda.amp.autocast():
            bwd_graph = list(
                list(t_jit.get_debug_state().execution_plans.values())[
                    0].code.grad_executor_states()[0].execution_plans.values()
            )[0].graph
        FileCheck().check(FUSION_GROUP).run(bwd_graph)

        self.assertEqual(jit_o.dtype, torch.half)
        self.assertEqual(x.grad.dtype, x.dtype)
        self.assertEqual(y.grad.dtype, y.dtype)

    @unittest.skipIf(is_pre_volta(), "reduction not supported in pre volta device")
    @unittest.skipIf(not RUN_NVFUSER, "requires CUDA")
    @unittest.skipIf(GRAPH_EXECUTOR != ProfilingMode.PROFILING,
                     "Requires fusion optimization pass to be effective")
    def test_autocast_2(self):
        def t(x: torch.Tensor):
            o = x * 2.0
            o = torch.softmax(o, dim=-1)
            o = o * 3.0
            o = torch.softmax(o, dim=-1)
            o = o * 4.0
            return o

        x = torch.randn(8, 4, dtype=torch.half, device='cuda', requires_grad=True)
        grad = torch.randn(8, 4, dtype=torch.float, device='cuda', requires_grad=False)
        t_jit = torch.jit.script(t)

        for i in range(3):
            with torch.cuda.amp.autocast():
                jit_o = t_jit(x)
                if i == 2:
                    fwd_graph = t_jit.graph_for(x)
            jit_o.backward(grad)

        self.assertGraphContainsExactly(fwd_graph, FUSION_GUARD, 1, consider_subgraphs=True)

        with torch.cuda.amp.autocast():
            bwd_graph = list(
                list(t_jit.get_debug_state().execution_plans.values())[
                    0].code.grad_executor_states()[0].execution_plans.values()
            )[0].graph
        FileCheck().check(FUSION_GROUP).run(bwd_graph)

        self.assertEqual(jit_o.dtype, torch.float)
        self.assertEqual(x.grad.dtype, x.dtype)

    @unittest.skipIf(is_pre_volta(), "reduction not supported in pre volta device")
    @unittest.skipIf(not RUN_NVFUSER, "requires CUDA")
    @unittest.skipIf(GRAPH_EXECUTOR != ProfilingMode.PROFILING,
                     "Requires fusion optimization pass to be effective")
    @unittest.skipIf(not TEST_BF16, "device does not support BFloat16")
    def test_autocast_1_bfloat(self):
        def t(x: torch.Tensor, y: torch.Tensor):
            o = x * 2.0
            o = torch.softmax(o, dim=-1)
            o = o * 3.0
            o = torch._C._nn.linear(o, y)
            return o

        x = torch.randn(8, 4, dtype=torch.bfloat16, device='cuda', requires_grad=True)
        y = torch.randn(4, 4, dtype=torch.float, device='cuda', requires_grad=True)
        grad = torch.randn(8, 4, dtype=torch.bfloat16, device='cuda', requires_grad=False)
        t_jit = torch.jit.script(t)

        for i in range(3):
            with torch.cuda.amp.autocast(dtype=torch.bfloat16):
                jit_o = t_jit(x, y)
                if i == 2:
                    fwd_graph = t_jit.graph_for(x, y)
            jit_o.backward(grad)

        self.assertGraphContainsExactly(fwd_graph, FUSION_GUARD, 1, consider_subgraphs=True)

        with torch.cuda.amp.autocast(dtype=torch.bfloat16):
            bwd_graph = list(
                list(t_jit.get_debug_state().execution_plans.values())[
                    0].code.grad_executor_states()[0].execution_plans.values()
            )[0].graph
        FileCheck().check(FUSION_GROUP).run(bwd_graph)

        self.assertEqual(jit_o.dtype, torch.bfloat16)
        self.assertEqual(x.grad.dtype, x.dtype)
        self.assertEqual(y.grad.dtype, y.dtype)

    @unittest.skipIf(is_pre_volta(), "reduction not supported in pre volta device")
    @unittest.skipIf(not RUN_NVFUSER, "requires CUDA")
    @unittest.skipIf(GRAPH_EXECUTOR != ProfilingMode.PROFILING,
                     "Requires fusion optimization pass to be effective")
    @unittest.skipIf(not TEST_BF16, "device does not support BFloat16")
    def test_autocast_2_bfloat(self):
        def t(x: torch.Tensor):
            o = x * 2.0
            o = torch.softmax(o, dim=-1)
            o = o * 3.0
            o = torch.softmax(o, dim=-1)
            o = o * 4.0
            return o

        x = torch.randn(8, 4, dtype=torch.bfloat16, device='cuda', requires_grad=True)
        grad = torch.randn(8, 4, dtype=torch.float, device='cuda', requires_grad=False)
        t_jit = torch.jit.script(t)

        for i in range(3):
            with torch.cuda.amp.autocast(dtype=torch.bfloat16):
                jit_o = t_jit(x)
                if i == 2:
                    fwd_graph = t_jit.graph_for(x)
            jit_o.backward(grad)

        self.assertGraphContainsExactly(fwd_graph, FUSION_GUARD, 1, consider_subgraphs=True)

        with torch.cuda.amp.autocast(dtype=torch.bfloat16):
            bwd_graph = list(
                list(t_jit.get_debug_state().execution_plans.values())[
                    0].code.grad_executor_states()[0].execution_plans.values()
            )[0].graph
        FileCheck().check(FUSION_GROUP).run(bwd_graph)

        self.assertEqual(jit_o.dtype, torch.float)
        self.assertEqual(x.grad.dtype, x.dtype)

    @unittest.skipIf(not RUN_NVFUSER, "requires CUDA")
    @unittest.skipIf(GRAPH_EXECUTOR != ProfilingMode.PROFILING,
                     "Requires fusion optimization pass to be effective")
    def test_to_dtype_fp32_to_fp16(self):
        def t(x: torch.Tensor):
            o = x * 2.0
            o = o.to(dtype=torch.half)
            o = o * 3.0
            return o

        x = torch.randn(8, 4, dtype=torch.float, device='cuda')
        t_jit = torch.jit.script(t)

        for i in range(3):
            jit_o = t_jit(x)

        self.assertGraphContainsExactly(t_jit.graph_for(x), FUSION_GUARD, 1)
        self.assertEqual(jit_o.dtype, torch.half)

    @unittest.skipIf(not RUN_NVFUSER, "requires CUDA")
    @unittest.skipIf(GRAPH_EXECUTOR != ProfilingMode.PROFILING,
                     "Requires fusion optimization pass to be effective")
    def test_to_dtype_fp16_to_fp32(self):
        def t(x: torch.Tensor):
            o = x * 2.0
            o = o.to(dtype=torch.float)
            o = o * 3.0
            return o

        x = torch.randn(8, 4, dtype=torch.half, device='cuda')
        t_jit = torch.jit.script(t)

        for i in range(3):
            jit_o = t_jit(x)

        self.assertGraphContainsExactly(t_jit.graph_for(x), FUSION_GUARD, 1)
        self.assertEqual(jit_o.dtype, torch.float)

    @unittest.skipIf(not RUN_NVFUSER, "requires CUDA")
    @unittest.skipIf(GRAPH_EXECUTOR != ProfilingMode.PROFILING,
                     "Requires fusion optimization pass to be effective")
    def test_to_dtype_fp16_to_fp16(self):
        def t(x: torch.Tensor):
            o = x * 2.0
            o = o.to(dtype=torch.half)
            o = o * 3.0
            return o

        x = torch.randn(8, 4, dtype=torch.half, device='cuda')
        t_jit = torch.jit.script(t)

        for i in range(3):
            jit_o = t_jit(x)

        self.assertGraphContainsExactly(t_jit.graph_for(x), FUSION_GUARD, 1)
        self.assertEqual(jit_o.dtype, torch.half)

    @unittest.skipIf(not RUN_NVFUSER, "requires CUDA")
    @unittest.skipIf(GRAPH_EXECUTOR != ProfilingMode.PROFILING,
                     "Requires fusion optimization pass to be effective")
    @unittest.skipIf(not TEST_BF16, "device does not support BFloat16")
    def test_to_dtype_fp32_to_bf16(self):
        def t(x: torch.Tensor):
            o = x * 2.0
            o = o.to(dtype=torch.bfloat16)
            o = o * 3.0
            return o

        x = torch.randn(8, 4, dtype=torch.float, device='cuda')
        t_jit = torch.jit.script(t)

        for i in range(3):
            jit_o = t_jit(x)

        self.assertGraphContainsExactly(t_jit.graph_for(x), FUSION_GUARD, 1)
        self.assertEqual(jit_o.dtype, torch.bfloat16)

    @unittest.skipIf(not RUN_NVFUSER, "requires CUDA")
    @unittest.skipIf(GRAPH_EXECUTOR != ProfilingMode.PROFILING,
                     "Requires fusion optimization pass to be effective")
    @unittest.skipIf(not TEST_BF16, "device does not support BFloat16")
    def test_to_dtype_bf16_to_fp32(self):
        def t(x: torch.Tensor):
            o = x * 2.0
            o = o.to(dtype=torch.float)
            o = o * 3.0
            return o

        x = torch.randn(8, 4, dtype=torch.bfloat16, device='cuda')
        t_jit = torch.jit.script(t)

        for i in range(3):
            jit_o = t_jit(x)

        self.assertGraphContainsExactly(t_jit.graph_for(x), FUSION_GUARD, 1)
        self.assertEqual(jit_o.dtype, torch.float)

    @unittest.skipIf(not RUN_NVFUSER, "requires CUDA")
    @unittest.skipIf(GRAPH_EXECUTOR != ProfilingMode.PROFILING,
                     "Requires fusion optimization pass to be effective")
    @unittest.skipIf(not TEST_BF16, "device does not support BFloat16")
    def test_to_dtype_bf16_to_bf16(self):
        def t(x: torch.Tensor):
            o = x * 2.0
            o = o.to(dtype=torch.bfloat16)
            o = o * 3.0
            return o

        x = torch.randn(8, 4, dtype=torch.bfloat16, device='cuda')
        t_jit = torch.jit.script(t)

        for i in range(3):
            jit_o = t_jit(x)

        self.assertGraphContainsExactly(t_jit.graph_for(x), FUSION_GUARD, 1)
        self.assertEqual(jit_o.dtype, torch.bfloat16)

    @unittest.skipIf(not RUN_NVFUSER, "requires CUDA")
    @unittest.skipIf(not TEST_MULTIGPU, "requires multiple CUDA device")
    @unittest.skipIf(GRAPH_EXECUTOR != ProfilingMode.PROFILING,
                     "Requires fusion optimization pass to be effective")
    def test_multiple_device_pw(self):

        def t(x):
            o = x + 1.0
            o = torch.relu(o)
            return o

        x = torch.randn(2, dtype=torch.float32, device="cuda")
        t_jit = torch.jit.script(t)

        for i in range(3):
            jit_o = t_jit(x)

        self.assertGraphContainsExactly(t_jit.graph_for(x), FUSION_GUARD, 1)
        torch.cuda.device(1)
        x = x.to("cuda:1")
        jit_o = t_jit(x)

    @unittest.skipIf(not RUN_NVFUSER, "requires CUDA")
    @unittest.skipIf(GRAPH_EXECUTOR != ProfilingMode.PROFILING,
                     "Requires fusion optimization pass to be effective")
    def test_graph_for_with_missing_optimized_engine(self):
        x = torch.randn(8, 4, 2, dtype=torch.float, device="cuda").requires_grad_()

        def t(x: torch.Tensor, flag: bool):
            x = x + 1.0
            x = torch.relu(x)
            if flag:
                o = x + 1.0
                o = torch.relu(o)
            else:
                o = x + 2.0
                o = torch.relu(o)
            return o

        t_jit = torch.jit.script(t)
        jit_o = t_jit(x, False)
        jit_o = t_jit(x, False)
        jit_o = t_jit(x, True)
        o = t(x, True)
        self.assertEqual(o, jit_o)
        # since the output value is not used at all, the fusion operator should
        # have been optimized away
        self.assertGraphContainsExactly(t_jit.graph_for(x, True), FUSION_GUARD, 1, True)

    @unittest.skipIf(not RUN_NVFUSER, "requires CUDA")
    @unittest.skipIf(GRAPH_EXECUTOR != ProfilingMode.PROFILING,
                     "Requires fusion optimization pass to be effective")
    def test_branches(self):
        in_feature = 2
        out_feature = 4
        x = torch.randn(4, in_feature, dtype=torch.float32, device='cuda')
        weight = torch.randn(out_feature, in_feature, dtype=torch.float32, device='cuda')
        bias = torch.randn(out_feature, dtype=torch.float32, device='cuda')

        def t(x: torch.Tensor, weight: torch.Tensor, bias: torch.Tensor, flag: bool):
            if flag:
                o = torch.nn.functional.linear(x, weight, bias)
                o = o + 1.0
                o = torch.relu(o)
            else:
                o = x.sum()
                o = o + 2.0
                o = torch.relu(o)
            return o

        t_jit = torch.jit.script(t)
        jit_o = t_jit(x, weight, bias, True)
        jit_o = t_jit(x, weight, bias, True)
        o = t(x, weight, bias, True)
        self.assertEqual(o, jit_o)
        # since the output value is not used at all, the fusion operator should
        # have been optimized away
        self.assertGraphContainsExactly(t_jit.graph_for(x, weight, bias, True), FUSION_GUARD, 1)

    @unittest.skipIf(not RUN_NVFUSER, "requires CUDA")
    @unittest.skipIf(GRAPH_EXECUTOR != ProfilingMode.PROFILING,
                     "Requires fusion optimization pass to be effective")
    def test_scalar_tensor(self):
        x = torch.empty([], device="cuda", dtype=torch.float32)

        def t(x: torch.Tensor):
            o = x + 1.0
            o = torch.nn.functional.relu(o)
            return o

        # bias set to true.
        t_jit = torch.jit.script(t)
        jit_o = t_jit(x)
        jit_o = t_jit(x)
        o = t(x)
        self.assertEqual(o, jit_o)
        # since the output value is not used at all, the fusion operator should
        # have been optimized away
        self.assertGraphContainsExactly(t_jit.graph_for(x), FUSION_GUARD, 1)

    @unittest.skipIf(os.environ.get('PYTORCH_NO_CUDA_MEMORY_CACHING') is not None,
                     "skipping graph_rng when caching allocator is disabled")
    @unittest.skipIf(not RUN_NVFUSER, "requires CUDA")
    @unittest.skipIf(CUDA_MAJOR < 11, "requires CUDA11 or above")
    @unittest.skipIf(GRAPH_EXECUTOR != ProfilingMode.PROFILING,
                     "Requires fusion optimization pass to be effective")
    def test_graph_rng(self):
        self.assertTrue(torch._C._jit_nvfuser_enabled())
        size = 10000
        a = torch.randn((size,), device="cuda", dtype=torch.float)

        def t(x):
            o = x + 1.0
            o = torch.nn.functional.dropout(o, p=0.1)
            o = o + 1.0
            o = torch.nn.functional.dropout(o, p=0.1)
            return o

        t_jit = torch.jit.script(t)

        for _ in range(3):
            t_jit(a)

        self.assertGraphContainsExactly(t_jit.graph_for(a), FUSION_GUARD, 1)

        # Control (jitted, ungraphed)
        torch.cuda.manual_seed(5)
        eager_out = a.clone()
        for _ in range(3):
            eager_out = t_jit(eager_out)

        graph_in = a.clone()
        g = torch.cuda.CUDAGraph()
        s = torch.cuda.Stream()
        s.wait_stream(torch.cuda.current_stream())
        with torch.cuda.stream(s):
            torch.cuda.manual_seed(5)
            g.capture_begin()
            graph_out = t_jit(graph_in)
            g.capture_end()
        torch.cuda.current_stream().wait_stream(s)
        # g is now a jitted, graphed version of t.

        # Runs a (jitted, graphed) -> (jitted, ungraphed) -> (jitted, graphed) sequence.
        # The ops in the overall sequence should be the same as Control.
        g.replay()
        # graph_out is now filled with g's result. Use it as ungraphed input.
        out = t_jit(graph_out)
        graph_in.copy_(out)
        g.replay()

        # If replay() updated RNG state correctly, graph_out should now equal eager_out
        self.assertEqual(graph_out, eager_out)

    def _test_batch_norm_impl_index_helper(self, batch, c, hw, affine=True,
                                           track_running_stats=True, train=True,
                                           dtype=torch.float32):
        # enabling inlining to avoid counter increment in BN forward
        torch._C._debug_set_autodiff_subgraph_inlining(True)

        class MyModule(torch.nn.Module):
            def __init__(self, num_features=10, affine=True, track_running_stats=True):
                super(MyModule, self).__init__()
                self.bn = torch.nn.BatchNorm2d(num_features,
                                               1e-5,
                                               affine=affine,
                                               track_running_stats=track_running_stats).to(dtype=dtype)

            def forward(self, x):
                o = self.bn(x)
                o = o * 2.0
                return o

        x = torch.randn(batch, c, hw, hw, dtype=torch.float, device="cuda").to(dtype=dtype).requires_grad_()
        grad = torch.randint(-20, 20, (batch, c, hw, hw), device="cuda").to(dtype=dtype).div(-10)

        my_module = MyModule(c, affine, track_running_stats).cuda()
        ref_module = MyModule(c, affine, track_running_stats).cuda()

        if not train:
            my_module.eval()
            ref_module.eval()

        t_jit = torch.jit.script(my_module)
        ref_module.load_state_dict(my_module.state_dict())

        ref_x = x.detach().requires_grad_()

        for i in range(0, 3):
            jit_o = t_jit(x)
            jit_o.backward(grad)

        # TODO: remove this run?
        o = ref_module(ref_x)
        o.backward(grad)

        has_affine = ref_module.bn.weight is not None
        has_running_stats = ref_module.bn.running_mean is not None

        if has_running_stats:
            my_module.bn.running_mean.zero_()
            my_module.bn.running_var.fill_(1.0)
            ref_module.bn.running_mean.zero_()
            ref_module.bn.running_var.fill_(1.0)

        # Verify that when train is False, we don't have grad for weight/bias.
        if has_affine and train:
            my_module.bn.weight.grad.zero_()
            my_module.bn.bias.grad.zero_()
            ref_module.bn.weight.grad.zero_()
            ref_module.bn.bias.grad.zero_()

        x.grad.zero_()
        ref_x.grad.zero_()

        # real runs
        jit_o = t_jit(x)
        jit_o.backward(grad)

        o = ref_module(ref_x)
        o.backward(grad)

        # assert forward graph fusion
        self.assertGraphContainsExactly(t_jit.graph_for(x), FUSION_GUARD, 1, consider_subgraphs=True)
        # assert backward graph fusion
        bwd_graph = list(
            list(t_jit.get_debug_state().execution_plans.values())[0].code.grad_executor_states()[0]
            .execution_plans.values())[0].graph
        self.assertGraphContainsExactly(bwd_graph, FUSION_GUARD, 1, consider_subgraphs=True)

        e0 = 1e-5 if dtype is not torch.half else 1e-3
        e1 = 1e-4 if dtype is not torch.half else 1e-3
        e2 = 1e-3 if dtype is not torch.half else 1e-2

        self.assertTrue(self._compare("comparing output failed", jit_o, o, e0))
        self.assertTrue(self._compare("comparing input grad failed", x.grad, ref_x.grad, e1))
        # TODO: switch to welford and reduce this to 1e-5
        # The 1e-3 looks bad, but we don't have welford in codegen, so numeric
        # is very different between reference and codegen.
        if has_affine and train:
            self.assertTrue(self._compare("comparing weight grad failed",
                                          my_module.bn.weight.grad,
                                          ref_module.bn.weight.grad,
                                          e2))
            self.assertTrue(self._compare("comparing bias grad failed",
                                          my_module.bn.bias.grad,
                                          ref_module.bn.bias.grad,
                                          e1))
        if has_running_stats:
            self.assertTrue(self._compare("comparing running_mean failed",
                                          my_module.bn.running_mean,
                                          ref_module.bn.running_mean,
                                          e0))
            self.assertTrue(self._compare("comparing running_var failed",
                                          my_module.bn.running_var,
                                          ref_module.bn.running_var,
                                          e0))

    @unittest.skipIf(is_pre_volta(), "reduction not supported in pre volta device")
    @unittest.skipIf(not RUN_NVFUSER, "requires CUDA")
    @unittest.skipIf(GRAPH_EXECUTOR != ProfilingMode.PROFILING,
                     "Requires fusion optimization pass to be effective")
    def test_batch_norm_half(self):
        with torch.backends.cudnn.flags(enabled=True):
            setups = [
                [True, True],
                [False, False],
                [True, False],
                [False, True]]
            for training_and_track, affine in itertools.product(setups, [True, False]):
                training, track_running_stats = training_and_track
                self._test_batch_norm_impl_index_helper(4, 8, 5, affine, track_running_stats, training, torch.half)

    @unittest.skipIf(is_pre_volta(), "reduction not supported in pre volta device")
    @unittest.skipIf(not RUN_NVFUSER, "requires CUDA")
    @unittest.skipIf(GRAPH_EXECUTOR != ProfilingMode.PROFILING,
                     "Requires fusion optimization pass to be effective")
    def test_batch_norm_impl_index_inner_bcast(self):
        # the repro
        self._test_batch_norm_impl_index_helper(2, 1, 1, False, True, True)

        # running the full set
        setups = [
            [True, True],
            [False, False],
            [True, False],
            [False, True]]
        for training_and_track, affine in itertools.product(setups, [True, False]):
            training, track_running_stats = training_and_track
            self._test_batch_norm_impl_index_helper(2, 1, 1, affine, track_running_stats, training)

    @unittest.skipIf(is_pre_volta(), "reduction not supported in pre volta device")
    @unittest.skipIf(not RUN_NVFUSER, "requires CUDA")
    @unittest.skipIf(GRAPH_EXECUTOR != ProfilingMode.PROFILING,
                     "Requires fusion optimization pass to be effective")
    def test_batch_norm_impl_index_correctness(self):
        with torch.backends.cudnn.flags(enabled=True):
            batch = [2, 7, 16]
            channels = [4, 89, 19, 32]
            hw = [1, 8, 17, 32]

            # avoid tolerance failure in CI
            torch.cuda.manual_seed_all(211)

            # failing sizes (2, 1, 1, 1)
            # failing sizes (2, 89, 8, 8) training False, track True, affine: False
            for b, c, hw in itertools.product(batch, channels, hw):
                setups = [
                    [True, True],
                    [False, False],
                    [True, False],
                    [False, True]]
                for training_and_track, affine in itertools.product(setups, [True, False]):
                    training, track_running_stats = training_and_track
                    self._test_batch_norm_impl_index_helper(b, c, hw, affine, track_running_stats, training)

    @unittest.skipIf(not RUN_NVFUSER, "requires CUDA")
    @unittest.skipIf(GRAPH_EXECUTOR != ProfilingMode.PROFILING,
                     "Requires fusion optimization pass to be effective")
    def test_softplus_fuser(self):
        def shifted_softplus(x: torch.Tensor, shift: float):
            return functional.softplus(x) - shift

        jitted = torch.jit.script(shifted_softplus)
        inp = torch.randn(4, 2, dtype=torch.float32, device="cuda").requires_grad_()
        inp_ref = inp.detach().clone().requires_grad_()
        grad = torch.randn(4, 2, dtype=torch.float32, device="cuda")

        aten_o = shifted_softplus(inp_ref, 0.693147)
        aten_o.backward(grad)
        aten_grad = inp_ref.grad

        for i in range(3):
            jit_o = jitted(inp, 0.693147)
            inp.grad = None         # avoid accumulation on grad
            jit_o.backward(grad)
            jit_grad = inp.grad

        assert torch.allclose(jit_o, aten_o)
        assert torch.allclose(jit_grad, aten_grad)
        self.assertGraphContains(jitted.graph_for(inp, 0.693147), FUSION_GROUP, True)

    @unittest.skipIf(not RUN_NVFUSER, "requires CUDA")
    @unittest.skipIf(GRAPH_EXECUTOR != ProfilingMode.PROFILING,
                     "Requires fusion optimization pass to be effective")
    def test_inplace_removal(self):
        def t(x: torch.Tensor):
            o = torch.nn.functional.softmax(x, dim=0)
            o += x
            return o.relu_()

        jitted = torch.jit.script(t)
        inp = torch.randn(4, 2, dtype=torch.float32, device="cuda")

        for i in range(3):
            jit_o = jitted(inp)

        graph = jitted.graph_for(inp)
        self.assertGraphContains(graph, FUSION_GROUP, True)
        self.assertGraphContains(graph, 'aten::add', True)
        self.assertGraphContains(graph, 'aten::relu', True)

    @unittest.skipIf(not RUN_NVFUSER, "requires CUDA")
    @unittest.skipIf(GRAPH_EXECUTOR != ProfilingMode.PROFILING,
                     "Requires fusion optimization pass to be effective")
    def test_conv2d_bias(self):
        def t(x: torch.Tensor, w: torch.Tensor, bias: torch.Tensor):
            o = torch.nn.functional.conv2d(x, w, bias)
            return o.relu()

        jitted = torch.jit.script(t)
        inp = torch.randn(4, 5, 3, 3, dtype=torch.float32, device="cuda")
        weight = torch.randn(2, 5, 2, 2, dtype=torch.float32, device="cuda")
        bias = torch.randn(2, dtype=torch.float32, device="cuda")

        for i in range(3):
            jit_o = jitted(inp, weight, bias)

        graph = jitted.graph_for(inp)
        self.assertGraphContains(graph, FUSION_GROUP, True)

        def t_not_fused(x: torch.Tensor, w: torch.Tensor):
            o = torch.nn.functional.conv2d(x, w)
            return o.relu()

        jitted_not_fused = torch.jit.script(t_not_fused)

        for i in range(3):
            jit_o = jitted_not_fused(inp, weight)

        graph = jitted_not_fused.graph_for(inp)
        self.assertGraphContainsExactly(graph, FUSION_GROUP, 0)
        self.assertGraphContains(graph, 'aten::relu', True)

        def t_bias(x: torch.Tensor, w: torch.Tensor, bias: torch.Tensor):
            return torch.nn.functional.conv2d(x, w, bias)

        jitted_bias = torch.jit.script(t_bias)

        for i in range(3):
            jit_o = jitted_bias(inp, weight, bias)

        graph = jitted_bias.graph_for(inp)
        self.assertGraphContains(graph, FUSION_GROUP, True)
        self.assertGraphContains(graph, 'prim::add_optional', True)

    @unittest.skipIf(is_pre_volta(), "reduction not supported in pre volta device")
    @unittest.skipIf(not RUN_NVFUSER, "requires CUDA")
    @unittest.skipIf(GRAPH_EXECUTOR != ProfilingMode.PROFILING,
                     "Requires fusion optimization pass to be effective")
    def test_remove_output_used_only_in_dtype(self):
        class MyModule(torch.nn.Module):
            def __init__(self, num_features=4):
                super(MyModule, self).__init__()
                self.bn0 = torch.nn.BatchNorm2d(num_features)
                self.bn1 = torch.nn.BatchNorm2d(num_features)

            def forward(self, x, y):
                o1 = self.bn0(x)
                o2 = self.bn1(y)
                return torch.relu(o1 + o2)

        t = MyModule(4).float().cuda()

        jitted = torch.jit.script(t)
        x = torch.randn(3, 4, 2, 5, dtype=torch.float32, device="cuda")
        y = torch.randn(3, 4, 2, 5, dtype=torch.float32, device="cuda")

        with torch.cuda.amp.autocast(True):
            for i in range(5):
                jit_o = jitted(x, y)

            jit_o = jitted(x, y)
            o = t(x, y)

            self.assertTrue(torch.allclose(jit_o, o))
            graph = jitted.graph_for(x, y)
            self.assertGraphContains(graph, FUSION_GROUP, True)

    @unittest.skipIf(is_pre_volta(), "reduction not supported in pre volta device")
    @unittest.skipIf(not RUN_NVFUSER, "requires CUDA")
    @unittest.skipIf(GRAPH_EXECUTOR != ProfilingMode.PROFILING,
                     "Requires fusion optimization pass to be effective")
    def test_fix_shape_expression_bn(self):
        class MyModule(torch.nn.Module):
            def __init__(self, num_features=4):
                super(MyModule, self).__init__()
                self.bn = torch.nn.BatchNorm2d(num_features)

            def forward(self, x, y):
                out1 = self.bn(x)
                out2 = out1 + y
                out3 = torch.relu(out2)
                return out3

        t = MyModule(4).float().cuda()

        jitted = torch.jit.script(t)
        x = torch.randn(3, 4, 2, 5, dtype=torch.float32, device="cuda")
        y = torch.randn(3, 4, 2, 5, dtype=torch.float32, device="cuda")

        with torch.cuda.amp.autocast(True):
            for i in range(5):
                jit_o = jitted(x, y)

            jit_o = jitted(x, y)
            o = t(x, y)

            self.assertTrue(torch.allclose(jit_o, o))
            graph = jitted.graph_for(x, y)
            self.assertGraphContains(graph, FUSION_GROUP, True)

    def _run_fwd_helper(self, func, ops, *args):
        jitted = torch.jit.script(func)
        for i in range(3):
            jit_o = jitted(*args)
        jit_o = jitted(*args)
        o = func(*args)
        for oo, jit_oo in zip(o, jit_o):
            self.assertEqual(oo.dtype, jit_oo.dtype)
            self.assertEqual(oo, jit_oo)
        graph = jitted.graph_for(*args)
        self.assertGraphContains(graph, FUSION_GROUP, True)
        for op in ops:
            self.assertGraphContainsExactly(graph, op, 0)

    @unittest.skipIf(is_pre_volta(), "reduction not supported in pre volta device")
    @unittest.skipIf(not RUN_NVFUSER, "requires CUDA")
    @unittest.skipIf(GRAPH_EXECUTOR != ProfilingMode.PROFILING,
                     "Requires fusion optimization pass to be effective")
    def test_sibling_fusion(self):
        device = "cuda"
        dtype = torch.float
        x = torch.randn(2, 5, dtype=dtype, device=device)
        y = torch.randn(2, 5, dtype=dtype, device=device)

        def t(x: torch.Tensor):
            o1 = x + 1.0
            o2 = x * 0.5
            return o1, o2
        self._run_fwd_helper(t, ['aten::add', 'aten::mul'], x)

        def t2(x: torch.Tensor, y: torch.Tensor):
            o1 = x.sum(0)
            o2 = (x * y).sum(0)
            return o1, o2
        self._run_fwd_helper(t2, ['aten::sum', 'aten::mul'], x, y)

    @unittest.skipIf(not RUN_NVFUSER, "requires CUDA")
    @unittest.skipIf(GRAPH_EXECUTOR != ProfilingMode.PROFILING,
                     "Requires fusion optimization pass to be effective")
    def test_clean_profile_ivalue(self):
        device = "cuda"
        dtype = torch.float
        x = torch.randn(2, 5, dtype=dtype, device=device, requires_grad=True)
        # turn on autodiff subgraph inlining
        # this is to verify that we clean up profile_ivalue node out side of
        # fusion code path.
        torch._C._debug_set_autodiff_subgraph_inlining(True)

        def t(x: torch.Tensor, flag: bool):
            return torch.dropout(x, 0.5, flag)

        jit_t = torch.jit.script(t)
        for idx in range(5):
            out = jit_t(x, True)

        graph = jit_t.graph_for(x, True)
        out = jit_t(x, False)

    @unittest.skipIf(not RUN_NVFUSER, "requires CUDA")
    @unittest.skipIf(GRAPH_EXECUTOR != ProfilingMode.PROFILING,
                     "Requires fusion optimization pass to be effective")
    def test_sibling_fusion_no_scalar_inputs(self):
        device = "cuda"
        dtype = torch.float
        x = torch.randn(2, 5, dtype=dtype, device=device)
        y = torch.randn(3, dtype=dtype, device=device)

        # no tensor dependency between o1/o2, we shouldn't be fusing them
        def t(x: torch.Tensor, y: torch.Tensor):
            o1 = x + 1
            o2 = y - 1
            return o1, o2

        jitted = torch.jit.script(t)
        for i in range(3):
            jit_o = jitted(x, y)
        graph = jitted.graph_for(x, y)
        self.assertGraphContainsExactly(graph, FUSION_GROUP, 0)

    def _bias_view_relu_helper(self, shape, output_shape, dtype, device, error):
        class BiasViewRelu(torch.nn.Module):
            def __init__(self):
                super(BiasViewRelu, self).__init__()
                self.bias = torch.nn.Parameter(torch.randn(shape, dtype=dtype, device=device), requires_grad=False)
                with torch.no_grad():
                    self.bias.fill_(10)

            def forward(self, inputs: torch.Tensor, view_shape: List[int]):
                o = inputs + self.bias
                o = o.view(view_shape)
                return torch.relu(o)

        t = BiasViewRelu()
        x = torch.randn(shape, dtype=dtype, device=device, requires_grad=False)
        t_jit = torch.jit.script(t)

        # profiling
        jit_o = t_jit(x, output_shape)
        # optimization
        jit_o = t_jit(x, output_shape)
        # final
        jit_o = t_jit(x, output_shape)
        # eager - baseline
        o = t(x, output_shape)

        self.assertEqual(o.dtype, jit_o.dtype)
        self.assertTrue(self._compare("comparing output failed", o, jit_o, error))
        graph = t_jit.graph_for(x, output_shape)

        has_inferred_dimension = any([dim == -1 for dim in output_shape])
        if has_inferred_dimension:
            # prohibit fusing when view_shape contains an inferred dimension
            self.assertGraphContainsExactly(graph, FUSION_GROUP, 0)
            self.assertGraphContainsExactly(graph, 'prim::view_copy', 0)
        else:
            self.assertGraphContains(graph, FUSION_GUARD)
            self.assertGraphContains(graph, 'prim::view_copy', True)

    def _alias_bias_view_relu_helper(self, shape, output_shape, dtype, device, error):
        class BiasViewRelu(torch.nn.Module):
            def __init__(self):
                super(BiasViewRelu, self).__init__()
                self.bias = torch.nn.Parameter(torch.randn(shape, dtype=dtype, device=device), requires_grad=False)
                with torch.no_grad():
                    self.bias.fill_(10)

            def forward(self, inputs : torch.Tensor, bias : torch.Tensor, view_shape : List[int]):
                o = inputs.view(view_shape)
                inputs.add_(bias)
                return torch.relu(o)

        t = BiasViewRelu()
        x = torch.randn(shape, dtype=dtype, device=device, requires_grad=False)
        bias = torch.randn(shape, dtype=dtype, device=device, requires_grad=False)
        t_jit = torch.jit.script(t)

        # profiling
        jit_o = t_jit(x.clone(), bias, output_shape)
        # optimization
        jit_o = t_jit(x.clone(), bias, output_shape)
        # final
        jit_o = t_jit(x.clone(), bias, output_shape)
        # eager - baseline
        o = t(x.clone(), bias, output_shape)

        self.assertEqual(o.dtype, jit_o.dtype)
        self.assertTrue(self._compare("comparing output failed", o, jit_o, error))
        graph = t_jit.graph_for(x, bias, output_shape)
        self.assertGraphContainsExactly(graph, FUSION_GUARD, 0)
        self.assertGraphContainsExactly(graph, 'prim::view_copy', 0)

    # generate random view given original view
    def _random_view(self, original_view, max_len=8, max_views=10000):
        class Moves(enum.Enum):
            Merge = 0
            Split = 1
            Broadcast = 2
            ImplicitBroadcast = 3
            Keep = 4

        def valid(old_view, new_view):
            old_view_size = reduce(operator.mul, old_view)
            new_view_size = reduce(operator.mul, new_view)
            return old_view_size == new_view_size

        # given a random starting number, find the nearest divisor
        def find_nearest_divisor(N):
            if 2 >= (N - 1):
                return -1
            result = random.randint(2, N - 1)
            while (N % result) != 0:
                result += 1
            return result

        complete_views = set([tuple(original_view)])

        to_visit = []
        # empty new view, curent originaal view, start pos=0, move count = 0, last_move
        to_visit.append(([], original_view, 0, [], Moves.Keep))

        # depth-first search of view shapes, starting from the original view
        while len(to_visit) > 0 and len(complete_views) < max_views:
            new_view, old_view, odx, move_list, last_move = to_visit[-1]
            to_visit.pop()

            # iterate over each move type
            for idx in range(len(Moves)):
                state = Moves(idx)
                new_view_clone = copy.deepcopy(new_view)
                old_view_clone = copy.deepcopy(old_view)
                new_move_list = move_list + [state]
                new_odx = odx

                # Update state using Move state
                if state == Moves.Keep:
                    new_size = old_view_clone[odx]
                    new_view_clone.append(new_size)
                    new_odx += 1

                elif state == Moves.Merge:
                    if odx + 1 < len(old_view_clone):
                        new_size = old_view_clone[odx] * old_view_clone[odx + 1]
                        new_view_clone.append(new_size)
                        new_odx += 2
                    else:
                        continue

                elif state == Moves.Broadcast and last_move != Moves.Broadcast:
                    new_view_clone.append(1)

                elif state == Moves.Split:
                    new_size = find_nearest_divisor(old_view_clone[odx])
                    if new_size == -1:
                        continue
                    new_view_clone.append(new_size)
                    old_view_clone[odx] = int(old_view[odx] / new_size)

                    if old_view_clone[odx] == 1:
                        new_odx += 1

                elif state == Moves.ImplicitBroadcast:
                    old_view_clone.insert(odx + 1, 1)
                    new_size = old_view[odx] * 1
                    new_view_clone.append(new_size)
                    new_odx += 2

                if new_odx < len(old_view_clone) and len(new_move_list) < max_len:
                    to_visit.append((new_view_clone, old_view_clone, new_odx, new_move_list, state))
                elif (valid(original_view, new_view_clone)):
                    final_new_view = tuple(new_view_clone)
                    complete_views.add(final_new_view)
        return list(complete_views)

    # ndims - number of dimensions
    # test_fn - view test function
    def _view_test_generator(self, ndims, test_fn):
        # create random tensor
        # max value for each dimension
        max_size = 10e7
        max_value = max(int(pow(max_size, 1. / ndims)), 1)
        sizes = [random.randint(1, max_value) for idx in range(ndims)]
        x = torch.randn(sizes)

        original_sizes = list(x.size())
        all_views = self._random_view(original_sizes)
        random.shuffle(all_views)

        max_samples = 20
        max_views = min(len(all_views), max_samples)
        total = 0
        correct = 0
        # test random combinations of compatible views
        for idx in range(max_views):
            for jdx in range(idx + 1, max_views):
                total += 1
                test_fn(all_views[idx], all_views[jdx], torch.float, 'cuda', 1e-6)

    @unittest.skipIf(not RUN_NVFUSER, "requires CUDA")
    @unittest.skipIf(GRAPH_EXECUTOR != ProfilingMode.PROFILING,
                     "Requires fusion optimization pass to be effective")
    def test_view(self):
        torch._C._jit_set_nvfuser_guard_mode(True)
        self._bias_view_relu_helper([2, 3, 4, 5], [-1, 4, 5], torch.float, 'cuda', 1e-6)
        for ndims in range(1, 5):
            self._view_test_generator(ndims, self._bias_view_relu_helper)
        self._alias_bias_view_relu_helper([2, 3, 4, 5], [1, 6, 1, 2, 2, 5, 1], torch.float, 'cuda', 1e-6)

    def _bias_flatten_relu_helper(self, shape, start_dim, end_dim, dtype, device, error):
        class BiasFlattenRelu(torch.nn.Module):
            def __init__(self):
                super(BiasFlattenRelu, self).__init__()
                self.bias = torch.nn.Parameter(torch.randn(shape, dtype=dtype, device=device), requires_grad=False)
                with torch.no_grad():
                    self.bias.fill_(10)

            def forward(self, inputs : torch.Tensor, start_dim : int, end_dim : int):
                o = inputs + self.bias
                o = o.flatten(start_dim, end_dim)
                return torch.relu(o)

        t = BiasFlattenRelu()
        x = torch.randn(shape, dtype=dtype, device=device, requires_grad=False)
        t_jit = torch.jit.script(t)

        self._run_helper(t_jit, t, x, start_dim, end_dim)
        self.assertGraphContains(t_jit.graph_for(x, start_dim, end_dim), 'prim::flatten_copy', True)

    def _alias_bias_flatten_relu_helper(self, shape, start_dim, end_dim, dtype, device, error):
        class BiasFlattenRelu(torch.nn.Module):
            def __init__(self):
                super(BiasFlattenRelu, self).__init__()
                self.bias = torch.nn.Parameter(torch.randn(shape, dtype=dtype, device=device), requires_grad=False)
                with torch.no_grad():
                    self.bias.fill_(10)

            def forward(self, inputs : torch.Tensor, bias : torch.Tensor, start_dim : int, end_dim : int):
                o = inputs.flatten(start_dim, end_dim)
                inputs.add_(bias)
                return torch.relu(o)

        t = BiasFlattenRelu()
        x = torch.randn(shape, dtype=dtype, device=device, requires_grad=False)
        bias = torch.randn(shape, dtype=dtype, device=device, requires_grad=False)
        t_jit = torch.jit.script(t)

        # profiling
        jit_o = t_jit(x.clone(), bias, start_dim, end_dim)
        # optimization
        jit_o = t_jit(x.clone(), bias, start_dim, end_dim)
        # final
        jit_o = t_jit(x.clone(), bias, start_dim, end_dim)
        # eager - baseline
        o = t(x.clone(), bias, start_dim, end_dim)

        self.assertEqual(o.dtype, jit_o.dtype)
        self.assertTrue(self._compare("comparing output failed", o, jit_o, error))
        graph = t_jit.graph_for(x, bias, start_dim, end_dim)

        self.assertGraphContainsExactly(graph, FUSION_GUARD, 0)
        self.assertGraphContainsExactly(graph, 'prim::flatten_copy', 0)

    @unittest.skipIf(not RUN_NVFUSER, "requires CUDA")
    @unittest.skipIf(GRAPH_EXECUTOR != ProfilingMode.PROFILING,
                     "Requires fusion optimization pass to be effective")
    def test_flatten(self):
        torch._C._jit_set_nvfuser_guard_mode(True)
        self._bias_flatten_relu_helper([2, 3, 4, 5], 0, -1, torch.float, 'cuda', 1e-6)
        self._bias_flatten_relu_helper([2, 3, 4, 5], 1, -1, torch.float, 'cuda', 1e-6)
        self._bias_flatten_relu_helper([2, 3, 4, 5], 2, -1, torch.float, 'cuda', 1e-6)
        self._bias_flatten_relu_helper([2, 3, 4, 5], 0, 3, torch.float, 'cuda', 1e-6)
        self._bias_flatten_relu_helper([2, 3, 4, 5], 1, 2, torch.float, 'cuda', 1e-6)
        self._bias_flatten_relu_helper([2, 3, 4, 5], 2, 2, torch.float, 'cuda', 1e-6)
        self._alias_bias_flatten_relu_helper([2, 3, 4, 5], 0, -1, torch.float, 'cuda', 1e-6)
        self._alias_bias_flatten_relu_helper([2, 3, 4, 5], 1, -1, torch.float, 'cuda', 1e-6)
        self._alias_bias_flatten_relu_helper([2, 3, 4, 5], 2, -1, torch.float, 'cuda', 1e-6)
        self._alias_bias_flatten_relu_helper([2, 3, 4, 5], 0, 3, torch.float, 'cuda', 1e-6)
        self._alias_bias_flatten_relu_helper([2, 3, 4, 5], 1, 2, torch.float, 'cuda', 1e-6)
        self._alias_bias_flatten_relu_helper([2, 3, 4, 5], 2, 2, torch.float, 'cuda', 1e-6)

    @unittest.skipIf(not RUN_NVFUSER, "requires CUDA")
    @unittest.skipIf(GRAPH_EXECUTOR != ProfilingMode.PROFILING,
                     "Requires fusion optimization pass to be effective")
    def test_strict_fusion(self):
        def success(x):
            with torch.jit.strict_fusion():
                return x + x + x

        scripted = self.checkScript(success, (torch.rand([4], device='cuda'),))
        g = torch.jit.last_executed_optimized_graph()
        FileCheck().check_not("aten::add").check("prim::CudaFusionGroup").run(g)

        def failure(x):
            with torch.jit.strict_fusion():
                return x + torch.mm(x, x) + x

        with self.assertRaises(Exception) as error_out:
            foo_s = torch.jit.script(failure)
            foo_s(torch.rand([4, 4]))
            foo_s(torch.rand([4, 4]))

        fc = FileCheck().check("Found unfused operators")
        fc.check("aten::mm").run(str(error_out.exception))

    def _ltc_helper(self, shape, dtype, device, error, approximate=True):
        # modeled after LTC linear layer
        class LTC(torch.nn.Module):
            def __init__(self):
                super(LTC, self).__init__()
                self.weight = torch.nn.Parameter(torch.randn([1024, 1024], dtype=dtype, device=device), requires_grad=False)
                self.bias = torch.nn.Parameter(torch.randn([1, 1024], dtype=dtype, device=device), requires_grad=False)

            def forward(self, inputs : torch.Tensor):
                o = inputs.view([32768, 1024])
                o = torch.mm(o, self.weight)
                o = o.view([256, 128, 1024])
                o = o + self.bias
                o = o.view([32768, 1024])
                o = o.view([256, 128, 1024])
                return torch.nn.functional.gelu(o)

        t = LTC()
        x = torch.randn(shape, dtype=dtype, device=device, requires_grad=False)
        t_jit = torch.jit.script(t)

        # profile/optimization runs
        for i in range(3):
            jit_o = t_jit(x)
        o = t(x)

        self.assertEqual(o.dtype, jit_o.dtype)
        self.assertTrue(self._compare("comparing output failed", o, jit_o, error))
        graph = t_jit.graph_for(x)
        self.assertGraphContains(graph, FUSION_GUARD)
        self.assertGraphContains(graph, 'prim::view_copy', True)

    @unittest.skipIf(not RUN_NVFUSER, "requires CUDA")
    @unittest.skipIf(GRAPH_EXECUTOR != ProfilingMode.PROFILING,
                     "Requires fusion optimization pass to be effective")
    def test_nested_view(self):
        self._ltc_helper([256, 128, 1024], torch.float, 'cuda', 1e-6)

    def _bias_squeeze_relu_helper(self, shape, dtype, device, error):
        class BiasSqueezeRelu(torch.nn.Module):
            def __init__(self):
                super(BiasSqueezeRelu, self).__init__()

            def forward(self, inputs: torch.Tensor, bias: torch.Tensor):
                o = inputs + bias
                o = torch.squeeze(o)
                return torch.relu(o)

        t = BiasSqueezeRelu()
        x = torch.randn(shape, dtype=dtype, device=device, requires_grad=False)
        bias = torch.randn(shape, dtype=dtype, device=device, requires_grad=False)
        t_jit = torch.jit.script(t)

        jit_o = t_jit(x, bias)
        jit_o = t_jit(x, bias)
        jit_o = t_jit(x, bias)
        o = t(x, bias)

        self.assertEqual(o.dtype, jit_o.dtype)
        self.assertTrue(self._compare("comparing output failed", o, jit_o, error))
        graph = t_jit.graph_for(x, bias)
        self.assertGraphContains(graph, FUSION_GUARD)
        self.assertGraphContains(graph, 'prim::squeeze_copy', True)

    def _alias_bias_squeeze_relu_helper(self, shape, dtype, device, error):
        class BiasSqueezeRelu(torch.nn.Module):
            def __init__(self):
                super(BiasSqueezeRelu, self).__init__()

            def forward(self, inputs: torch.Tensor, bias: torch.Tensor):
                o = torch.squeeze(inputs)
                inputs.add_(bias)
                return torch.relu(o)

        t = BiasSqueezeRelu()
        x = torch.randn(shape, dtype=dtype, device=device, requires_grad=False)
        bias = torch.randn(shape, dtype=dtype, device=device, requires_grad=False)
        t_jit = torch.jit.script(t)

        jit_o = t_jit(x.clone(), bias)
        jit_o = t_jit(x.clone(), bias)
        jit_o = t_jit(x.clone(), bias)
        o = t(x.clone(), bias)

        self.assertEqual(o.dtype, jit_o.dtype)
        self.assertTrue(self._compare("comparing output failed", o, jit_o, error))
        graph = t_jit.graph_for(x, bias)
        self.assertGraphContainsExactly(graph, FUSION_GUARD, 0)
        self.assertGraphContainsExactly(graph, 'prim::squeeze_copy', 0)

    @unittest.skipIf(not RUN_NVFUSER, "requires CUDA")
    @unittest.skipIf(GRAPH_EXECUTOR != ProfilingMode.PROFILING,
                     "Requires fusion optimization pass to be effective")
    def test_squeeze(self):
        self._bias_squeeze_relu_helper([1, 6, 1, 2, 2, 5, 1], torch.float, 'cuda', 1e-6)
        self._alias_bias_squeeze_relu_helper([1, 6, 1, 2, 2, 5, 1], torch.float, 'cuda', 1e-6)

    # remove this after opinfo tests are enabled
    @unittest.skipIf(not RUN_NVFUSER, "requires CUDA")
    @unittest.skipIf(GRAPH_EXECUTOR != ProfilingMode.PROFILING,
                     "Requires fusion optimization pass to be effective")
    def test_squeeze_zero(self):
        x = torch.tensor(1.0, dtype=torch.float, device="cuda")

        def squeeze_0(x: torch.Tensor):
            o = x + 1.
            o = torch.squeeze(o, 0)
            o = o * 2.
            return o

        def squeeze_1(x: torch.Tensor):
            o = x + 1.
            o = torch.squeeze(o, -1)
            o = o + .5
            return o

        squeeze_0_jit = torch.jit.script(squeeze_0)
        self._run_helper(squeeze_0_jit, squeeze_0, x)
        squeeze_1_jit = torch.jit.script(squeeze_1)
        self._run_helper(squeeze_1_jit, squeeze_1, x)

    def _bias_unsqueeze_relu_helper(self, shape, dtype, device, error):
        class BiasUnsqueezeRelu(torch.nn.Module):
            def __init__(self):
                super(BiasUnsqueezeRelu, self).__init__()

            def forward(self, inputs: torch.Tensor, bias: torch.Tensor):
                o = inputs + bias
                o = torch.unsqueeze(o, 0)
                return torch.relu(o)

        t = BiasUnsqueezeRelu()
        x = torch.randn(shape, dtype=dtype, device=device, requires_grad=False)
        bias = torch.randn(shape, dtype=dtype, device=device, requires_grad=False)
        t_jit = torch.jit.script(t)

        jit_o = t_jit(x, bias)
        jit_o = t_jit(x, bias)
        jit_o = t_jit(x, bias)
        o = t(x, bias)

        self.assertEqual(o.dtype, jit_o.dtype)
        self.assertTrue(self._compare("comparing output failed", o, jit_o, error))
        graph = t_jit.graph_for(x, bias)
        self.assertGraphContains(graph, FUSION_GUARD)
        self.assertGraphContains(graph, 'prim::unsqueeze_copy', True)

    def _alias_bias_unsqueeze_relu_helper(self, shape, dtype, device, error):
        class BiasUnsqueezeRelu(torch.nn.Module):
            def __init__(self):
                super(BiasUnsqueezeRelu, self).__init__()

            def forward(self, inputs : torch.Tensor, bias : torch.Tensor):
                o = torch.unsqueeze(inputs, 0)
                inputs.add_(bias)
                return torch.relu(o)

        t = BiasUnsqueezeRelu()
        x = torch.randn(shape, dtype=dtype, device=device, requires_grad=False)
        bias = torch.randn(shape, dtype=dtype, device=device, requires_grad=False)
        t_jit = torch.jit.script(t)

        jit_o = t_jit(x.clone(), bias)
        jit_o = t_jit(x.clone(), bias)
        jit_o = t_jit(x.clone(), bias)
        o = t(x.clone(), bias)

        self.assertEqual(o.dtype, jit_o.dtype)
        self.assertTrue(self._compare("comparing output failed", o, jit_o, error))
        graph = t_jit.graph_for(x, bias)
        self.assertGraphContainsExactly(graph, FUSION_GUARD, 0)
        self.assertGraphContainsExactly(graph, 'prim::unsqueeze_copy', 0)

    @unittest.skipIf(not RUN_NVFUSER, "requires CUDA")
    @unittest.skipIf(GRAPH_EXECUTOR != ProfilingMode.PROFILING,
                     "Requires fusion optimization pass to be effective")
    def test_unsqueeze(self):
        self._bias_unsqueeze_relu_helper([2, 3, 4, 5], torch.float, 'cuda', 1e-6)
        self._alias_bias_unsqueeze_relu_helper([2, 3, 4, 5], torch.float, 'cuda', 1e-6)

    @unittest.skipIf(not RUN_NVFUSER, "requires CUDA")
    @unittest.skipIf(GRAPH_EXECUTOR != ProfilingMode.PROFILING,
                     "Requires fusion optimization pass to be effective")
    def test_alias_pass_fix(self):
        x = torch.randn(4, 24, 2, 2, dtype=torch.float, device="cuda")
        w = torch.randn(24, 24, 1, 1, dtype=torch.float, device="cuda")
        b = torch.randn(24, dtype=torch.float, device="cuda")

        def t(x, w, b):
            b2 = b + 1.0
            o = torch.conv2d(x, w, b2)
            return o

        t_jit = torch.jit.script(t)
        self._run_helper(t_jit, t, x, w, b)

    @unittest.skipIf(not RUN_NVFUSER, "requires CUDA")
    @unittest.skipIf(GRAPH_EXECUTOR != ProfilingMode.PROFILING,
                     "Requires fusion optimization pass to be effective")
    def test_squeeze_negative_dim(self):
        x = torch.randn(4, 24, 1, 2, dtype=torch.float, device="cuda")

        def t(x):
            o = x + 1.0
            o = o.squeeze(-2)
            o = o * 2.0
            return o

        t_jit = torch.jit.script(t)
        self._run_helper(t_jit, t, x)

    @unittest.skipIf(not RUN_NVFUSER, "requires CUDA")
    @unittest.skipIf(GRAPH_EXECUTOR != ProfilingMode.PROFILING,
                     "Requires fusion optimization pass to be effective")
    def test_singleton_fusion(self):
        x = torch.randn(4, 2, device="cuda")

        with nvfuser_singleton_fusion(True):
            def t(x):
                return x.relu()

            t_jit = torch.jit.script(t)
            self._run_helper(t_jit, t, x)

    @unittest.skipIf(not RUN_NVFUSER, "requires CUDA")
    @unittest.skipIf(GRAPH_EXECUTOR != ProfilingMode.PROFILING,
                     "Requires fusion optimization pass to be effective")
    def test_issue1445_fusion(self):
        def f(t0, t1, t2, t3):
            masked_input = torch.where(t1, t2, t3)
            total = masked_input.sum([0, 1, 2, 3])
            sizes : List[int] = []
            t10 = torch.reshape(t0, sizes)
            t7 = total / t10
            t4 = t7.to(dtype=torch.float)
            return t4

        x = torch.randn(1, 1, 1, 1, device='cuda').to(dtype=torch.long)
        y = torch.randn(3, 2, 1, 1, device='cuda').to(dtype=torch.bool).expand([3, 2, 1, 2])
        z = torch.randn(3, 2, 1, 2, device='cuda')
        w = torch.tensor(1.5, device='cuda')

        f_jit = torch.jit.script(f)
        for i in range(5):
            out_jit = f_jit(x, y, z, w)
        out = f(x, y, z, w)
        self.assertEqual(out, out_jit)
        self.assertGraphContainsExactly(f_jit.graph_for(x, y, z, w), FUSION_GROUP, 1)

    @unittest.skipIf(not RUN_NVFUSER, "requires CUDA")
    @unittest.skipIf(GRAPH_EXECUTOR != ProfilingMode.PROFILING,
                     "Requires fusion optimization pass to be effective")
    def test_disable_sibling_fuse(self):
        x = torch.randn(4, 2, device="cuda")
        y = torch.randn(8, device="cuda")
        s = torch.tensor(1.5, device="cuda")

        with nvfuser_horizontal_fusion(False):
            def t(x, y, s):
                o1 = x + s
                o2 = y + s
                return o1, o2

            t_jit = torch.jit.script(t)
            for i in range(5):
                t_jit(x, y, s)

            # sibling fusion should be disabled with the flag
            self.assertGraphContainsExactly(t_jit.graph_for(x, y, s), FUSION_GUARD, 0)

    @unittest.skipIf(not RUN_NVFUSER, "requires CUDA")
    @unittest.skipIf(GRAPH_EXECUTOR != ProfilingMode.PROFILING,
                     "Requires fusion optimization pass to be effective")
    def test_build_shape_expression_native_dropout(self):
        x = torch.randn(4, 2, device="cuda")

        def t(x):
            o, mask = torch.native_dropout(x, 0.0, True)
            o1 = o.sigmoid()
            o2 = mask.float().sigmoid()
            return (o1, o2)

        t_jit = torch.jit.script(t)

        jit_o = t_jit(x)
        jit_o = t_jit(x)
        o = t(x)
        for oo, jit_oo in zip(o, jit_o):
            self.assertEqual(oo.dtype, jit_oo.dtype)
            self.assertEqual(oo, jit_oo)
        self.assertGraphContains(t_jit.graph_for(x), FUSION_GUARD)

    @unittest.skipIf(not RUN_NVFUSER, "requires CUDA")
    @unittest.skipIf(GRAPH_EXECUTOR != ProfilingMode.PROFILING,
                     "Requires fusion optimization pass to be effective")
    def test_scalar_tensor_permuted(self):
        x = torch.randn(4, 2, 3, device="cuda").permute([1, 2, 0])
        y = torch.tensor(1.0, device="cuda")

        with nvfuser_singleton_fusion(True):
            def t(x, y):
                return x + y

            t_jit = torch.jit.script(t)
            self._run_helper(t_jit, t, x, y)

    @unittest.skipIf(not RUN_NVFUSER, "requires CUDA")
    @unittest.skipIf(GRAPH_EXECUTOR != ProfilingMode.PROFILING,
                     "Requires fusion optimization pass to be effective")
    def test_cpu_scalar(self):
        x = torch.randn(4, 2, 3, device="cuda")
        y = torch.tensor(1.0, device="cpu")
        z = torch.tensor(2.0, device="cpu")

        with nvfuser_singleton_fusion(True):
            # testing cpu scalar tensor promotion
            def t(x, y):
                return x + y

            t_jit = torch.jit.script(t)
            self._run_helper(t_jit, t, x, y)

            # scalar cpu tensor add should NOT be fused
            @torch.jit.script
            def t1(y, z):
                return y * z
            for _ in range(5):
                t1(y, z)
            self.assertGraphContainsExactly(t1.graph_for(y, z), FUSION_GUARD, 0)

            # everything, including scalar cpu tensor add should be fused
            @torch.jit.script
            def t2(x, y, z):
                tmp = y + z
                return tmp + x
            for _ in range(5):
                t2(x, y, z)
            self.assertGraphContainsExactly(t2.graph_for(x, y, z), 'aten::add', 0)
            self.assertGraphContainsExactly(t2.graph_for(x, y, z), FUSION_GUARD, 1)

            # 'cpu_tmp = y + z' shouldn't be fused.
            @torch.jit.script
            def t3(x, y, z):
                cpu_tmp = y + z
                out = x + y
                return cpu_tmp, out
            for _ in range(5):
                t3(x, y, z)
            self.assertGraphContainsExactly(t3.graph_for(x, y, z), FUSION_GUARD, 1)
            self.assertGraphContainsExactly(t3.graph_for(x, y, z), 'aten::add', 1)

    @unittest.skipIf(not RUN_NVFUSER, "requires CUDA")
    @unittest.skipIf(GRAPH_EXECUTOR != ProfilingMode.PROFILING,
                     "Requires fusion optimization pass to be effective")
    def test_shape_expression(self):
        x = torch.randn(4, 2, 1, 3, device="cuda")

        def t_unsqueeze(x):
            t0 = x.relu()
            t1 = t0.unsqueeze(1)
            t2 = t1 + 1.0
            t3 = t1.size()
            return t2, t3

        def t_squeeze(x):
            t0 = x.relu()
            t1 = t0.squeeze()
            t2 = t1 + 1.0
            t3 = t1.size()
            return t2, t3

        def t_squeeze_dim(x):
            t0 = x.relu()
            t1 = t0.squeeze(-2)
            t2 = t1 + 1.0
            t3 = t1.size()
            return t2, t3

        # squeezing a non-size 1 dimension should be a no op
        def t_squeeze_dim_no_op(x):
            t0 = x.relu()
            t1 = t0.squeeze(1)
            t2 = t1 + 1.0
            t3 = t1.size()
            return t2, t3

        def run(fn):
            jit_fn = torch.jit.script(fn)
            jit_o = jit_fn(x)
            jit_o = jit_fn(x)
            jit_o = jit_fn(x)
            o = fn(x)
            # output 0 is a tensor, so we check dtype and value
            self.assertEqual(o[0].dtype, jit_o[0].dtype)
            self.assertEqual(o[0], jit_o[0])
            # output 1 is shape
            self.assertEqual(o[1], jit_o[1])
            self.assertGraphContainsExactly(jit_fn.graph_for(x), FUSION_GUARD, 1)

        for t in [t_unsqueeze, t_squeeze, t_squeeze_dim, t_squeeze_dim_no_op]:
            run(t)

    @unittest.skipIf(not RUN_NVFUSER, "requires CUDA")
    @unittest.skipIf(GRAPH_EXECUTOR != ProfilingMode.PROFILING,
                     "Requires fusion optimization pass to be effective")
    def test_scalar_cuda_tensor(self):
        x = torch.tensor(2.0, device="cuda")

        with nvfuser_singleton_fusion(True):
            def t(x):
                return x + 1.0

            t_jit = torch.jit.script(t)
            self._run_helper(t_jit, t, x)

            @torch.jit.script
            def t_jitted(x):
                return x.sum(0)

            for i in range(5):
                t_jitted(x)
            self.assertGraphContainsExactly(t_jitted.graph_for(x), FUSION_GUARD, 0)

    @unittest.skipIf(not RUN_NVFUSER, "requires CUDA")
    @unittest.skipIf(GRAPH_EXECUTOR != ProfilingMode.PROFILING,
                     "Requires fusion optimization pass to be effective")
    def test_overlapped_input(self):
        x = torch.randn(8, device="cuda").as_strided((2, 4), (1, 1))

        with nvfuser_singleton_fusion(True):
            def t(x):
                return x + 1.0

            t_jit = torch.jit.script(t)
            self._run_helper(t_jit, t, x)

    @unittest.skipIf(not RUN_NVFUSER, "requires CUDA")
    @unittest.skipIf(GRAPH_EXECUTOR != ProfilingMode.PROFILING,
                     "Requires fusion optimization pass to be effective")
    @unittest.skipIf(is_pre_volta(), "reduction not supported in pre volta device")
    def test_reduction_empty_axes(self):
        x = torch.randn(4, 2, 3, device="cuda").permute([1, 2, 0])

        with nvfuser_singleton_fusion(True):
            def t(x):
                sizes : List[int] = []
                return x.sum(sizes)

            t_jit = torch.jit.script(t)
            self._run_helper(t_jit, t, x)

    @unittest.skipIf(not RUN_NVFUSER, "requires CUDA")
    @unittest.skipIf(GRAPH_EXECUTOR != ProfilingMode.PROFILING,
                     "Requires fusion optimization pass to be effective")
    @unittest.skipIf(is_pre_volta(), "reduction not supported in pre volta device")
    def test_int_tensor_input(self):
        x = torch.randn(4, 2, device="cuda").to(dtype=torch.int)

        with nvfuser_singleton_fusion(True):
            def t(x):
                return x.amax(dim=0)

            t_jit = torch.jit.script(t)
            self._run_helper(t_jit, t, x)

    @unittest.skipIf(not RUN_NVFUSER, "requires CUDA")
    @unittest.skipIf(GRAPH_EXECUTOR != ProfilingMode.PROFILING,
                     "Requires fusion optimization pass to be effective")
    def test_to_boolean(self):
        x = torch.randn(4, 2, device="cuda")

        with nvfuser_singleton_fusion(True):
            def t(x):
                return x.to(dtype=torch.bool)

            t_jit = torch.jit.script(t)
            self._run_helper(t_jit, t, x)

    # TODO: revert disabled aten::view
    @unittest.skipIf(True, "skipping this test since reshape is disabled now")
    @unittest.skipIf(not RUN_NVFUSER, "requires CUDA")
    @unittest.skipIf(GRAPH_EXECUTOR != ProfilingMode.PROFILING,
                     "Requires fusion optimization pass to be effective")
    def test_view_copy_graph_guard(self):
        x = torch.randn(4, 2, 3, device="cuda").permute([1, 2, 0])
        y = [4, 6]

        with nvfuser_singleton_fusion(True):
            def t(x, y : List[int]):
                t1 = x + 1.0
                t2 = t1 * 1.0
                out = t2.reshape(y)
                return out.relu()

            t_jit = torch.jit.script(t)
            self._run_helper(t_jit, t, x, y)

    @unittest.skipIf(not RUN_NVFUSER, "requires CUDA")
    @unittest.skipIf(GRAPH_EXECUTOR != ProfilingMode.PROFILING,
                     "Requires fusion optimization pass to be effective")
    def test_view_copy_graph_guard_double_fusion(self):
        x = torch.randn(2, 2, 5, device="cuda")
        w = torch.randn(5, 5, device="cuda")

        with nvfuser_singleton_fusion(True):
            def t(x, w):
                o = x.view([4, x.size()[-1]])
                o = torch.matmul(o, w)
                o = o.view([2, 2, o.size()[1]])
                return o

            t_jit = torch.jit.script(t)
            for i in range(3):
                jit_o = t_jit(x, w)
            o = t(x, w)
            self.assertEqual(jit_o, o)
            self.assertGraphContainsExactly(t_jit.graph_for(x, w), FUSION_GUARD, 2, consider_subgraphs=True)

    @unittest.skipIf(not RUN_NVFUSER, "requires CUDA")
    @unittest.skipIf(GRAPH_EXECUTOR != ProfilingMode.PROFILING,
                     "Requires fusion optimization pass to be effective")
    def test_input_output_passthrough(self):
        def t(t0, t1, t2):
            mask = t1.to(dtype=torch.bool)
            masked_input = torch.where(t0, mask, t2)
            return masked_input, mask

        t_jit = torch.jit.script(t)
        # stick to integers, this avoid the numerical difference due to our
        # promotion
        x = torch.randn(4, 4, device='cuda').to(dtype=torch.bool)
        y = torch.randn(4, 4, device='cuda').to(dtype=torch.bool)
        z = torch.tensor(1.0, device='cuda').to(dtype=torch.bool)
        jit_o = t_jit(x, y, z)
        jit_o = t_jit(x, y, z)
        o = t(x, y, z)
        for oo, jit_oo in zip(o, jit_o):
            self.assertEqual(oo.dtype, jit_oo.dtype)
            self.assertEqual(oo, jit_oo)
        self.assertGraphContains(t_jit.graph_for(x, y, z), FUSION_GUARD)

    @unittest.skipIf(not RUN_NVFUSER, "requires CUDA")
    @unittest.skipIf(GRAPH_EXECUTOR != ProfilingMode.PROFILING,
                     "Requires fusion optimization pass to be effective")
    def test_pointwise_reference_tensor(self):
        def t(input1, input2, scalar):
            _unsafe_view = torch.ops.aten._unsafe_view(input1, [2, 4, 16])
            add_ = torch.ops.aten.add_(_unsafe_view, input2)
            gelu_ = torch.ops.aten.gelu(add_)
            view_ = torch.ops.aten.view(gelu_, [8, 16])
            mul_ = torch.ops.aten.mul(add_, scalar)
            return [view_, mul_]

        x = torch.randn(8, 16, device="cuda")
        bias = torch.randn(16, device="cuda")
        scalar = torch.ones(torch.Size([]), device="cuda")

        t_jit = torch.jit.script(t)
        for i in range(3):
            jit_o = t_jit(x, bias, scalar)
        o = t(x, bias, scalar)
        self.assertEqual(jit_o, o)
        self.assertGraphContains(t_jit.graph_for(x, bias, scalar), FUSION_GUARD)

    @unittest.skipIf(not RUN_NVFUSER, "requires CUDA")
    @unittest.skipIf(GRAPH_EXECUTOR != ProfilingMode.PROFILING,
                     "Requires fusion optimization pass to be effective")
    @unittest.skipIf(is_pre_volta(), "reduction not supported in pre volta device")
    def test_native_batch_norm_backward(self):
        grad_output = torch.randn(4, 2, 3, device="cuda")
        input = torch.randn(4, 2, 3, device="cuda")
        weight = torch.randn(2, device="cuda")

        r_m = torch.randn(2, device="cuda")
        r_v = torch.randn(2, device="cuda").abs()

        save_mean = torch.randn(2, device="cuda")
        save_invstd = torch.randn(2, device="cuda").abs()

        with nvfuser_singleton_fusion(True):
            def t(grad_out, input, weight, r_m, r_v, save_mean, save_invstd, train: bool, eps: float, mask: List[bool]):
                return torch.ops.aten.native_batch_norm_backward(grad_out, input, weight, r_m, r_v, save_mean,
                                                                 save_invstd, train, eps, mask)

            t_jit = torch.jit.script(t)
            for i in range(4):
                jit_o = t_jit(grad_output, input, weight, r_m.clone(), r_v.clone(),
                              save_mean, save_invstd, True, 1e-5, [True, True, True])

            ref_m = r_m.clone()
            ref_v = r_v.clone()
            jit_o = t_jit(grad_output, input, weight, r_m, r_v, save_mean, save_invstd, True, 1e-5, [True, True, True])
            o = t(grad_output, input, weight, ref_m, ref_v, save_mean, save_invstd, True, 1e-5, [True, True, True])
            for oo, jit_oo in zip(o, jit_o):
                self.assertEqual(oo.dtype, jit_oo.dtype)
                self.assertEqual(oo, jit_oo)
            self.assertEqual(ref_m.dtype, r_m.dtype)
            self.assertEqual(ref_m, r_m)
            self.assertEqual(ref_v.dtype, r_v.dtype)
            self.assertEqual(ref_v, r_v)
            self.assertGraphContains(t_jit.graph_for(grad_output, input, weight, r_m.clone(), r_v.clone, save_mean,
                                                     save_invstd, True, 1e-5, [True, True, True]), FUSION_GUARD)

    @unittest.skipIf(not RUN_NVFUSER, "requires CUDA")
    @unittest.skipIf(GRAPH_EXECUTOR != ProfilingMode.PROFILING,
                     "Requires fusion optimization pass to be effective")
    def test_contiguous_on_broadcasted(self):
        x = torch.randn(4, 1, device="cuda")
        y = torch.randn(4, 128, device="cuda")

        with nvfuser_singleton_fusion(True):
            def t(x, y):
                t1 = x.expand([4, 128])
                t2 = t1 * y
                return t2

            t_jit = torch.jit.script(t)
            self._run_helper(t_jit, t, x, y)

    @unittest.skipIf(not RUN_NVFUSER, "requires CUDA")
    @unittest.skipIf(GRAPH_EXECUTOR != ProfilingMode.PROFILING,
                     "Requires fusion optimization pass to be effective")
    def test_skip_parser(self):
        x = torch.randn(4, 12, device="cuda")

        with nvfuser_singleton_fusion(True):
            def fn(x):
                t1 = x + 1.0
                return t1.relu()

            fn_jit = torch.jit.script(fn)
            self._run_helper(fn_jit, fn, x)

            # add node should have been merged into fusion
            self.assertGraphContains(fn_jit.graph_for(x), FUSION_GUARD)
            self.assertGraphContainsExactly(fn_jit.graph_for(x), 'aten::add', 0)

            # flips skip parse for `aten::add`, following fusion should skip the
            # add node
            self.assertFalse(torch._C._jit_set_nvfuser_skip_node_kind("aten::add", True))

            def fn_1(x):
                t1 = x + 2.0  # change const value so we'll not reuse plan
                return t1.relu()

            fn_1_jit = torch.jit.script(fn_1)
            self._run_helper(fn_1_jit, fn_1, x)

            # add node should have been merged into fusion
            self.assertGraphContains(fn_1_jit.graph_for(x), FUSION_GUARD)
            self.assertGraphContainsExactly(fn_1_jit.graph_for(x), 'aten::add', 1)

            # flips skip parse for `aten::add`, next fusion should fuse add node
            self.assertTrue(torch._C._jit_set_nvfuser_skip_node_kind("aten::add", True))

            def fn_2(x):
                t1 = x + 2.0  # change const value so we'll not reuse plan
                return t1.relu()

            fn_2_jit = torch.jit.script(fn_2)
            self._run_helper(fn_2_jit, fn_2, x)

            # add node should have been merged into fusion
            self.assertGraphContains(fn_2_jit.graph_for(x), FUSION_GUARD)
            self.assertGraphContainsExactly(fn_2_jit.graph_for(x), 'aten::add', 0)

    @unittest.skipIf(not RUN_NVFUSER, "requires CUDA")
    @unittest.skipIf(GRAPH_EXECUTOR != ProfilingMode.PROFILING,
                     "Requires fusion optimization pass to be effective")
    def test_cuda_fusion_guard(self):
        old_guard = torch._C._jit_set_nvfuser_guard_mode(True)

        class ConvModule(torch.nn.Module):
            def __init__(self):
                super().__init__()

            def forward(self, x):
                return x.sin().sigmoid()

        mod = ConvModule().to(device="cuda")

        inputs = [torch.randn(20, 16, 50, 100, device="cuda", requires_grad=True)]

        def reduce_scalar(temp):
            return temp.sum()

        scripted = torch.jit.script(mod)
        with torch.no_grad():
            scripted(*inputs)
        res = scripted(*inputs)
        reduce_scalar(res).backward()
        torch._C._jit_set_nvfuser_guard_mode(old_guard)

    @unittest.skipIf(not RUN_NVFUSER, "requires CUDA")
    @unittest.skipIf(GRAPH_EXECUTOR != ProfilingMode.PROFILING,
                     "Requires fusion optimization pass to be effective")
    def test_nvfuser_comparison_callbacks_with_fallback(self):
        try:
            fused_result = None
            unfused_result = None
            graph_ir = None

            def callback(fused_outputs, unfused_outputs, graph_str):
                nonlocal unfused_result
                nonlocal fused_result
                nonlocal graph_ir
                unfused_result = unfused_outputs[-1]
                fused_result = fused_outputs[-1]
                graph_ir = graph_str
            torch._C._jit_nvfuser_set_comparison_callback(True, callback)

            def fn(x, y):
                z = torch.add(x, y)
                return torch.relu(z)

            x = torch.rand((4, 4)).cuda() - 0.5
            y = torch.rand((4, 4)).cuda() - 0.5

            fn_s = torch.jit.script(fn)
            fn_s(x, y)
            fn_s(x, y)
            fn_s(x, y)

            expected = fn(x, y)

            self.assertEqual(expected, fused_result)
            self.assertEqual(expected, unfused_result)
            FileCheck().check("aten::add").run(graph_ir)
        finally:
            torch._C._jit_nvfuser_clear_comparison_callback()

    @unittest.skipIf(not RUN_NVFUSER, "requires CUDA")
    @unittest.skipIf(GRAPH_EXECUTOR != ProfilingMode.PROFILING,
                     "Requires fusion optimization pass to be effective")
    def test_nvfuser_comparison_callbacks_without_fallback(self):
        try:
            fused_result = None
            unfused_result = None
            graph_ir = None

            def callback(fused_outputs, unfused_outputs, graph_str):
                nonlocal unfused_result
                nonlocal fused_result
                nonlocal graph_ir
                if len(unfused_outputs) > 0:
                    unfused_result = unfused_outputs[-1]
                fused_result = fused_outputs[-1]
                graph_ir = graph_str
            torch._C._jit_nvfuser_set_comparison_callback(False, callback)

            def fn(x, y):
                z = torch.add(x, y)
                return torch.relu(z)

            x = torch.rand((4, 4)).cuda() - 0.5
            y = torch.rand((4, 4)).cuda() - 0.5

            fn_s = torch.jit.script(fn)
            fn_s(x, y)
            fn_s(x, y)
            fn_s(x, y)

            expected = fn(x, y)

            self.assertEqual(expected, fused_result)
            self.assertEqual(None, unfused_result)
            FileCheck().check("aten::add").run(graph_ir)
        finally:
            torch._C._jit_nvfuser_clear_comparison_callback()

    @unittest.skipIf(not RUN_NVFUSER, "requires NVFuser")
    @unittest.skipIf(GRAPH_EXECUTOR != ProfilingMode.PROFILING,
                     "Requires fusion optimization pass to be effective")
    def test_cuda_fusion_guard_backward(self):
        old_guard = torch._C._jit_set_nvfuser_guard_mode(True)

        inp = torch.randn(10, device="cuda", requires_grad=True)
        grad = torch.randn(10, device="cuda")

        def f(x):
            a = x.cos().cos()
            return a
        scripted = torch.jit.script(f)

        with profile(activities=[ProfilerActivity.CPU]) as prof:
            for _ in range(5):
                inp.grad = None
                out = scripted(inp)
                out.backward(grad)

        # check that we do not have fallback triggered
        self.assertEqual(prof.events().table().find("fallback"), -1)
        torch._C._jit_set_nvfuser_guard_mode(old_guard)

    # TODO: generalize this
    @unittest.skipIf(not RUN_NVFUSER, "requires CUDA")
    @unittest.skipIf(GRAPH_EXECUTOR != ProfilingMode.PROFILING,
                     "Requires fusion optimization pass to be effective")
    @unittest.skipIf(is_pre_volta(), "reduction not supported in pre volta device")
    def test_inf_quick_patch(self):
        inputs = [torch.tensor([-float('inf'), float('inf'), 4.0], device="cuda"),
                  torch.tensor([1.0, float('inf'), 4.0], device="cuda"),
                  torch.tensor([-float('inf'), -1.5, 4.0], device="cuda"),
                  torch.tensor([1.0, -3.0, float('nan')], device="cuda"),
                  torch.tensor([-float('inf'), -float('inf'), -float('inf')], device="cuda"),
                  torch.tensor([float('inf'), float('inf'), float('inf')], device="cuda"),
                  torch.tensor([float('nan'), float('nan'), float('nan')], device="cuda")]

        def fn_amax(x):
            return x.amax(dim=0)

        def fn_amin(x):
            return x.amin(dim=0)

        def fn_add_nan(x):
            return x.relu() + float('nan')

        def fn_add(x):
            return x + 1.0

        with nvfuser_singleton_fusion(True):
            for t in [fn_amax, fn_amin, fn_add, fn_add_nan]:
                for x in inputs:
                    t_jit = torch.jit.script(t)
                    self._run_helper(t_jit, t, x)

    @unittest.skipIf(not RUN_NVFUSER, "requires CUDA")
    @unittest.skipIf(GRAPH_EXECUTOR != ProfilingMode.PROFILING,
                     "Requires fusion optimization pass to be effective")
    def test_clamp_reversed_bound(self):
        x = torch.tensor([1., -float('inf'), 2., float('inf'), float('nan')], device="cuda")

        def t(x):
            return x.clamp(min=1., max=0.5)

        with nvfuser_singleton_fusion(True):
            jit_t = torch.jit.script(t)
            self._run_helper(jit_t, t, x)

    @unittest.skipIf(not RUN_NVFUSER, "requires CUDA")
    @unittest.skipIf(GRAPH_EXECUTOR != ProfilingMode.PROFILING,
                     "Requires fusion optimization pass to be effective")
    def test_high_rank_fusion(self):
        # currently we want to limit fusion to node with input where rank <= 8
        rank_limit = 8
        shapes = [4 for i in range(rank_limit + 1)]
        x = torch.randn(shapes, device="cuda")

        with nvfuser_singleton_fusion(True):
            def t(x):
                return x.relu()

            jit_t = torch.jit.script(t)
            for i in range(5):
                jit_t(x)
                self.assertGraphContainsExactly(jit_t.graph_for(x), FUSION_GUARD, 0)

    @unittest.skipIf(not RUN_NVFUSER, "requires CUDA")
    @unittest.skipIf(GRAPH_EXECUTOR != ProfilingMode.PROFILING,
                     "Requires fusion optimization pass to be effective")
    def test_clamp(self):
        x = torch.tensor([1., float('inf'), 2., float('nan'), float('-inf')], device="cuda")

        def clamp_max(x):
            return x.clamp(max=1.5)

        def clamp_min_max(x):
            return x.clamp(min=1.5)

        def clamp_min(x):
            return x.clamp(min=1., max=3.)

        with nvfuser_singleton_fusion(True):
            for t in [clamp_max, clamp_min, clamp_min_max]:
                t_jit = torch.jit.script(t)
                self._run_helper(t_jit, t, x)

    @unittest.skipIf(not RUN_NVFUSER, "requires CUDA")
    @unittest.skipIf(GRAPH_EXECUTOR != ProfilingMode.PROFILING,
                     "Requires fusion optimization pass to be effective")
    def test_device_constant(self):
        x = torch.randn(4, 2, device="cuda")

        def t(x):
            return torch.rand_like(x, device=torch.device(type='cuda'))

        # cpu tensor shouldn't be fused
        def t_cpu(x):
            return torch.rand_like(x, device=torch.device(type='cpu'))

        with nvfuser_singleton_fusion(True):
            t_jit = torch.jit.script(t)
            self._run_helper(t_jit, t, x)

            t_cpu_jit = torch.jit.script(t_cpu)
            for i in range(5):
                t_cpu_jit(x)

            self.assertGraphContainsExactly(t_cpu_jit.graph_for(x), FUSION_GUARD, 0)


class TestPassManagerCudaFuser(JitTestCase):
    def setUp(self):
        super().setUp()
        if RUN_NVFUSER:
            self.is_enabled = torch._C._jit_set_nvfuser_enabled(False)

    def tearDown(self):
        if RUN_NVFUSER:
            torch._C._jit_set_nvfuser_enabled(self.is_enabled)
        super().tearDown()

    @unittest.skipIf(not RUN_NVFUSER, "requires CUDA")
    @unittest.skipIf(GRAPH_EXECUTOR != ProfilingMode.PROFILING,
                     "Requires fusion optimization pass to be effective")
    def test_context_manager_test(self):
        x = torch.randn(4, 8, dtype=torch.float, device="cuda")
        y = torch.randn(4, 8, dtype=torch.float, device="cuda")
        with torch.jit.fuser('fuser2'):
            with torch.jit.fuser('fuser2'):

                def t1(x, y):
                    o = x + y
                    o = o + 2.0
                    return o
                t_jit = torch.jit.script(t1)
                t_jit(x, y)
                t_jit(x, y)
                self.assertGraphContains(t_jit.graph_for(x, y), FUSION_GUARD)

            def t2(x, y):
                o = x + y
                o = o + 3.0
                return o
            t_jit_2 = torch.jit.script(t2)
            t_jit_2(x, y)
            t_jit_2(x, y)
            self.assertGraphContains(t_jit_2.graph_for(x, y), FUSION_GUARD)

        def t3(x, y):
            o = x + y
            o = o + 4.0
            return o
        t_jit_3 = torch.jit.script(t3)
        t_jit_3(x, y)
        t_jit_3(x, y)
        self.assertGraphContainsExactly(t_jit_3.graph_for(x, y), FUSION_GUARD, 0)

    @unittest.skipIf(not RUN_NVFUSER, "requires CUDA")
    def test_register_fuser(self):
        self.assertFalse(torch._C._jit_set_nvfuser_enabled(True))
        self.assertTrue(torch._C._jit_nvfuser_enabled())
        self.assertTrue(torch._C._jit_set_nvfuser_enabled(True))
        self.assertTrue(torch._C._jit_nvfuser_enabled())
        self.assertTrue(torch._C._jit_set_nvfuser_enabled(False))
        self.assertFalse(torch._C._jit_nvfuser_enabled())

    @unittest.skipIf(RUN_CUDA, "Testing on CPU only")
    def test_register_fuser_cpu(self):
        with self.assertRaises(RuntimeError):
            torch._C._jit_set_nvfuser_enabled(True)
            torch._C._jit_set_nvfuser_enabled(False)

    @unittest.skipIf(not RUN_CUDA, "requires CUDA")
    @unittest.skipIf(not TEST_WITH_ROCM, "ROCM test only")
    def test_register_fuser_rocm(self):
        with self.assertRaises(RuntimeError):
            torch._C._jit_set_nvfuser_enabled(True)
            torch._C._jit_set_nvfuser_enabled(False)

class TestCudaFuserOpInfo(JitCommonTestCase):
    def setUp(self):
        if RUN_NVFUSER:
            self.cuda_fuser_options = CudaFuserTestOptions()
        self.nvfuser_single_node_mode = torch._C._jit_set_nvfuser_single_node_mode(True)

    def tearDown(self):
        if RUN_NVFUSER:
            self.cuda_fuser_options.restore()
        torch._C._jit_set_nvfuser_single_node_mode(self.nvfuser_single_node_mode)

    @slowTest
    @unittest.skipIf(not RUN_NVFUSER, "requires CUDA")
    @ops(op_db, dtypes=OpDTypes.supported)
    def test_nvfuser_correctness(self, device, dtype, op):
        variant_sample_pairs = get_traced_sample_variant_pairs(device, dtype, op)

        for variant, sample in variant_sample_pairs:
            trace = create_traced_fn(self, variant, cache_traced_fn=True)
            ref = variant(*clone_inputs((sample.input, *sample.args)), **sample.kwargs)

            trace(*clone_inputs((sample.input, *sample.args)), **sample.kwargs)

            val = trace(*clone_inputs((sample.input, *sample.args)), **sample.kwargs)

            self.assertEqual(ref, val, exact_layout=True)

        # https://github.com/pytorch/pytorch/issues/35600
        # each torch.jit.trace adds state to the _python_cu compilation unit
        # since this test traces a lot of functions, out-of-memory can occur
        # if the CU is not cleared.
        torch.jit._state._python_cu.drop_all_functions()

instantiate_device_type_tests(TestCudaFuserOpInfo, globals(), only_for=("cuda"))


if __name__ == '__main__':
    run_tests()<|MERGE_RESOLUTION|>--- conflicted
+++ resolved
@@ -573,10 +573,6 @@
             self.assertGraphContains(t_jit.graph_for(x, y), FUSION_GUARD)
         o = t(x, y)
         self.assertEqual(o.dtype, jit_o.dtype)
-<<<<<<< HEAD
-        if o.dtype != torch.bfloat16:
-            self.assertTrue(self._compare("failing case {}\n{}\n{}\n{}".format(dtype, operation, x, y), o, jit_o, 1e-2))
-=======
 
         if dtype == torch.bfloat16:
             # compare with the actual ground truth for
@@ -588,7 +584,6 @@
             o = t(x, y)
 
         self.assertTrue(self._compare("failing case {}\n{}\n{}\n{}".format(dtype, operation, x, y), o, jit_o, 1e-2))
->>>>>>> f89f2d42
 
     @unittest.skipIf(not RUN_NVFUSER, "requires CUDA")
     @unittest.skipIf(GRAPH_EXECUTOR != ProfilingMode.PROFILING,
