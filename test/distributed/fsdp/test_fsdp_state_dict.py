--- conflicted
+++ resolved
@@ -167,15 +167,6 @@
         with various configs such as fp16 and cpu offload and parameters
         match as expected.
         """
-<<<<<<< HEAD
-        for model_call in [
-            partial(self._get_simple_nested_model, cpu_offload=cpu_offload, device_id=torch.cuda.current_device()),
-            partial(self._get_simple_model, cpu_offload=cpu_offload, device_id=torch.cuda.current_device(),),
-        ]:
-            model = model_call()
-            full_state_dict_mgr = self._get_full_state_dict_mgr(
-                model, state_dict_rank0_and_offload
-=======
         model_fn = (
             self._get_simple_nested_model
             if model == "nested" else self._get_simple_model
@@ -187,7 +178,6 @@
         with full_state_dict_mgr:
             fsdp_state_dict = _get_state_dict(
                 model, cpu_offload.offload_params, fp16
->>>>>>> 90257539
             )
 
         self._validate_state_dict_contents(
