#!/usr/bin/env python3

import base64
import json
import os
import re
import time
from dataclasses import dataclass
from urllib.request import urlopen, Request
from urllib.error import HTTPError
from typing import cast, Any, Callable, Dict, List, Optional, Tuple, Union
from gitutils import get_git_remote_name, get_git_repo_dir, patterns_to_regex, GitRepo
from functools import lru_cache
from warnings import warn


GH_GET_PR_INFO_QUERY = """
query ($owner: String!, $name: String!, $number: Int!) {
  repository(owner: $owner, name: $name) {
    pullRequest(number: $number) {
      closed
      isCrossRepository
      author {
        login
      }
      title
      body
      headRefName
      headRepository {
        nameWithOwner
      }
      baseRefName
      baseRepository {
        nameWithOwner
        isPrivate
        defaultBranchRef {
          name
        }
      }
      mergeCommit {
        oid
      }
      commits_with_authors:commits(first: 100) {
        nodes {
          commit {
            author {
              user {
                login
              }
              email
              name
            }
            oid
          }
        }
        pageInfo {
          endCursor
          hasNextPage
        }
        totalCount
      }
      commits(last: 1) {
        nodes {
          commit {
            checkSuites(first: 10) {
              nodes {
                app {
                  name
                  databaseId
                }
                workflowRun {
                  workflow {
                    name
                  }
                }
                checkRuns(first: 50) {
                  nodes {
                    name
                    conclusion
                  }
                  pageInfo {
                    endCursor
                    hasNextPage
                  }
                }
                conclusion
              }
              pageInfo {
                endCursor
                hasNextPage
              }
            }
            oid
          }
        }
      }
      changedFiles
      files(first: 100) {
        nodes {
          path
        }
        pageInfo {
          endCursor
          hasNextPage
        }
      }
      reviews(last: 100) {
        nodes {
          author {
            login
          }
          state
        }
        pageInfo {
          startCursor
          hasPreviousPage
        }
      }
      comments(last: 5) {
        nodes {
          bodyText
          author {
            login
          }
          authorAssociation
          editor {
            login
          }
          databaseId
        }
        pageInfo {
          startCursor
          hasPreviousPage
        }
      }
    }
  }
}
"""

GH_GET_PR_NEXT_FILES_QUERY = """
query ($owner: String!, $name: String!, $number: Int!, $cursor: String!) {
  repository(name: $name, owner: $owner) {
    pullRequest(number: $number) {
      files(first: 100, after: $cursor) {
        nodes {
          path
        }
        pageInfo {
          endCursor
          hasNextPage
        }
      }
    }
  }
}
"""

GH_GET_PR_NEXT_CHECK_RUNS = """
query ($owner: String!, $name: String!, $number: Int!, $cursor: String!) {
  repository(name: $name, owner: $owner) {
    pullRequest(number: $number) {
      commits(last: 1) {
        nodes {
          commit {
            oid
            checkSuites(first: 10, after: $cursor) {
              nodes {
                app {
                  name
                  databaseId
                }
                workflowRun {
                  workflow {
                    name
                  }
                }
                checkRuns(first: 50) {
                  nodes {
                    name
                    conclusion
                  }
                  pageInfo {
                    endCursor
                    hasNextPage
                  }
                }
                conclusion
              }
              pageInfo {
                endCursor
                hasNextPage
              }
            }
          }
        }
      }
    }
  }
}
"""

GH_GET_PR_PREV_COMMENTS = """
query ($owner: String!, $name: String!, $number: Int!, $cursor: String!) {
  repository(name: $name, owner: $owner) {
    pullRequest(number: $number) {
      comments(last: 100, before: $cursor) {
        nodes {
          bodyText
          author {
            login
          }
          authorAssociation
          editor {
            login
          }
          databaseId
        }
        pageInfo {
          startCursor
          hasPreviousPage
        }
      }
    }
  }
}
"""

# This query needs read-org permission
GH_GET_TEAM_MEMBERS_QUERY = """
query($org: String!, $name: String!, $cursor: String) {
  organization(login: $org) {
    team(slug: $name) {
      members(first: 100, after: $cursor) {
        nodes {
          login
        }
        pageInfo {
          hasNextPage
          endCursor
        }
      }
    }
  }
}
"""

GH_GET_PR_NEXT_AUTHORS_QUERY = """
query ($owner: String!, $name: String!, $number: Int!, $cursor: String) {
  repository(name: $name, owner: $owner) {
    pullRequest(number: $number) {
      commits_with_authors: commits(first: 100, after: $cursor) {
        nodes {
          commit {
            author {
              user {
                login
              }
              email
              name
            }
            oid
          }
        }
        pageInfo {
          endCursor
          hasNextPage
        }
      }
    }
  }
}
"""

GH_GET_PR_PREV_REVIEWS_QUERY = """
query ($owner: String!, $name: String!, $number: Int!, $cursor: String!) {
  repository(name: $name, owner: $owner) {
    pullRequest(number: $number) {
      reviews(last: 100, before: $cursor) {
        nodes {
          author {
            login
          }
          state
        }
        pageInfo {
          startCursor
          hasPreviousPage
        }
      }
    }
  }
}
"""

RE_GHSTACK_HEAD_REF = re.compile(r"^(gh/[^/]+/[0-9]+/)head$")
RE_GHSTACK_SOURCE_ID = re.compile(r'^ghstack-source-id: (.+)\n?', re.MULTILINE)
RE_PULL_REQUEST_RESOLVED = re.compile(
    r'Pull Request resolved: '
    r'https://github.com/(?P<owner>[^/]+)/(?P<repo>[^/]+)/pull/(?P<number>[0-9]+)',
    re.MULTILINE
)
RE_REVERT_CMD = re.compile(r"@pytorch(merge|)bot\s+revert\s+this")
RE_REVERT_CMD_CLI = re.compile(r"@pytorch(merge|)bot\s+revert\s+(-m.*-c.*|-c.*-m.*)")
RE_DIFF_REV = re.compile(r'^Differential Revision:.+?(D[0-9]+)', re.MULTILINE)


def _fetch_url(url: str, *,
               headers: Optional[Dict[str, str]] = None,
               data: Optional[Dict[str, Any]] = None,
               method: Optional[str] = None,
               reader: Callable[[Any], Any] = lambda x: x.read()) -> Any:
    if headers is None:
        headers = {}
    token = os.environ.get("GITHUB_TOKEN")
    if token is not None and url.startswith('https://api.github.com/'):
        headers['Authorization'] = f'token {token}'
    data_ = json.dumps(data).encode() if data is not None else None
    try:
        with urlopen(Request(url, headers=headers, data=data_, method=method)) as conn:
            return reader(conn)
    except HTTPError as err:
        if err.code == 403 and all(key in err.headers for key in ['X-RateLimit-Limit', 'X-RateLimit-Used']):
            print(f"Rate limit exceeded: {err.headers['X-RateLimit-Used']}/{err.headers['X-RateLimit-Limit']}")
        raise


def fetch_json(url: str,
               params: Optional[Dict[str, Any]] = None,
               data: Optional[Dict[str, Any]] = None) -> List[Dict[str, Any]]:
    headers = {'Accept': 'application/vnd.github.v3+json'}
    if params is not None and len(params) > 0:
        url += '?' + '&'.join(f"{name}={val}" for name, val in params.items())
    return cast(List[Dict[str, Any]], _fetch_url(url, headers=headers, data=data, reader=json.load))


def gh_post_comment(org: str, project: str, pr_num: int, comment: str, dry_run: bool = False) -> List[Dict[str, Any]]:
    if dry_run:
        print(comment)
        return []
    return fetch_json(f'https://api.github.com/repos/{org}/{project}/issues/{pr_num}/comments',
                      data={"body": comment})


def gh_add_labels(org: str, project: str, pr_num: int, labels: Union[str, List[str]]) -> None:
    fetch_json(f'https://api.github.com/repos/{org}/{project}/issues/{pr_num}/labels',
               data={"labels": labels})


def gh_graphql(query: str, **kwargs: Any) -> Dict[str, Any]:
    rc = _fetch_url("https://api.github.com/graphql", data={"query": query, "variables": kwargs}, reader=json.load)
    if "errors" in rc:
        raise RuntimeError(f"GraphQL query {query}, args {kwargs} failed: {rc['errors']}")
    return cast(Dict[str, Any], rc)


def gh_get_pr_info(org: str, proj: str, pr_no: int) -> Any:
    rc = gh_graphql(GH_GET_PR_INFO_QUERY, name=proj, owner=org, number=pr_no)
    return rc["data"]["repository"]["pullRequest"]


@lru_cache(maxsize=None)
def gh_get_team_members(org: str, name: str) -> List[str]:
    rc: List[str] = []
    team_members: Dict[str, Any] = {"pageInfo": {"hasNextPage": "true", "endCursor": None}}
    while bool(team_members["pageInfo"]["hasNextPage"]):
        query = gh_graphql(GH_GET_TEAM_MEMBERS_QUERY, org=org, name=name, cursor=team_members["pageInfo"]["endCursor"])
        team = query["data"]["organization"]["team"]
        if team is None:
            warn(f"Requested non-existing team {org}/{name}")
            return []
        team_members = team["members"]
        rc += [member["login"] for member in team_members["nodes"]]
    return rc


def parse_args() -> Any:
    from argparse import ArgumentParser
    parser = ArgumentParser("Merge PR into default branch")
    parser.add_argument("--dry-run", action="store_true")
    parser.add_argument("--on-green", action="store_true")
    parser.add_argument("--all-gren", action="store_true")
    parser.add_argument("--revert", action="store_true")
    parser.add_argument("--force", action="store_true")
    parser.add_argument("--comment-id", type=int)
    parser.add_argument("pr_num", type=int)
    return parser.parse_args()

def can_skip_internal_checks(pr: "GitHubPR", comment_id: Optional[int] = None) -> bool:
    if comment_id is None:
        return False
    comment = pr.get_comment_by_id(comment_id)
    if comment.editor_login is not None:
        return False
    return comment.author_login == "facebook-github-bot"


@dataclass
class GitHubComment:
    body_text: str
    author_login: str
    author_association: str
    editor_login: Optional[str]
    database_id: int


class GitHubPR:
    def __init__(self, org: str, project: str, pr_num: int) -> None:
        assert isinstance(pr_num, int)
        self.org = org
        self.project = project
        self.pr_num = pr_num
        self.info = gh_get_pr_info(org, project, pr_num)
        self.changed_files: Optional[List[str]] = None
        self.conclusions: Optional[Dict[str, str]] = None
        self.comments: Optional[List[GitHubComment]] = None
        self._authors: Optional[List[Tuple[str, str]]] = None
        self._reviews: Optional[List[Tuple[str, str]]] = None

    def is_closed(self) -> bool:
        return bool(self.info["closed"])

    def is_cross_repo(self) -> bool:
        return bool(self.info["isCrossRepository"])

    def base_ref(self) -> str:
        return cast(str, self.info["baseRefName"])

    def default_branch(self) -> str:
        return cast(str, self.info["baseRepository"]["defaultBranchRef"]["name"])

    def head_ref(self) -> str:
        return cast(str, self.info["headRefName"])

    def is_ghstack_pr(self) -> bool:
        return RE_GHSTACK_HEAD_REF.match(self.head_ref()) is not None

    def is_base_repo_private(self) -> bool:
        return bool(self.info["baseRepository"]["isPrivate"])

    def get_changed_files_count(self) -> int:
        return int(self.info["changedFiles"])

    def get_changed_files(self) -> List[str]:
        if self.changed_files is None:
            info = self.info
            self.changed_files = []
            # Do not try to fetch more than 10K files
            for _ in range(100):
                self.changed_files += [x["path"] for x in info["files"]["nodes"]]
                if not info["files"]["pageInfo"]["hasNextPage"]:
                    break
                rc = gh_graphql(GH_GET_PR_NEXT_FILES_QUERY,
                                name=self.project,
                                owner=self.org,
                                number=self.pr_num,
                                cursor=info["files"]["pageInfo"]["endCursor"])
                info = rc["data"]["repository"]["pullRequest"]

        if len(self.changed_files) != self.get_changed_files_count():
            raise RuntimeError("Changed file count mismatch")
        return self.changed_files

    def _get_reviews(self) -> List[Tuple[str, str]]:
        if self._reviews is None:
            self._reviews = []
            info = self.info
            for _ in range(100):
                nodes = info["reviews"]["nodes"]
                self._reviews = [(node["author"]["login"], node["state"]) for node in nodes] + self._reviews
                if not info["reviews"]["pageInfo"]["hasPreviousPage"]:
                    break
                rc = gh_graphql(GH_GET_PR_PREV_REVIEWS_QUERY,
                                name=self.project,
                                owner=self.org,
                                number=self.pr_num,
                                cursor=info["reviews"]["pageInfo"]["startCursor"])
                info = rc["data"]["repository"]["pullRequest"]
        reviews = {}
        for (author, state) in self._reviews:
            if state != "COMMENTED":
                reviews[author] = state
        return list(reviews.items())

    def get_approved_by(self) -> List[str]:
        return [login for (login, state) in self._get_reviews() if state == "APPROVED"]

    def get_commit_count(self) -> int:
        return int(self.info["commits_with_authors"]["totalCount"])

    def get_pr_creator_login(self) -> str:
        return cast(str, self.info["author"]["login"])

    def _fetch_authors(self) -> List[Tuple[str, str]]:
        if self._authors is not None:
            return self._authors
        authors: List[Tuple[str, str]] = []

        def add_authors(info: Dict[str, Any]) -> None:
            for node in info["commits_with_authors"]["nodes"]:
                author_node = node["commit"]["author"]
                user_node = author_node["user"]
                author = f"{author_node['name']} <{author_node['email']}>"
                if user_node is None:
                    # If author is not github user, user node will be null
                    authors.append(("", author))
                else:
                    authors.append((cast(str, user_node["login"]), author))

        info = self.info
        for _ in range(100):
            add_authors(info)
            if not info["commits_with_authors"]["pageInfo"]["hasNextPage"]:
                break
            rc = gh_graphql(GH_GET_PR_NEXT_AUTHORS_QUERY,
                            name=self.project,
                            owner=self.org,
                            number=self.pr_num,
                            cursor=info["commits_with_authors"]["pageInfo"]["endCursor"])
            info = rc["data"]["repository"]["pullRequest"]
        self._authors = authors
        return authors

    def get_committer_login(self, num: int = 0) -> str:
        return self._fetch_authors()[num][0]

    def get_committer_author(self, num: int = 0) -> str:
        return self._fetch_authors()[num][1]

    def get_checkrun_conclusions(self) -> Dict[str, str]:
        """ Returns list of checkrun / conclusions """
        if self.conclusions is not None:
            return self.conclusions
        orig_last_commit = self.info["commits"]["nodes"][-1]["commit"]
        checksuites = orig_last_commit["checkSuites"]
        conclusions = {}

        def add_conclusions(nodes: List[Dict[str, Any]]) -> None:
            for node in nodes:
                workflow_run = node["workflowRun"]
                checkruns = node["checkRuns"]
                if workflow_run is not None:
                    conclusions[workflow_run["workflow"]["name"]] = node["conclusion"]
                if checkruns is not None:
                    for checkrun_node in checkruns["nodes"]:
                        conclusions[checkrun_node["name"]] = checkrun_node["conclusion"]

        add_conclusions(checksuites["nodes"])
        while bool(checksuites["pageInfo"]["hasNextPage"]):
            rc = gh_graphql(GH_GET_PR_NEXT_CHECK_RUNS,
                            name=self.project,
                            owner=self.org,
                            number=self.pr_num,
                            cursor=checksuites["pageInfo"]["endCursor"])
            info = rc["data"]["repository"]["pullRequest"]
            last_commit = info["commits"]["nodes"][-1]["commit"]
            if last_commit["oid"] != orig_last_commit["oid"]:
                raise RuntimeError("Last commit changed on PR")
            checksuites = last_commit["checkSuites"]
            add_conclusions(checksuites["nodes"])
        self.conclusions = conclusions
        return conclusions

    def get_authors(self) -> Dict[str, str]:
        rc = {}
        for idx in range(self.get_commit_count()):
            rc[self.get_committer_login(idx)] = self.get_committer_author(idx)

        return rc

    def get_author(self) -> str:
        authors = self.get_authors()
        if len(authors) == 1:
            return next(iter(authors.values()))
        creator = self.get_pr_creator_login()
        # If PR creator is not among authors
        # Assume it was authored by first commit author
        if creator not in authors:
            return self.get_committer_author(0)
        return authors[creator]

    def get_title(self) -> str:
        return cast(str, self.info["title"])

    def get_body(self) -> str:
        return cast(str, self.info["body"])

    def get_merge_commit(self) -> Optional[str]:
        mc = self.info["mergeCommit"]
        return mc["oid"] if mc is not None else None

    def get_pr_url(self) -> str:
        return f"https://github.com/{self.org}/{self.project}/pull/{self.pr_num}"

    @staticmethod
    def _comment_from_node(node: Any) -> GitHubComment:
        editor = node["editor"]
        return GitHubComment(body_text=node["bodyText"],
                             author_login=node["author"]["login"],
                             author_association=node["authorAssociation"],
                             editor_login=editor["login"] if editor else None,
                             database_id=node["databaseId"]
                             )

    def get_comments(self) -> List[GitHubComment]:
        if self.comments is not None:
            return self.comments
        self.comments = []
        info = self.info["comments"]
        # Do not try to fetch more than 10K comments
        for _ in range(100):
            self.comments = [self._comment_from_node(node) for node in info["nodes"]] + self.comments
            if not info["pageInfo"]["hasPreviousPage"]:
                break
            rc = gh_graphql(GH_GET_PR_PREV_COMMENTS,
                            name=self.project,
                            owner=self.org,
                            number=self.pr_num,
                            cursor=info["pageInfo"]["startCursor"])
            info = rc["data"]["repository"]["pullRequest"]["comments"]
        return self.comments

    def get_last_comment(self) -> GitHubComment:
        return self._comment_from_node(self.info["cowmments"]["nodes"][-1])

    def get_comment_by_id(self, database_id: int) -> GitHubComment:
        if self.comments is None:
            # Fastpath - try searching in partial prefetched comments
            for node in self.info["comments"]["nodes"]:
                comment = self._comment_from_node(node)
                if comment.database_id == database_id:
                    return comment

        for comment in self.get_comments():
            if comment.database_id == database_id:
                return comment
        raise RuntimeError(f"Comment with id {database_id} not found")

    def get_diff_revision(self) -> Optional[str]:
        rc = RE_DIFF_REV.search(self.get_body())
        return rc.group(1) if rc is not None else None

    def has_internal_changes(self) -> bool:
        checkrun_name = "Meta Internal-Only Changes Check"
        if self.get_diff_revision() is None:
            return False
        checks = self.get_checkrun_conclusions()
        if checks is None or checkrun_name not in checks:
            return False
        return checks[checkrun_name] != "SUCCESS"

    def merge_ghstack_into(self, repo: GitRepo, force: bool, comment_id: Optional[int] = None) -> None:
        assert self.is_ghstack_pr()
        approved_by = self.get_approved_by()
        # For ghstack, cherry-pick commits based from origin
        orig_ref = f"{repo.remote}/{re.sub(r'/head$', '/orig', self.head_ref())}"
        rev_list = repo.revlist(f"{self.default_branch()}..{orig_ref}")
        for idx, rev in enumerate(reversed(rev_list)):
            msg = repo.commit_message(rev)
            m = RE_PULL_REQUEST_RESOLVED.search(msg)
            if m is None:
                raise RuntimeError(f"Could not find PR-resolved string in {msg} of ghstacked PR {self.pr_num}")
            if self.org != m.group('owner') or self.project != m.group('repo'):
                raise RuntimeError(f"PR {m.group('number')} resolved to wrong owner/repo pair")
            pr_num = int(m.group('number'))
            if pr_num != self.pr_num:
                pr = GitHubPR(self.org, self.project, pr_num)
                if pr.is_closed():
                    print(f"Skipping {idx+1} of {len(rev_list)} PR (#{pr_num}) as its already been merged")
                    continue
                approved_by = pr.get_approved_by()
                # Raises exception if matching rule is not found
                find_matching_merge_rule(pr, repo, force=force, skip_internal_checks=can_skip_internal_checks(self, comment_id))

            # Adding the url here makes it clickable within the Github UI
            approved_by_urls = ', '.join(prefix_with_github_url(login) for login in approved_by)
            repo.cherry_pick(rev)
            msg = re.sub(RE_GHSTACK_SOURCE_ID, "", msg)
            msg += f"\nApproved by: {approved_by_urls}\n"
            repo.amend_commit_message(msg)

    def merge_into(self, repo: GitRepo, *, force: bool = False, dry_run: bool = False, comment_id: Optional[int] = None) -> None:
        # Raises exception if matching rule is not found
        find_matching_merge_rule(self, repo, force=force, skip_internal_checks=can_skip_internal_checks(self, comment_id))
        if repo.current_branch() != self.default_branch():
            repo.checkout(self.default_branch())
        if not self.is_ghstack_pr():
            # Adding the url here makes it clickable within the Github UI
            approved_by_urls = ', '.join(prefix_with_github_url(login) for login in self.get_approved_by())
            msg = self.get_title() + f" (#{self.pr_num})\n\n" + self.get_body()
            msg += f"\nPull Request resolved: {self.get_pr_url()}\n"
            msg += f"Approved by: {approved_by_urls}\n"
            pr_branch_name = f"__pull-request-{self.pr_num}__init__"
            repo.fetch(f"pull/{self.pr_num}/head", pr_branch_name)
            repo._run_git("merge", "--squash", pr_branch_name)
            repo._run_git("commit", f"--author=\"{self.get_author()}\"", "-m", msg)
        else:
            self.merge_ghstack_into(repo, force, comment_id=comment_id)

        repo.push(self.default_branch(), dry_run)
        if not dry_run:
            gh_add_labels(self.org, self.project, self.pr_num, ["merged"])

class MandatoryChecksMissingError(Exception):
    pass
@dataclass
class MergeRule:
    name: str
    patterns: List[str]
    approved_by: List[str]
    mandatory_checks_name: Optional[List[str]]


def read_merge_rules(repo: Optional[GitRepo], org: str, project: str) -> List[MergeRule]:
    from pathlib import Path

    repo_relative_rules_path = Path(".github") / "merge_rules.json"
    if repo is None:
        json_data = _fetch_url(
            f"https://api.github.com/repos/{org}/{project}/contents/{repo_relative_rules_path}",
            headers={'Accept': 'application/vnd.github.v3+json'},
            reader=json.load,
        )
        content = base64.b64decode(json_data["content"])
        return cast(List[MergeRule], json.loads(content, object_hook=lambda x: MergeRule(**x)))
    else:
        rules_path = Path(repo.repo_dir) / repo_relative_rules_path
        if not rules_path.exists():
            print(f"{rules_path} does not exist, returning empty rules")
            return []
        with open(rules_path) as fp:
            rc = json.load(fp, object_hook=lambda x: MergeRule(**x))
        return cast(List[MergeRule], rc)


def find_matching_merge_rule(pr: GitHubPR,
                             repo: Optional[GitRepo] = None,
                             force: bool = False,
                             skip_internal_checks: bool = False
                             ) -> MergeRule:
    """Returns merge rule matching to this pr or raises an exception"""
    changed_files = pr.get_changed_files()
    approved_by = set(pr.get_approved_by())
    rules = read_merge_rules(repo, pr.org, pr.project)
    reject_reason = f"PR {pr.pr_num} does not match merge rules"
    #  Used to determine best rejection reason
    # Score 0 to 10K - how many files rule matched
    # Score 10K - matched all files, but no overlapping approvers
    # Score 20K - matched all files and approvers, but mandatory checks are pending
    # Score 30k - Matched all files and approvers, but mandatory checks failed
    reject_reason_score = 0
    for rule in rules:
        rule_name = rule.name
        patterns_re = patterns_to_regex(rule.patterns)
        non_matching_files = []
        for fname in changed_files:
            if not patterns_re.match(fname):
                non_matching_files.append(fname)
        if len(non_matching_files) > 0:
            num_matching_files = len(changed_files) - len(non_matching_files)
            if num_matching_files > reject_reason_score:
                reject_reason_score = num_matching_files
                reject_reason = (f"{num_matching_files} files matched rule {rule_name}, but there are still non-matching files: " +
                                 f"{','.join(non_matching_files[:5])}{', ...' if len(non_matching_files) > 5 else ''}")
            continue
        # If rule needs approvers but PR has not been reviewed, skip it
        if len(rule.approved_by) > 0 and len(approved_by) == 0:
            if reject_reason_score < 10000:
                reject_reason_score = 10000
                reject_reason = f"Matched rule {rule_name}, but PR has not been reviewed yet"
            continue

        rule_approvers_set = set()
        for approver in rule.approved_by:
            if "/" in approver:
                org, name = approver.split("/")
                rule_approvers_set.update(gh_get_team_members(org, name))
            else:
                rule_approvers_set.add(approver)
        approvers_intersection = approved_by.intersection(rule_approvers_set)
        # If rule requires approvers but they aren't the ones that reviewed PR
        if len(approvers_intersection) == 0 and len(rule_approvers_set) > 0:
            if reject_reason_score < 10000:
                reject_reason_score = 10000
                reject_reason = (f"Matched rule {rule_name}, but it was not reviewed yet by any of:" +
                                 f"{','.join(list(rule_approvers_set)[:5])}{', ...' if len(rule_approvers_set) > 5 else ''}")
            continue
        if rule.mandatory_checks_name is not None:
            pending_checks = []
            failed_checks = []
            checks = pr.get_checkrun_conclusions()
            # HACK: We don't want to skip CLA check, even when forced
            for checkname in filter(lambda x: force is False or "CLA Check" in x, rule.mandatory_checks_name):
                if checkname not in checks or checks[checkname] is None:
                    pending_checks.append(checkname)
                elif checks[checkname] != 'SUCCESS':
                    failed_checks.append(checkname)
        if len(failed_checks) > 0:
            if reject_reason_score < 30000:
                reject_reason_score = 30000
                reject_reason = f"Refusing to merge as mandatory check(s) {','.join(failed_checks)} failed for rule {rule_name}"
            continue
        elif len(pending_checks) > 0:
            if reject_reason_score < 20000:
                reject_reason_score = 20000
                reject_reason = f"Refusing to merge as mandatory check(s) {','.join(pending_checks)}"
                reject_reason += f" are not yet run for rule {rule_name}"
            continue
        if not skip_internal_checks and pr.has_internal_changes():
            raise RuntimeError("This PR has internal changes and must be landed via Phabricator")
        return rule
    if reject_reason_score == 20000:
        raise MandatoryChecksMissingError(reject_reason)
    raise RuntimeError(reject_reason)


def try_revert(repo: GitRepo, pr: GitHubPR, *, dry_run: bool = False, comment_id: Optional[int] = None) -> None:
    def post_comment(msg: str) -> None:
        gh_post_comment(pr.org, pr.project, pr.pr_num, msg, dry_run=dry_run)
    if not pr.is_closed():
        return post_comment(f"Can't revert open PR #{pr.pr_num}")
    comment = pr.get_last_comment() if comment_id is None else pr.get_comment_by_id(comment_id)
    if not RE_REVERT_CMD.match(comment.body_text) and not RE_REVERT_CMD_CLI.match(comment.body_text):
        raise RuntimeError(f"Comment {comment.body_text} does not seem to be a valid revert command")
    if comment.editor_login is not None:
        return post_comment("Don't want to revert based on edited command")
    author_association = comment.author_association
    author_login = comment.author_login
    # For some reason, one can not be a member of private repo, only CONTRIBUTOR
    expected_association = "CONTRIBUTOR" if pr.is_base_repo_private() else "MEMBER"
    if author_association != expected_association and author_association != "OWNER":
        return post_comment(f"Will not revert as @{author_login} is not a {expected_association}, but {author_association}")
    skip_internal_checks = can_skip_internal_checks(pr, comment_id)

    # Raises exception if matching rule is not found, but ignores all status checks
    find_matching_merge_rule(pr, repo, force=True, skip_internal_checks=skip_internal_checks)
    commit_sha = pr.get_merge_commit()
    if commit_sha is None:
        commits = repo.commits_resolving_gh_pr(pr.pr_num)
        if len(commits) == 0:
            raise RuntimeError("Can't find any commits resolving PR")
        commit_sha = commits[0]
    msg = repo.commit_message(commit_sha)
    rc = RE_DIFF_REV.search(msg)
    if rc is not None and not can_skip_internal_checks:
        raise RuntimeError(f"Can't revert PR that was landed via phabricator as {rc.group(1)}")
    repo.checkout(pr.default_branch())
    repo.revert(commit_sha)
    msg = repo.commit_message("HEAD")
    msg = re.sub(RE_PULL_REQUEST_RESOLVED, "", msg)
    msg += f"\nReverted {pr.get_pr_url()} on behalf of {prefix_with_github_url(author_login)}\n"
    repo.amend_commit_message(msg)
    repo.push(pr.default_branch(), dry_run)
    if not dry_run:
        gh_add_labels(pr.org, pr.project, pr.pr_num, ["reverted"])


def prefix_with_github_url(suffix_str: str) -> str:
    return f"https://github.com/{suffix_str}"


<<<<<<< HEAD
def merge_on_green(pr_num: int, repo: GitRepo, dry_run: bool = False, timeout_minutes: int = 400, all_green: bool = False) -> None:
=======
def merge_on_green(pr_num: int, repo: GitRepo, dry_run: bool = False, all_green: bool = False) -> None:
>>>>>>> f2af3e29
    repo = GitRepo(get_git_repo_dir(), get_git_remote_name())
    org, project = repo.gh_owner_and_name()
    start_time = time.time()
    last_exception = ''
    elapsed_time = 0.0
    while elapsed_time < timeout_minutes * 60:
        current_time = time.time()
        elapsed_time = current_time - start_time

        pr = GitHubPR(org, project, pr_num)
        try:
            if all_green:
                checks = pr.get_checkrun_conclusions()
                pending_checks = []
                failed_checks = []
                for check in checks:
                    if checks[check] is None:
                        pending_checks.append(check)
                    elif checks[check] != 'SUCCESS':
                        failed_checks.append(check)
                if len(failed_checks) > 0:
                    raise RuntimeError(f"Failed to merge due to failing checks, {','.join(failed_checks)}")
                if len(pending_checks) > 0:
                    reject_reason = f"Refusing to merge as mandatory check(s) {','.join(pending_checks)} are missing"
                    raise MandatoryChecksMissingError(reject_reason)
                pr.merge_into(repo, dry_run=dry_run)
            else:
                pr.merge_into(repo, dry_run=dry_run)
        except MandatoryChecksMissingError as ex:
            last_exception = str(ex)
            print(f"Merged failed due to: {ex}. Retrying in 60 seconds.")
            time.sleep(60)
    # Finally report timeout back
    msg = f"Merged timed out after {timeout_minutes} minutes. Please contact the pytorch_dev_infra team."
    msg += f"The last exception was: {last_exception}"
    if not dry_run:
        gh_add_labels(org, project, pr_num, ["land-failed"])
    raise RuntimeError(msg)

def main() -> None:
    args = parse_args()
    repo = GitRepo(get_git_repo_dir(), get_git_remote_name())
    org, project = repo.gh_owner_and_name()
    pr = GitHubPR(org, project, args.pr_num)

    def handle_exception(e: Exception, msg: str = "Merge failed") -> None:
        msg += f" due to {e}"
        run_url = os.getenv("GH_RUN_URL")
        if run_url is not None:
            msg += f"\nRaised by {run_url}"
        gh_post_comment(org, project, args.pr_num, msg, dry_run=args.dry_run)
        import traceback
        traceback.print_exc()

    if args.revert:
        try:
            try_revert(repo, pr, dry_run=args.dry_run, comment_id=args.comment_id)
        except Exception as e:
            handle_exception(e, f"Reverting PR {args.pr_num} failed")
        return

    if pr.is_closed():
        gh_post_comment(org, project, args.pr_num, f"Can't merge closed PR #{args.pr_num}", dry_run=args.dry_run)
        return

    if pr.is_cross_repo() and pr.is_ghstack_pr():
        gh_post_comment(org, project, args.pr_num, "Cross-repo ghstack merges are not supported", dry_run=args.dry_run)
        return

    if args.on_green or args._all_green:
        try:
            merge_on_green(args.pr_num, repo, dry_run=args.dry_run, all_green=args.all_green)
        except Exception as e:
            handle_exception(e)
    else:
        try:
            pr.merge_into(repo, dry_run=args.dry_run, force=args.force, comment_id=args.comment_id)
        except Exception as e:
            handle_exception(e)


if __name__ == "__main__":
    main()<|MERGE_RESOLUTION|>--- conflicted
+++ resolved
@@ -379,7 +379,7 @@
     parser = ArgumentParser("Merge PR into default branch")
     parser.add_argument("--dry-run", action="store_true")
     parser.add_argument("--on-green", action="store_true")
-    parser.add_argument("--all-gren", action="store_true")
+    parser.add_argument("--all-green", action="store_true")
     parser.add_argument("--revert", action="store_true")
     parser.add_argument("--force", action="store_true")
     parser.add_argument("--comment-id", type=int)
@@ -621,7 +621,7 @@
         return self.comments
 
     def get_last_comment(self) -> GitHubComment:
-        return self._comment_from_node(self.info["cowmments"]["nodes"][-1])
+        return self._comment_from_node(self.info["comments"]["nodes"][-1])
 
     def get_comment_by_id(self, database_id: int) -> GitHubComment:
         if self.comments is None:
@@ -859,11 +859,7 @@
     return f"https://github.com/{suffix_str}"
 
 
-<<<<<<< HEAD
 def merge_on_green(pr_num: int, repo: GitRepo, dry_run: bool = False, timeout_minutes: int = 400, all_green: bool = False) -> None:
-=======
-def merge_on_green(pr_num: int, repo: GitRepo, dry_run: bool = False, all_green: bool = False) -> None:
->>>>>>> f2af3e29
     repo = GitRepo(get_git_repo_dir(), get_git_remote_name())
     org, project = repo.gh_owner_and_name()
     start_time = time.time()
