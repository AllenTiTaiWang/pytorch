#!/usr/bin/env python3

import base64
import json
import os
import re
import time
from dataclasses import dataclass
from urllib.request import urlopen, Request
from urllib.error import HTTPError
from typing import cast, Any, Callable, Dict, List, Optional, Tuple, Union
from gitutils import get_git_remote_name, get_git_repo_dir, patterns_to_regex, GitRepo
from functools import lru_cache
from warnings import warn


GH_GET_PR_INFO_QUERY = """
query ($owner: String!, $name: String!, $number: Int!) {
  repository(owner: $owner, name: $name) {
    pullRequest(number: $number) {
      closed
      isCrossRepository
      author {
        login
      }
      title
      body
      headRefName
      headRepository {
        nameWithOwner
      }
      baseRefName
      baseRepository {
        nameWithOwner
        isPrivate
        defaultBranchRef {
          name
        }
      }
      mergeCommit {
        oid
      }
      commits_with_authors:commits(first: 100) {
        nodes {
          commit {
            author {
              user {
                login
              }
              email
              name
            }
            oid
          }
        }
        pageInfo {
          endCursor
          hasNextPage
        }
        totalCount
      }
      commits(last: 1) {
        nodes {
          commit {
            checkSuites(first: 10) {
              nodes {
                app {
                  name
                  databaseId
                }
                workflowRun {
                  workflow {
                    name
                  }
                }
                checkRuns(first: 50) {
                  nodes {
                    name
                    conclusion
                    detailsUrl
                  }
                  pageInfo {
                    endCursor
                    hasNextPage
                  }
                }
                conclusion
                url
              }
              pageInfo {
                endCursor
                hasNextPage
              }
            }
            oid
          }
        }
      }
      changedFiles
      files(first: 100) {
        nodes {
          path
        }
        pageInfo {
          endCursor
          hasNextPage
        }
      }
      reviews(last: 100) {
        nodes {
          author {
            login
          }
          state
        }
        pageInfo {
          startCursor
          hasPreviousPage
        }
      }
      comments(last: 5) {
        nodes {
          bodyText
          author {
            login
          }
          authorAssociation
          editor {
            login
          }
          databaseId
        }
        pageInfo {
          startCursor
          hasPreviousPage
        }
      }
    }
  }
}
"""

GH_GET_PR_NEXT_FILES_QUERY = """
query ($owner: String!, $name: String!, $number: Int!, $cursor: String!) {
  repository(name: $name, owner: $owner) {
    pullRequest(number: $number) {
      files(first: 100, after: $cursor) {
        nodes {
          path
        }
        pageInfo {
          endCursor
          hasNextPage
        }
      }
    }
  }
}
"""

GH_GET_PR_NEXT_CHECK_RUNS = """
query ($owner: String!, $name: String!, $number: Int!, $cursor: String!) {
  repository(name: $name, owner: $owner) {
    pullRequest(number: $number) {
      commits(last: 1) {
        nodes {
          commit {
            oid
            checkSuites(first: 10, after: $cursor) {
              nodes {
                app {
                  name
                  databaseId
                }
                workflowRun {
                  workflow {
                    name
                  }
                }
                checkRuns(first: 50) {
                  nodes {
                    name
                    conclusion
                    detailsUrl
                  }
                  pageInfo {
                    endCursor
                    hasNextPage
                  }
                }
                conclusion
                url
              }
              pageInfo {
                endCursor
                hasNextPage
              }
            }
          }
        }
      }
    }
  }
}
"""

GH_GET_PR_PREV_COMMENTS = """
query ($owner: String!, $name: String!, $number: Int!, $cursor: String!) {
  repository(name: $name, owner: $owner) {
    pullRequest(number: $number) {
      comments(last: 100, before: $cursor) {
        nodes {
          bodyText
          author {
            login
          }
          authorAssociation
          editor {
            login
          }
          databaseId
        }
        pageInfo {
          startCursor
          hasPreviousPage
        }
      }
    }
  }
}
"""

# This query needs read-org permission
GH_GET_TEAM_MEMBERS_QUERY = """
query($org: String!, $name: String!, $cursor: String) {
  organization(login: $org) {
    team(slug: $name) {
      members(first: 100, after: $cursor) {
        nodes {
          login
        }
        pageInfo {
          hasNextPage
          endCursor
        }
      }
    }
  }
}
"""

GH_GET_PR_NEXT_AUTHORS_QUERY = """
query ($owner: String!, $name: String!, $number: Int!, $cursor: String) {
  repository(name: $name, owner: $owner) {
    pullRequest(number: $number) {
      commits_with_authors: commits(first: 100, after: $cursor) {
        nodes {
          commit {
            author {
              user {
                login
              }
              email
              name
            }
            oid
          }
        }
        pageInfo {
          endCursor
          hasNextPage
        }
      }
    }
  }
}
"""

GH_GET_PR_PREV_REVIEWS_QUERY = """
query ($owner: String!, $name: String!, $number: Int!, $cursor: String!) {
  repository(name: $name, owner: $owner) {
    pullRequest(number: $number) {
      reviews(last: 100, before: $cursor) {
        nodes {
          author {
            login
          }
          state
        }
        pageInfo {
          startCursor
          hasPreviousPage
        }
      }
    }
  }
}
"""

RE_GHSTACK_HEAD_REF = re.compile(r"^(gh/[^/]+/[0-9]+/)head$")
RE_GHSTACK_SOURCE_ID = re.compile(r'^ghstack-source-id: (.+)\n?', re.MULTILINE)
RE_PULL_REQUEST_RESOLVED = re.compile(
    r'Pull Request resolved: '
    r'https://github.com/(?P<owner>[^/]+)/(?P<repo>[^/]+)/pull/(?P<number>[0-9]+)',
    re.MULTILINE
)
RE_REVERT_CMD = re.compile(r"@pytorch(merge|)bot\s+revert\s+this")
RE_DIFF_REV = re.compile(r'^Differential Revision:.+?(D[0-9]+)', re.MULTILINE)


def _fetch_url(url: str, *,
               headers: Optional[Dict[str, str]] = None,
               data: Optional[Dict[str, Any]] = None,
               method: Optional[str] = None,
               reader: Callable[[Any], Any] = lambda x: x.read()) -> Any:
    if headers is None:
        headers = {}
    token = os.environ.get("GITHUB_TOKEN")
    if token is not None and url.startswith('https://api.github.com/'):
        headers['Authorization'] = f'token {token}'
    data_ = json.dumps(data).encode() if data is not None else None
    try:
        with urlopen(Request(url, headers=headers, data=data_, method=method)) as conn:
            return reader(conn)
    except HTTPError as err:
        if err.code == 403 and all(key in err.headers for key in ['X-RateLimit-Limit', 'X-RateLimit-Used']):
            print(f"Rate limit exceeded: {err.headers['X-RateLimit-Used']}/{err.headers['X-RateLimit-Limit']}")
        raise


def fetch_json(url: str,
               params: Optional[Dict[str, Any]] = None,
               data: Optional[Dict[str, Any]] = None) -> List[Dict[str, Any]]:
    headers = {'Accept': 'application/vnd.github.v3+json'}
    if params is not None and len(params) > 0:
        url += '?' + '&'.join(f"{name}={val}" for name, val in params.items())
    return cast(List[Dict[str, Any]], _fetch_url(url, headers=headers, data=data, reader=json.load))


def gh_post_comment(org: str, project: str, pr_num: int, comment: str, dry_run: bool = False) -> List[Dict[str, Any]]:
    if dry_run:
        print(comment)
        return []
    return fetch_json(f'https://api.github.com/repos/{org}/{project}/issues/{pr_num}/comments',
                      data={"body": comment})


def gh_add_labels(org: str, project: str, pr_num: int, labels: Union[str, List[str]]) -> None:
    fetch_json(f'https://api.github.com/repos/{org}/{project}/issues/{pr_num}/labels',
               data={"labels": labels})


def gh_graphql(query: str, **kwargs: Any) -> Dict[str, Any]:
    rc = _fetch_url("https://api.github.com/graphql", data={"query": query, "variables": kwargs}, reader=json.load)
    if "errors" in rc:
        raise RuntimeError(f"GraphQL query {query}, args {kwargs} failed: {rc['errors']}")
    return cast(Dict[str, Any], rc)


def gh_get_pr_info(org: str, proj: str, pr_no: int) -> Any:
    rc = gh_graphql(GH_GET_PR_INFO_QUERY, name=proj, owner=org, number=pr_no)
    return rc["data"]["repository"]["pullRequest"]


@lru_cache(maxsize=None)
def gh_get_team_members(org: str, name: str) -> List[str]:
    rc: List[str] = []
    team_members: Dict[str, Any] = {"pageInfo": {"hasNextPage": "true", "endCursor": None}}
    while bool(team_members["pageInfo"]["hasNextPage"]):
        query = gh_graphql(GH_GET_TEAM_MEMBERS_QUERY, org=org, name=name, cursor=team_members["pageInfo"]["endCursor"])
        team = query["data"]["organization"]["team"]
        if team is None:
            warn(f"Requested non-existing team {org}/{name}")
            return []
        team_members = team["members"]
        rc += [member["login"] for member in team_members["nodes"]]
    return rc


def parse_args() -> Any:
    from argparse import ArgumentParser
    parser = ArgumentParser("Merge PR into default branch")
    parser.add_argument("--dry-run", action="store_true")
    parser.add_argument("--on-green", action="store_true")
    parser.add_argument("--revert", action="store_true")
    parser.add_argument("--force", action="store_true")
    parser.add_argument("--comment-id", type=int)
    parser.add_argument("pr_num", type=int)
    return parser.parse_args()

def can_skip_internal_checks(pr: "GitHubPR", comment_id: Optional[int] = None) -> bool:
    if comment_id is None:
        return False
    comment = pr.get_comment_by_id(comment_id)
    if comment.editor_login is not None:
        return False
    return comment.author_login == "facebook-github-bot"


@dataclass
class GitHubComment:
    body_text: str
    author_login: str
    author_association: str
    editor_login: Optional[str]
    database_id: int


class GitHubPR:
    def __init__(self, org: str, project: str, pr_num: int) -> None:
        assert isinstance(pr_num, int)
        self.org = org
        self.project = project
        self.pr_num = pr_num
        self.info = gh_get_pr_info(org, project, pr_num)
        self.changed_files: Optional[List[str]] = None
        self.conclusions: Optional[Dict[str, Tuple[str, str]]] = None
        self.comments: Optional[List[GitHubComment]] = None
        self._authors: Optional[List[Tuple[str, str]]] = None
        self._reviews: Optional[List[Tuple[str, str]]] = None

    def is_closed(self) -> bool:
        return bool(self.info["closed"])

    def is_cross_repo(self) -> bool:
        return bool(self.info["isCrossRepository"])

    def base_ref(self) -> str:
        return cast(str, self.info["baseRefName"])

    def default_branch(self) -> str:
        return cast(str, self.info["baseRepository"]["defaultBranchRef"]["name"])

    def head_ref(self) -> str:
        return cast(str, self.info["headRefName"])

    def is_ghstack_pr(self) -> bool:
        return RE_GHSTACK_HEAD_REF.match(self.head_ref()) is not None

    def is_base_repo_private(self) -> bool:
        return bool(self.info["baseRepository"]["isPrivate"])

    def get_changed_files_count(self) -> int:
        return int(self.info["changedFiles"])

    def get_changed_files(self) -> List[str]:
        if self.changed_files is None:
            info = self.info
            self.changed_files = []
            # Do not try to fetch more than 10K files
            for _ in range(100):
                self.changed_files += [x["path"] for x in info["files"]["nodes"]]
                if not info["files"]["pageInfo"]["hasNextPage"]:
                    break
                rc = gh_graphql(GH_GET_PR_NEXT_FILES_QUERY,
                                name=self.project,
                                owner=self.org,
                                number=self.pr_num,
                                cursor=info["files"]["pageInfo"]["endCursor"])
                info = rc["data"]["repository"]["pullRequest"]

        if len(self.changed_files) != self.get_changed_files_count():
            raise RuntimeError("Changed file count mismatch")
        return self.changed_files

    def _get_reviews(self) -> List[Tuple[str, str]]:
        if self._reviews is None:
            self._reviews = []
            info = self.info
            for _ in range(100):
                nodes = info["reviews"]["nodes"]
                self._reviews = [(node["author"]["login"], node["state"]) for node in nodes] + self._reviews
                if not info["reviews"]["pageInfo"]["hasPreviousPage"]:
                    break
                rc = gh_graphql(GH_GET_PR_PREV_REVIEWS_QUERY,
                                name=self.project,
                                owner=self.org,
                                number=self.pr_num,
                                cursor=info["reviews"]["pageInfo"]["startCursor"])
                info = rc["data"]["repository"]["pullRequest"]
        reviews = {}
        for (author, state) in self._reviews:
            if state != "COMMENTED":
                reviews[author] = state
        return list(reviews.items())

    def get_approved_by(self) -> List[str]:
        return [login for (login, state) in self._get_reviews() if state == "APPROVED"]

    def get_commit_count(self) -> int:
        return int(self.info["commits_with_authors"]["totalCount"])

    def get_pr_creator_login(self) -> str:
        return cast(str, self.info["author"]["login"])

    def _fetch_authors(self) -> List[Tuple[str, str]]:
        if self._authors is not None:
            return self._authors
        authors: List[Tuple[str, str]] = []

        def add_authors(info: Dict[str, Any]) -> None:
            for node in info["commits_with_authors"]["nodes"]:
                author_node = node["commit"]["author"]
                user_node = author_node["user"]
                author = f"{author_node['name']} <{author_node['email']}>"
                if user_node is None:
                    # If author is not github user, user node will be null
                    authors.append(("", author))
                else:
                    authors.append((cast(str, user_node["login"]), author))

        info = self.info
        for _ in range(100):
            add_authors(info)
            if not info["commits_with_authors"]["pageInfo"]["hasNextPage"]:
                break
            rc = gh_graphql(GH_GET_PR_NEXT_AUTHORS_QUERY,
                            name=self.project,
                            owner=self.org,
                            number=self.pr_num,
                            cursor=info["commits_with_authors"]["pageInfo"]["endCursor"])
            info = rc["data"]["repository"]["pullRequest"]
        self._authors = authors
        return authors

    def get_committer_login(self, num: int = 0) -> str:
        return self._fetch_authors()[num][0]

    def get_committer_author(self, num: int = 0) -> str:
        return self._fetch_authors()[num][1]

    def get_checkrun_conclusions(self) -> Dict[str, Tuple[str, str]]:
        """ Returns dict of checkrun -> [conclusion, url] """
        if self.conclusions is not None:
            return self.conclusions
        orig_last_commit = self.info["commits"]["nodes"][-1]["commit"]
        checksuites = orig_last_commit["checkSuites"]
        conclusions = {}

        def add_conclusions(nodes: List[Dict[str, Any]]) -> None:
            for node in nodes:
                workflow_run = node["workflowRun"]
                checkruns = node["checkRuns"]
                if workflow_run is not None:
<<<<<<< HEAD
                    conclusions[workflow_run["workflow"]["name"]] = node["conclusion"]
                    continue
=======
                    conclusions[workflow_run["workflow"]["name"]] = (node["conclusion"], node["url"])
>>>>>>> c2ff4136
                if checkruns is not None:
                    for checkrun_node in checkruns["nodes"]:
                        conclusions[checkrun_node["name"]] = (checkrun_node["conclusion"], checkrun_node["detailsUrl"])

        add_conclusions(checksuites["nodes"])
        while bool(checksuites["pageInfo"]["hasNextPage"]):
            rc = gh_graphql(GH_GET_PR_NEXT_CHECK_RUNS,
                            name=self.project,
                            owner=self.org,
                            number=self.pr_num,
                            cursor=checksuites["pageInfo"]["endCursor"])
            info = rc["data"]["repository"]["pullRequest"]
            last_commit = info["commits"]["nodes"][-1]["commit"]
            if last_commit["oid"] != orig_last_commit["oid"]:
                raise RuntimeError("Last commit changed on PR")
            checksuites = last_commit["checkSuites"]
            add_conclusions(checksuites["nodes"])
        self.conclusions = conclusions
        return conclusions

    def get_authors(self) -> Dict[str, str]:
        rc = {}
        for idx in range(self.get_commit_count()):
            rc[self.get_committer_login(idx)] = self.get_committer_author(idx)

        return rc

    def get_author(self) -> str:
        authors = self.get_authors()
        if len(authors) == 1:
            return next(iter(authors.values()))
        creator = self.get_pr_creator_login()
        # If PR creator is not among authors
        # Assume it was authored by first commit author
        if creator not in authors:
            return self.get_committer_author(0)
        return authors[creator]

    def get_title(self) -> str:
        return cast(str, self.info["title"])

    def get_body(self) -> str:
        return cast(str, self.info["body"])

    def get_merge_commit(self) -> Optional[str]:
        mc = self.info["mergeCommit"]
        return mc["oid"] if mc is not None else None

    def get_pr_url(self) -> str:
        return f"https://github.com/{self.org}/{self.project}/pull/{self.pr_num}"

    @staticmethod
    def _comment_from_node(node: Any) -> GitHubComment:
        editor = node["editor"]
        return GitHubComment(body_text=node["bodyText"],
                             author_login=node["author"]["login"],
                             author_association=node["authorAssociation"],
                             editor_login=editor["login"] if editor else None,
                             database_id=node["databaseId"]
                             )

    def get_comments(self) -> List[GitHubComment]:
        if self.comments is not None:
            return self.comments
        self.comments = []
        info = self.info["comments"]
        # Do not try to fetch more than 10K comments
        for _ in range(100):
            self.comments = [self._comment_from_node(node) for node in info["nodes"]] + self.comments
            if not info["pageInfo"]["hasPreviousPage"]:
                break
            rc = gh_graphql(GH_GET_PR_PREV_COMMENTS,
                            name=self.project,
                            owner=self.org,
                            number=self.pr_num,
                            cursor=info["pageInfo"]["startCursor"])
            info = rc["data"]["repository"]["pullRequest"]["comments"]
        return self.comments

    def get_last_comment(self) -> GitHubComment:
        return self._comment_from_node(self.info["comments"]["nodes"][-1])

    def get_comment_by_id(self, database_id: int) -> GitHubComment:
        if self.comments is None:
            # Fastpath - try searching in partial prefetched comments
            for node in self.info["comments"]["nodes"]:
                comment = self._comment_from_node(node)
                if comment.database_id == database_id:
                    return comment

        for comment in self.get_comments():
            if comment.database_id == database_id:
                return comment
        raise RuntimeError(f"Comment with id {database_id} not found")

    def get_diff_revision(self) -> Optional[str]:
        rc = RE_DIFF_REV.search(self.get_body())
        return rc.group(1) if rc is not None else None

    def has_internal_changes(self) -> bool:
        checkrun_name = "Meta Internal-Only Changes Check"
        if self.get_diff_revision() is None:
            return False
        checks = self.get_checkrun_conclusions()
        if checks is None or checkrun_name not in checks:
            return False
        return checks[checkrun_name][0] != "SUCCESS"

    def merge_ghstack_into(self, repo: GitRepo, force: bool, comment_id: Optional[int] = None) -> None:
        assert self.is_ghstack_pr()
        approved_by = self.get_approved_by()
        # For ghstack, cherry-pick commits based from origin
        orig_ref = f"{repo.remote}/{re.sub(r'/head$', '/orig', self.head_ref())}"
        rev_list = repo.revlist(f"{self.default_branch()}..{orig_ref}")
        for idx, rev in enumerate(reversed(rev_list)):
            msg = repo.commit_message(rev)
            m = RE_PULL_REQUEST_RESOLVED.search(msg)
            if m is None:
                raise RuntimeError(f"Could not find PR-resolved string in {msg} of ghstacked PR {self.pr_num}")
            if self.org != m.group('owner') or self.project != m.group('repo'):
                raise RuntimeError(f"PR {m.group('number')} resolved to wrong owner/repo pair")
            pr_num = int(m.group('number'))
            if pr_num != self.pr_num:
                pr = GitHubPR(self.org, self.project, pr_num)
                if pr.is_closed():
                    print(f"Skipping {idx+1} of {len(rev_list)} PR (#{pr_num}) as its already been merged")
                    continue
                approved_by = pr.get_approved_by()
                # Raises exception if matching rule is not found
                find_matching_merge_rule(pr, repo, force=force, skip_internal_checks=can_skip_internal_checks(self, comment_id))

            # Adding the url here makes it clickable within the Github UI
            approved_by_urls = ', '.join(prefix_with_github_url(login) for login in approved_by)
            repo.cherry_pick(rev)
            msg = re.sub(RE_GHSTACK_SOURCE_ID, "", msg)
            msg += f"\nApproved by: {approved_by_urls}\n"
            repo.amend_commit_message(msg)

    def merge_into(self, repo: GitRepo, *, force: bool = False, dry_run: bool = False, comment_id: Optional[int] = None) -> None:
        # Raises exception if matching rule is not found
        find_matching_merge_rule(self, repo, force=force, skip_internal_checks=can_skip_internal_checks(self, comment_id))
        if repo.current_branch() != self.default_branch():
            repo.checkout(self.default_branch())
        if not self.is_ghstack_pr():
            # Adding the url here makes it clickable within the Github UI
            approved_by_urls = ', '.join(prefix_with_github_url(login) for login in self.get_approved_by())
            msg = self.get_title() + f" (#{self.pr_num})\n\n" + self.get_body()
            msg += f"\nPull Request resolved: {self.get_pr_url()}\n"
            msg += f"Approved by: {approved_by_urls}\n"
            pr_branch_name = f"__pull-request-{self.pr_num}__init__"
            repo.fetch(f"pull/{self.pr_num}/head", pr_branch_name)
            repo._run_git("merge", "--squash", pr_branch_name)
            repo._run_git("commit", f"--author=\"{self.get_author()}\"", "-m", msg)
        else:
            self.merge_ghstack_into(repo, force, comment_id=comment_id)

        repo.push(self.default_branch(), dry_run)
        if not dry_run:
            gh_add_labels(self.org, self.project, self.pr_num, ["merged"])

class MandatoryChecksMissingError(Exception):
    pass
@dataclass
class MergeRule:
    name: str
    patterns: List[str]
    approved_by: List[str]
    mandatory_checks_name: Optional[List[str]]


def read_merge_rules(repo: Optional[GitRepo], org: str, project: str) -> List[MergeRule]:
    from pathlib import Path

    repo_relative_rules_path = Path(".github") / "merge_rules.json"
    if repo is None:
        json_data = _fetch_url(
            f"https://api.github.com/repos/{org}/{project}/contents/{repo_relative_rules_path}",
            headers={'Accept': 'application/vnd.github.v3+json'},
            reader=json.load,
        )
        content = base64.b64decode(json_data["content"])
        return cast(List[MergeRule], json.loads(content, object_hook=lambda x: MergeRule(**x)))
    else:
        rules_path = Path(repo.repo_dir) / repo_relative_rules_path
        if not rules_path.exists():
            print(f"{rules_path} does not exist, returning empty rules")
            return []
        with open(rules_path) as fp:
            rc = json.load(fp, object_hook=lambda x: MergeRule(**x))
        return cast(List[MergeRule], rc)


def find_matching_merge_rule(pr: GitHubPR,
                             repo: Optional[GitRepo] = None,
                             force: bool = False,
                             skip_internal_checks: bool = False
                             ) -> MergeRule:
    """Returns merge rule matching to this pr or raises an exception"""
    changed_files = pr.get_changed_files()
    approved_by = set(pr.get_approved_by())
    rules = read_merge_rules(repo, pr.org, pr.project)
    reject_reason = f"PR {pr.pr_num} does not match merge rules"
    #  Used to determine best rejection reason
    # Score 0 to 10K - how many files rule matched
    # Score 10K - matched all files, but no overlapping approvers
    # Score 20K - matched all files and approvers, but mandatory checks are pending
    # Score 30k - Matched all files and approvers, but mandatory checks failed
    reject_reason_score = 0
    for rule in rules:
        rule_name = rule.name
        patterns_re = patterns_to_regex(rule.patterns)
        non_matching_files = []
        for fname in changed_files:
            if not patterns_re.match(fname):
                non_matching_files.append(fname)
        if len(non_matching_files) > 0:
            num_matching_files = len(changed_files) - len(non_matching_files)
            if num_matching_files > reject_reason_score:
                reject_reason_score = num_matching_files
                reject_reason = (f"{num_matching_files} files matched rule {rule_name}, but there are still non-matching files: " +
                                 f"{','.join(non_matching_files[:5])}{', ...' if len(non_matching_files) > 5 else ''}")
            continue
        # If rule needs approvers but PR has not been reviewed, skip it
        if len(rule.approved_by) > 0 and len(approved_by) == 0:
            if reject_reason_score < 10000:
                reject_reason_score = 10000
                reject_reason = f"Matched rule {rule_name}, but PR has not been reviewed yet"
            continue

        rule_approvers_set = set()
        for approver in rule.approved_by:
            if "/" in approver:
                org, name = approver.split("/")
                rule_approvers_set.update(gh_get_team_members(org, name))
            else:
                rule_approvers_set.add(approver)
        approvers_intersection = approved_by.intersection(rule_approvers_set)
        # If rule requires approvers but they aren't the ones that reviewed PR
        if len(approvers_intersection) == 0 and len(rule_approvers_set) > 0:
            if reject_reason_score < 10000:
                reject_reason_score = 10000
                reject_reason = (f"Matched rule {rule_name}, but it was not reviewed yet by any of:" +
                                 f"{','.join(list(rule_approvers_set)[:5])}{', ...' if len(rule_approvers_set) > 5 else ''}")
            continue
        if rule.mandatory_checks_name is not None:
            pending_checks: List[Tuple[str, Optional[str]]] = []
            failed_checks: List[Tuple[str, Optional[str]]] = []
            checks = pr.get_checkrun_conclusions()
            # HACK: We don't want to skip CLA check, even when forced
            for checkname in filter(lambda x: force is False or "CLA Check" in x, rule.mandatory_checks_name):
                if checkname not in checks:
                    pending_checks.append((checkname, None))
                elif checks[checkname][0] is None:
                    pending_checks.append((checkname, checks[checkname][1]))
                elif checks[checkname][0] != 'SUCCESS':
                    failed_checks.append((checkname, checks[checkname][1]))

        def checks_to_str(checks: List[Tuple[str, Optional[str]]]) -> str:
            return ", ".join(f"[{c[0]}]({c[1]})" if c[1] is not None else c[0] for c in checks)

        if len(failed_checks) > 0:
            if reject_reason_score < 30000:
                reject_reason_score = 30000
                reject_reason = ("Refusing to merge as mandatory check(s)" +
                                 checks_to_str(failed_checks) + f" failed for rule {rule_name}")
            continue
        elif len(pending_checks) > 0:
            if reject_reason_score < 20000:
                reject_reason_score = 20000
                reject_reason = f"Refusing to merge as mandatory check(s) {checks_to_str(pending_checks)}"
                reject_reason += f" are pending/not yet run for rule {rule_name}"
            continue
        if not skip_internal_checks and pr.has_internal_changes():
            raise RuntimeError("This PR has internal changes and must be landed via Phabricator")
        return rule
    if reject_reason_score == 20000:
        raise MandatoryChecksMissingError(reject_reason)
    raise RuntimeError(reject_reason)


def try_revert(repo: GitRepo, pr: GitHubPR, *, dry_run: bool = False, comment_id: Optional[int] = None) -> None:
    def post_comment(msg: str) -> None:
        gh_post_comment(pr.org, pr.project, pr.pr_num, msg, dry_run=dry_run)
    if not pr.is_closed():
        return post_comment(f"Can't revert open PR #{pr.pr_num}")
    comment = pr.get_last_comment() if comment_id is None else pr.get_comment_by_id(comment_id)
    if not RE_REVERT_CMD.match(comment.body_text):
        raise RuntimeError(f"Comment {comment.body_text} does not seem to be a valid revert command")
    if comment.editor_login is not None:
        return post_comment("Don't want to revert based on edited command")
    author_association = comment.author_association
    author_login = comment.author_login
    # For some reason, one can not be a member of private repo, only CONTRIBUTOR
    expected_association = "CONTRIBUTOR" if pr.is_base_repo_private() else "MEMBER"
    if author_association != expected_association and author_association != "OWNER":
        return post_comment(f"Will not revert as @{author_login} is not a {expected_association}, but {author_association}")
    skip_internal_checks = can_skip_internal_checks(pr, comment_id)

    # Raises exception if matching rule is not found, but ignores all status checks
    find_matching_merge_rule(pr, repo, force=True, skip_internal_checks=skip_internal_checks)
    commit_sha = pr.get_merge_commit()
    if commit_sha is None:
        commits = repo.commits_resolving_gh_pr(pr.pr_num)
        if len(commits) == 0:
            raise RuntimeError("Can't find any commits resolving PR")
        commit_sha = commits[0]
    msg = repo.commit_message(commit_sha)
    rc = RE_DIFF_REV.search(msg)
    if rc is not None and not can_skip_internal_checks:
        raise RuntimeError(f"Can't revert PR that was landed via phabricator as {rc.group(1)}")
    repo.checkout(pr.default_branch())
    repo.revert(commit_sha)
    msg = repo.commit_message("HEAD")
    msg = re.sub(RE_PULL_REQUEST_RESOLVED, "", msg)
    msg += f"\nReverted {pr.get_pr_url()} on behalf of {prefix_with_github_url(author_login)}\n"
    repo.amend_commit_message(msg)
    repo.push(pr.default_branch(), dry_run)
    if not dry_run:
        gh_add_labels(pr.org, pr.project, pr.pr_num, ["reverted"])


def prefix_with_github_url(suffix_str: str) -> str:
    return f"https://github.com/{suffix_str}"


def merge_on_green(pr_num: int, repo: GitRepo, dry_run: bool = False) -> None:
    repo = GitRepo(get_git_repo_dir(), get_git_remote_name())
    org, project = repo.gh_owner_and_name()
    start_time = time.time()
    last_exception = ''
    elapsed_time = 0.0
    while elapsed_time < 400 * 60:
        current_time = time.time()
        elapsed_time = current_time - start_time


        pr = GitHubPR(org, project, pr_num)
        try:
            return pr.merge_into(repo, dry_run=dry_run)
        except MandatoryChecksMissingError as ex:
            last_exception = str(ex)
            print(f"Merged failed due to: {ex}. Retrying in 60 seconds.")
            time.sleep(60)
    # Finally report timeout back
    msg = "Merged timed out after 6 hours. Please contact the pytorch_dev_infra team."
    msg += f"The last exception was: {last_exception}"
    if not dry_run:
        gh_add_labels(org, project, pr_num, ["land-failed"])
    raise RuntimeError(msg)

def main() -> None:
    args = parse_args()
    repo = GitRepo(get_git_repo_dir(), get_git_remote_name())
    org, project = repo.gh_owner_and_name()
    pr = GitHubPR(org, project, args.pr_num)

    def handle_exception(e: Exception, msg: str = "Merge failed") -> None:
        msg += f" due to {e}"
        run_url = os.getenv("GH_RUN_URL")
        if run_url is not None:
            msg += f"\nRaised by {run_url}"
        gh_post_comment(org, project, args.pr_num, msg, dry_run=args.dry_run)
        import traceback
        traceback.print_exc()

    if args.revert:
        try:
            try_revert(repo, pr, dry_run=args.dry_run, comment_id=args.comment_id)
        except Exception as e:
            handle_exception(e, f"Reverting PR {args.pr_num} failed")
        return

    if pr.is_closed():
        gh_post_comment(org, project, args.pr_num, f"Can't merge closed PR #{args.pr_num}", dry_run=args.dry_run)
        return

    if pr.is_cross_repo() and pr.is_ghstack_pr():
        gh_post_comment(org, project, args.pr_num, "Cross-repo ghstack merges are not supported", dry_run=args.dry_run)
        return

    if args.on_green:
        try:
            merge_on_green(args.pr_num, repo, dry_run=args.dry_run)
        except Exception as e:
            handle_exception(e)
    else:
        try:
            pr.merge_into(repo, dry_run=args.dry_run, force=args.force, comment_id=args.comment_id)
        except Exception as e:
            handle_exception(e)


if __name__ == "__main__":
    main()<|MERGE_RESOLUTION|>--- conflicted
+++ resolved
@@ -305,6 +305,7 @@
     re.MULTILINE
 )
 RE_REVERT_CMD = re.compile(r"@pytorch(merge|)bot\s+revert\s+this")
+RE_REVERT_CMD_CLI = re.compile(r"@pytorch(merge|)bot\s+revert\s+(-m.*-c.*|-c.*-m.*)")
 RE_DIFF_REV = re.compile(r'^Differential Revision:.+?(D[0-9]+)', re.MULTILINE)
 
 
@@ -542,12 +543,7 @@
                 workflow_run = node["workflowRun"]
                 checkruns = node["checkRuns"]
                 if workflow_run is not None:
-<<<<<<< HEAD
-                    conclusions[workflow_run["workflow"]["name"]] = node["conclusion"]
-                    continue
-=======
                     conclusions[workflow_run["workflow"]["name"]] = (node["conclusion"], node["url"])
->>>>>>> c2ff4136
                 if checkruns is not None:
                     for checkrun_node in checkruns["nodes"]:
                         conclusions[checkrun_node["name"]] = (checkrun_node["conclusion"], checkrun_node["detailsUrl"])
@@ -834,7 +830,7 @@
     if not pr.is_closed():
         return post_comment(f"Can't revert open PR #{pr.pr_num}")
     comment = pr.get_last_comment() if comment_id is None else pr.get_comment_by_id(comment_id)
-    if not RE_REVERT_CMD.match(comment.body_text):
+    if not RE_REVERT_CMD.match(comment.body_text) and not RE_REVERT_CMD_CLI.match(comment.body_text):
         raise RuntimeError(f"Comment {comment.body_text} does not seem to be a valid revert command")
     if comment.editor_login is not None:
         return post_comment("Don't want to revert based on edited command")
@@ -873,13 +869,13 @@
     return f"https://github.com/{suffix_str}"
 
 
-def merge_on_green(pr_num: int, repo: GitRepo, dry_run: bool = False) -> None:
+def merge_on_green(pr_num: int, repo: GitRepo, dry_run: bool = False, timeout_minutes: int = 400) -> None:
     repo = GitRepo(get_git_repo_dir(), get_git_remote_name())
     org, project = repo.gh_owner_and_name()
     start_time = time.time()
     last_exception = ''
     elapsed_time = 0.0
-    while elapsed_time < 400 * 60:
+    while elapsed_time < timeout_minutes * 60:
         current_time = time.time()
         elapsed_time = current_time - start_time
 
@@ -892,7 +888,7 @@
             print(f"Merged failed due to: {ex}. Retrying in 60 seconds.")
             time.sleep(60)
     # Finally report timeout back
-    msg = "Merged timed out after 6 hours. Please contact the pytorch_dev_infra team."
+    msg = f"Merged timed out after {timeout_minutes} minutes. Please contact the pytorch_dev_infra team."
     msg += f"The last exception was: {last_exception}"
     if not dry_run:
         gh_add_labels(org, project, pr_num, ["land-failed"])
