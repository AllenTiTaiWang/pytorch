from typing import List, Optional, Tuple, Union
import itertools
from typing_extensions import Literal
from dataclasses import dataclass
import textwrap

from torchgen.context import method_with_native_function, native_function_manager
from torchgen.utils import Target, mapMaybe, assert_never
from torchgen.model import (
    DispatchKey,
    NativeFunction,
    NativeFunctionsGroup,
    SchemaKind,
    TensorOptionsArguments,
    DeviceCheckType,
    Argument,
    is_cuda_dispatch_key,
    BackendIndex,
    gets_generated_out_inplace_wrapper,
)
from torchgen.api.types import (
    BaseCType,
    Binding,
    ConstRefCType,
    CppSignature,
    CppSignatureGroup,
    Expr,
    MutRefCType,
    kernel_signature,
    NativeSignature,
    tensorT,
    NamedCType,
    DispatcherSignature,
)
import torchgen.api.meta as meta
import torchgen.api.cpp as cpp
import torchgen.api.structured as structured
from torchgen.api.translate import translate
from torchgen.selective_build.selector import SelectiveBuilder


def gen_registration_headers(
    backend_index: BackendIndex,
    per_operator_headers: bool,
    rocm: bool,
) -> List[str]:
    if per_operator_headers:
        headers = ["#include <ATen/ops/as_strided_native.h>"]
    else:
        headers = ["#include <ATen/NativeFunctions.h>"]

    if backend_index.dispatch_key in (DispatchKey.CPU, DispatchKey.Meta):
        headers.append("#include <ATen/EmptyTensor.h>")
    elif backend_index.dispatch_key == DispatchKey.CUDA:
        if rocm:
            headers.append("#include <ATen/hip/EmptyTensor.h>")
        else:
            headers.append("#include <ATen/cuda/EmptyTensor.h>")
    elif backend_index.dispatch_key == DispatchKey.MPS:
        headers.append("#include <ATen/mps/EmptyTensor.h>")
    elif per_operator_headers:
        headers += [
            "#include <ATen/ops/empty.h>",
            "#include <ATen/ops/empty_strided.h>",
            "#include <ATen/ops/_copy_from_and_resize.h>",
            "#include <ATen/ops/_copy_from.h>",
        ]
    else:
        headers.append("#include <ATen/Functions.h>")

    return headers


def gen_empty_impl_names(
    backend_index: BackendIndex,
) -> Tuple[Optional[str], Optional[str]]:
    empty_impl = None
    empty_strided_impl = None

    if backend_index.dispatch_key in (
        DispatchKey.Meta,
        DispatchKey.CPU,
        DispatchKey.CUDA,
        DispatchKey.MPS,
    ):
        dispatch = str(backend_index.dispatch_key).lower()
        empty_impl = f"at::detail::empty_{dispatch}"
        empty_strided_impl = f"at::detail::empty_strided_{dispatch}"
    elif backend_index.dispatch_key in (
        DispatchKey.CompositeExplicitAutograd,
        DispatchKey.QuantizedCPU,
        DispatchKey.QuantizedCUDA,
    ):
        empty_impl = "at::empty"
        empty_strided_impl = "at::empty_strided"

    return empty_impl, empty_strided_impl


def gen_create_out_helper(backend_index: BackendIndex) -> List[str]:
    if backend_index.dispatch_key == DispatchKey.Meta:
        empty_options = "options.device(at::kMeta)"
    else:
        empty_options = "options"

    empty_impl, empty_strided_impl = gen_empty_impl_names(backend_index)
    if empty_impl is None:
        return []

    return [
        f"""
Tensor create_out(IntArrayRef sizes, IntArrayRef strides, const TensorOptions &options) {{
  if (strides.empty()) {{
      return {empty_impl}(sizes, {empty_options});
  }} else {{
      return {empty_strided_impl}(sizes, strides, {empty_options});
  }}
}}
"""
    ]


def gen_maybe_create_proxy_helper(backend_index: BackendIndex) -> List[str]:
    _, empty_strided_impl = gen_empty_impl_names(backend_index)
    return (
        []
        if empty_strided_impl is None
        else [
            f"""
c10::optional<Tensor> maybe_create_proxy(const Tensor &out, IntArrayRef sizes, IntArrayRef strides, const TensorOptions &options) {{
  if (out.strides() != strides) {{
    return {empty_strided_impl}(sizes, strides, options);
  }}
  return c10::nullopt;
}}
"""
        ]
    )


def gen_resize_out_helper(backend_index: BackendIndex) -> List[str]:
    return [
        """
void resize_out(const Tensor &out, IntArrayRef sizes, IntArrayRef strides, const TensorOptions &options) {
  TORCH_CHECK(options.dtype() == out.dtype(),
      "Expected out tensor to have dtype ", options.dtype(), ", but got ", out.dtype(), " instead");
  TORCH_CHECK(options.device() == out.device(),
      "Expected out tensor to have device ", options.device(), ", but got ", out.device(), " instead");
  const bool resized = at::native::resize_output(out, sizes);
  // Only restride if a resize occurred; otherwise we ignore the (advisory)
  // strides from the meta function and directly use the output tensor's
  // preexisting strides
  if (resized) {
    if (!strides.empty()) {
      TORCH_INTERNAL_ASSERT(!options.memory_format_opt().has_value());
      at::native::as_strided_(out, sizes, strides);
    } else if (options.memory_format_opt().has_value()) {
      out.unsafeGetTensorImpl()->empty_tensor_restride(*options.memory_format_opt());
    }
  }
}
"""
    ]


def gen_check_inplace_helper(backend_index: BackendIndex) -> List[str]:
    return [
        """
void check_inplace(const Tensor &self, IntArrayRef sizes, const TensorOptions &options) {
  // These checks are needed on those operators that:
  //   1) don't use 'TensorIterator' (e.g. 'addmm' and 'baddbmm')
  //   2) have particular typing rules (e.g. 'cumsum' and 'cumprod')
  // For other operators (e.g. 'add'), 'TensorIterator' already checks
  // these things separately.
  TORCH_CHECK(options.dtype() == self.dtype(),
      "Bad in-place call: ",
      "input tensor dtype ", self.dtype(), " and output tensor dtype ", options.dtype(), " should match");
  TORCH_CHECK(options.device() == self.device(),
      "Bad in-place call: ",
      "input tensor device ", self.device(), " and output tensor device ", options.device(), " should match");
  TORCH_CHECK(sizes == self.sizes(),
      "Bad in-place call: ",
      "input tensor size ", self.sizes(), " and output tensor size ", sizes, " should match");
}
"""
    ]


def gen_registration_helpers(backend_index: BackendIndex) -> List[str]:
    return [
        *gen_create_out_helper(backend_index),
        *gen_resize_out_helper(backend_index),
        *gen_check_inplace_helper(backend_index),
        *gen_maybe_create_proxy_helper(backend_index),
    ]


# Generates Register{dispatch}.cpp (e.g., RegisterCPU.cpp).
#
#   - The primary function of this file is to register all of the
#     implementations for the given dispatch key to the dispatcher,
#     so they are available for use in PyTorch.  If dispatch is
#     None, we generate schema (def) registrations and catchall
#     registrations.
#   - The secondary function of this file is to generate a wrapper
#     around functions.  In CPUType these wrappers do nothing
#     (and should be removed), but in other cases they handle
#     DeviceGuard. A small extra benefit of wrappers is they
#     are not overloaded, so they can be used in the registration
#     API without having to disambiguate which overload you want
#     (as would be the case if you directly registered native::
#     functions).
#   - The tertiary function of this file is to generate *static*
#     cpp API bindings which can be used to bypass dispatcher
#     directly to kernels, but with user-friendly cpp-style API
@dataclass(frozen=True)
class RegisterDispatchKey:
    backend_index: BackendIndex

    target: Union[
        Literal[Target.ANONYMOUS_DEFINITION],
        Literal[Target.NAMESPACED_DEFINITION],
        Literal[Target.NAMESPACED_DECLARATION],
        Literal[Target.REGISTRATION],
    ]

    # Selector object to determine which operators to generate
    # registration code for.
    selector: SelectiveBuilder

    # Whether or not we are actually code-genning for ROCm
    rocm: bool

    # The namespace that the kernels are written in. This is just `at::native` for in-tree kernels.
    cpp_namespace: str

    # The class that all unstructured native functions live under. This is used to improve
    # compiler error messages when a kernel writer adds a native function with the wrong signature.
    # This is only used in unstructured kernels, since structured kernels already live in a class.
    # Finally, this field is currently Optional because it is only used by external backends.
    # It would be nice if we can add the same logic to in-tree kernels too, but that requires updating
    # all of the existing kernel signatures scattered across aten/src/ATen/native.
    class_method_name: Optional[str]

    # Only set to true in lightweight dispatch. If lightweight dispatch is enabled we are registering
    # operators into JIT op registry, thus we need to avoid generating code to register into the dispatcher.
    skip_dispatcher_op_registration: bool

    @staticmethod
    def gen_device_check(
        type: DeviceCheckType, args: List[Argument], method_name: str
    ) -> str:
        if type == DeviceCheckType.NoCheck:
            return "  // No device check\n"

        device_check = "c10::optional<Device> common_device = nullopt;\n"
        device_check += "(void)common_device; // Suppress unused variable warning\n"
        for arg in args:
            # Only tensor like arguments are eligible
            if arg.type.is_tensor_like():
                device_check += f"""
  c10::impl::check_and_update_common_device(common_device, {arg.name}, "{method_name}", "{arg.name}");"""
        return device_check

    @method_with_native_function
    def __call__(self, f: Union[NativeFunctionsGroup, NativeFunction]) -> List[str]:
        if isinstance(f, NativeFunctionsGroup):
            g: NativeFunctionsGroup = f
            # Note: We call gen_structured() if the operator is marked structured, regardless of the backend.
            # gen_structured() has special logic to handle auto-generated kernels.
            if g.structured:
                return self.gen_structured(g)
            else:
                return list(
                    mapMaybe(lambda f: self.gen_unstructured(f, g), g.functions())
                )
        elif isinstance(f, NativeFunction):
            r = self.gen_unstructured(f)
            return [] if r is None else [r]
        else:
            assert_never(f)

    def wrapper_kernel_sig(
        self, f: NativeFunction
    ) -> Union[NativeSignature, DispatcherSignature]:
        # The prefix is just to ensure uniqueness. The Dispatcher API doesn't guarantee unique kernel names.
        return kernel_signature(
            f, self.backend_index, prefix=f"wrapper_{f.func.name.overload_name}_"
        )

    def gen_out_inplace_wrapper(
        self, f: NativeFunction, g: Optional[NativeFunctionsGroup]
    ) -> Optional[str]:
        if g is None:
            return None
        k = f.func.kind()
        if k is SchemaKind.inplace:
            copy_op = "at::_copy_from"
        elif k is SchemaKind.out:
            copy_op = "at::_copy_from_and_resize"
        else:
            raise AssertionError("gen_out_inplace_wrapper called on a functional op")

        sig = self.wrapper_kernel_sig(f)
        name = sig.name()

        func_res = f"{name}_tmp"
        return_names = cpp.return_names(f)
        if len(return_names) > 1:
            updates = "\n  ".join(
                f"{copy_op}(std::get<{i}>({func_res}), {ret_name});"
                for i, ret_name in enumerate(return_names)
            )
            returns = f'{sig.returns_type().cpp_type()}({", ".join(return_names)})'
        else:
            ret_name = return_names[0]
            updates = f"{copy_op}({func_res}, {ret_name});"
            returns = ret_name

        functional_sig = self.wrapper_kernel_sig(g.functional)
        wrapper_name = sig.name()

        return f"""\
{sig.defn(name=wrapper_name)} {{
  auto {func_res} = {functional_sig.name()}({", ".join(e.expr for e in translate(sig.arguments(), functional_sig.arguments()))});
  {updates}
  return {returns};
}}
"""

    def gen_structured(self, g: NativeFunctionsGroup) -> List[str]:
        metadata = self.backend_index.get_kernel(g)
        if self.backend_index.dispatch_key == DispatchKey.Meta:
            assert not self.backend_index.has_kernel(g.out), (
                "Do not explicitly specify Meta dispatch key on structured "
                "functions, they will be automatically generated for you"
            )
        elif self.backend_index.dispatch_key == DispatchKey.CompositeExplicitAutograd:
            assert not self.backend_index.has_kernel(g.out), (
                "Do not explicitly specify CompositeExplicitAutograd dispatch key on structured "
                "functions, they will be automatically generated for you"
            )
        elif metadata is None or not metadata.structured:
            return list(mapMaybe(lambda f: self.gen_unstructured(f, g), g.functions()))

        structured_gen = StructuredRegisterDispatchKey(
            self.backend_index,
            self.target,
            self.selector,
            self.rocm,
            self.cpp_namespace,
            self.class_method_name,
            self.skip_dispatcher_op_registration,
            g,
        )
        return list(mapMaybe(structured_gen.gen_one, g.functions()))

    def gen_unstructured(
        self, f: NativeFunction, g: Optional[NativeFunctionsGroup] = None
    ) -> Optional[str]:
        with native_function_manager(f):
            inplace_meta = False
            gets_out_inplace_wrapper = False
            if not self.backend_index.has_kernel(f):
                if (
                    self.backend_index.dispatch_key == DispatchKey.Meta
                    and f.func.kind() is SchemaKind.inplace
                    and
                    # Defer to composites for meta implementation
                    not f.has_composite_kernel
                    and
                    # Inplace list operations are not supported
                    len(f.func.returns) == 1
                ):
                    inplace_meta = True
                elif (
                    not self.backend_index.use_out_as_primary
                    and g is not None
                    and gets_generated_out_inplace_wrapper(f, g, self.backend_index)
                ):
                    # We want to generate inplace/out wrappers, that don't have a kernel for the backend.
                    gets_out_inplace_wrapper = True
                else:
                    return None
            if f.manual_kernel_registration:
                return None

            if (
                self.target is Target.REGISTRATION
                and not self.selector.is_native_function_selected(f)
            ):
                return None

            sig = self.wrapper_kernel_sig(f)

            name = sig.name()
            returns_type = sig.returns_type().cpp_type()
            args = sig.arguments()
            args_str = ", ".join(a.defn() for a in args)

            # See Note [Direct dispatch bindings]
            cpp_sig_group = CppSignatureGroup.from_native_function(
                f, method=False, fallback_binding=False
            )

            if self.target is Target.NAMESPACED_DECLARATION:
                result = f"TORCH_API {cpp_sig_group.signature.decl()};\n"
                if cpp_sig_group.faithful_signature is not None:
                    result += f"TORCH_API {cpp_sig_group.faithful_signature.decl()};\n"
                return result
            elif self.target is Target.NAMESPACED_DEFINITION:

                def generate_defn(cpp_sig: CppSignature) -> str:
                    return f"""
{cpp_sig.defn()} {{
return {sig.name()}({', '.join(e.expr for e in translate(cpp_sig.arguments(), sig.arguments()))});
}}
"""

                result = generate_defn(cpp_sig_group.signature)
                if cpp_sig_group.faithful_signature is not None:
                    result += generate_defn(cpp_sig_group.faithful_signature)
                return result
            elif self.target is Target.ANONYMOUS_DEFINITION:
                # short circuit for inplace_meta
                if inplace_meta:
                    assert f.func.arguments.self_arg is not None
                    self_arg_name = f.func.arguments.self_arg.argument.name
                    # TODO: handle in place on tensor list
                    return f"""
{returns_type} {name}({args_str}) {{
  TORCH_CHECK_NOT_IMPLEMENTED({self_arg_name}.is_meta(),
    "Cannot inplace into non-meta tensor with meta tensor argument");
  return {self_arg_name};
}}
"""

                # short circuit for generated inplace/out wrappers
                if gets_out_inplace_wrapper:
                    return self.gen_out_inplace_wrapper(f, g)

                metadata = self.backend_index.get_kernel(f)
                if metadata is None:
                    return None
                if self.class_method_name is None:
                    impl_name = f"{self.cpp_namespace}::{metadata.kernel}"
                else:
                    impl_name = f"{self.cpp_namespace}::{self.class_method_name}::{metadata.kernel}"

                args_exprs_str = ", ".join(a.name for a in args)

                device_check = "  // No device check\n"
                # Backends that require device guards presumably also require device checks.
                if self.backend_index.device_guard:
                    device_check_args = itertools.chain(
                        f.func.arguments.out, f.func.arguments.flat_positional
                    )
                    device_check = RegisterDispatchKey.gen_device_check(
                        f.device_check, list(device_check_args), name
                    )

                device_guard = "// DeviceGuard omitted"  # default
                if f.device_guard and self.backend_index.device_guard:
                    has_tensor_options = any(
                        isinstance(a, TensorOptionsArguments)
                        for a in f.func.arguments.non_out
                    )
                    if has_tensor_options:
                        # kernel is creating a tensor
                        device_guard = """
  const DeviceGuard device_guard(device_or_default(device));"""

                        # CUDA requires special handling
                        if is_cuda_dispatch_key(self.backend_index.dispatch_key):
                            device_guard = (
                                f"globalContext().lazyInitCUDA();\n{device_guard}"
                            )
                    else:
                        # kernel is operating on existing tensors

                        # There is precedence for which argument we use to do
                        # device guard.  This describes the precedence order.
                        self_arg = (
                            [f.func.arguments.self_arg.argument]
                            if f.func.arguments.self_arg is not None
                            else []
                        )
                        candidate_args = itertools.chain(
                            self_arg,
                            f.func.arguments.out,
                            f.func.arguments.flat_positional,
                        )

                        # Only tensor like arguments are eligible
                        device_of = next(
                            (
                                f"{a.name}"
                                for a in candidate_args
                                if a.type.is_tensor_like()
                            ),
                            None,
                        )
                        if device_of is not None:
                            device_guard = f"const OptionalDeviceGuard device_guard(device_of({device_of}));"

                return f"""\
namespace {{

{returns_type} {name}({args_str}) {{
  {device_check}

  {device_guard}
  return {impl_name}({args_exprs_str});
}}

}} // anonymous namespace
"""

            elif self.target is Target.REGISTRATION:
                if f.manual_kernel_registration or self.skip_dispatcher_op_registration:
                    return None
                else:
                    payload = f"TORCH_FN({name})"
                    return f'm.impl("{f.func.name}",\n{payload});\n'
            else:
                assert_never(self.target)


# ~~~~~~~~~~~~~~~~~~~~~~~~~~~~~~~~~~~~~~~~~~~~~~~~~~~~~~~~~~~~~~~ #
#
#                           STRUCTURED
#
# ~~~~~~~~~~~~~~~~~~~~~~~~~~~~~~~~~~~~~~~~~~~~~~~~~~~~~~~~~~~~~~~ #


@dataclass(frozen=True)
class StructuredRegisterDispatchKey(RegisterDispatchKey):
    g: NativeFunctionsGroup

    def gen_class_set_output_functions(
        self, k: SchemaKind, parent_class: str, generate_super: bool
    ) -> str:
        if generate_super:
            set_output_super = f"{parent_class}::set_output_raw_strided(output_idx, sizes, strides, options, names);"
        else:
            set_output_super = ""

        def gen_set_output_function(name: str, maybe_create_proxy: bool) -> str:
            maybe_star = "*" if k is SchemaKind.functional else ""
            return f"""
void set_output_{name}(
    int64_t output_idx, IntArrayRef sizes, IntArrayRef strides,
    TensorOptions options, DimnameList names
) override {{
{textwrap.indent(self.gen_class_set_output_body(k, maybe_create_proxy), "    ")}
    if (!names.empty()) {{
      namedinference::propagate_names({maybe_star}outputs_[output_idx], names);
    }}
    // super must happen after, so that downstream can use maybe_get_output
    // to retrieve the output
{textwrap.indent(set_output_super, "    ")}
}}
"""

        return f"""
{gen_set_output_function("strided", maybe_create_proxy=True)}
{gen_set_output_function("raw_strided", maybe_create_proxy=False)}
"""

    def gen_class_set_output_body(self, k: SchemaKind, maybe_create_proxy: bool) -> str:
        if self.backend_index.dispatch_key in [
            DispatchKey.CUDA,
            DispatchKey.MPS,
            DispatchKey.CompositeExplicitAutograd,
        ]:
            maybe_set_guard = """
auto current_device = guard_.current_device();
if (C10_UNLIKELY(current_device.has_value())) {
  TORCH_INTERNAL_ASSERT(*current_device == options.device(),
    "structured kernels don't support multi-device outputs");
} else {
  guard_.reset_device(options.device());
}
"""
            maybe_set_guard_line = maybe_set_guard + "\n"
        else:
            maybe_set_guard_line = maybe_set_guard = ""

        if maybe_create_proxy:
            create_proxy = """
auto maybe_proxy = maybe_create_proxy(out, sizes, strides, options);
if (C10_UNLIKELY(maybe_proxy.has_value())) {
    proxy_outputs_[output_idx] = c10::ExclusivelyOwned<Tensor>(std::move(maybe_proxy).value());
}
"""
        else:
            create_proxy = ""

        if k is SchemaKind.functional:
            assert self.backend_index.dispatch_key in (
                DispatchKey.Meta,
                DispatchKey.CPU,
                DispatchKey.CUDA,
                DispatchKey.MPS,
                DispatchKey.CompositeExplicitAutograd,
            )
            return f"""{maybe_set_guard_line}
outputs_[output_idx] = create_out(sizes, strides, options);"""
        elif k is SchemaKind.inplace:
            return f"""{maybe_set_guard_line}
const auto& out = outputs_[output_idx].get();
check_inplace(out, sizes, options);
{create_proxy}"""
        elif k is SchemaKind.out:
            return f"""{maybe_set_guard_line}
const auto& out = outputs_[output_idx].get();
<<<<<<< HEAD
resize_out(out, sizes, strides, options);"""
        elif k is SchemaKind.mutable:
            raise AssertionError(
                "SchemaKind.mutable structured operators are currently not supported"
            )
=======
resize_out(out, sizes, strides, options);
{create_proxy}"""
>>>>>>> bf640830
        else:
            assert_never(k)

    # returns the definition of a ctor, as well as how to construct
    # this class to a variable named op
    def gen_class_ctor(self, k: SchemaKind, class_name: str, returns: int) -> str:
        if k is SchemaKind.functional:
            return ""
        elif k is SchemaKind.inplace:
            # TODO: Make sure out argument is guaranteed to be self
            return f"{class_name}(Tensor& self) : outputs_{{std::ref(self)}} {{}}"
        elif k is SchemaKind.out:
            out_args = ", ".join(f"Tensor& out{i}" for i in range(returns))
            out_refs = ", ".join(f"std::ref(out{i})" for i in range(returns))
            return f"{class_name}({out_args}) : outputs_{{ {out_refs} }} {{}}"
        elif k is SchemaKind.mutable:
            raise AssertionError(
                "SchemaKind.mutable structured operators are currently not supported"
            )
        else:
            assert_never(k)

    def gen_class(
        self,
        f: NativeFunction,
        k: SchemaKind,
        *,
        class_name: str,
        parent_class: str,
        generate_super: bool,
    ) -> str:
        if k is SchemaKind.functional:
            output_type = "c10::ExclusivelyOwned<Tensor>"
            output_value = "*outputs_[output_idx]"
            proxy_field = ""
        elif k is SchemaKind.inplace:
            output_type = "std::reference_wrapper<Tensor>"
            output_value = "proxy_outputs_[output_idx].has_value() ? **proxy_outputs_[output_idx] : outputs_[output_idx].get()"
            proxy_field = f"std::array<c10::optional<c10::ExclusivelyOwned<Tensor>>, {len(f.func.returns)}> proxy_outputs_;"
        elif k is SchemaKind.out:
            output_type = "std::reference_wrapper<Tensor>"
            output_value = "proxy_outputs_[output_idx].has_value() ? **proxy_outputs_[output_idx] : outputs_[output_idx].get()"
            proxy_field = f"std::array<c10::optional<c10::ExclusivelyOwned<Tensor>>, {len(f.func.returns)}> proxy_outputs_;"

        if self.backend_index.dispatch_key == DispatchKey.CUDA:
            if self.rocm:
                guard_field = "c10::hip::OptionalHIPGuardMasqueradingAsCUDA guard_;"
            else:
                guard_field = "c10::cuda::OptionalCUDAGuard guard_;"
        elif self.backend_index.dispatch_key == DispatchKey.CompositeExplicitAutograd:
            guard_field = "c10::OptionalDeviceGuard guard_;"
        elif self.backend_index.dispatch_key == DispatchKey.MPS:
            # TODO: Move to OptionalMPSGuard.
            guard_field = "c10::OptionalDeviceGuard guard_;"
        else:
            guard_field = ""

        indent = " " * 4
        class_ctor_str = self.gen_class_ctor(k, class_name, len(f.func.returns))
        lines = (
            f"struct {class_name} final : public {parent_class} {{",
            f"{textwrap.indent(class_ctor_str, indent)}",
            f"{textwrap.indent(self.gen_class_set_output_functions(k, parent_class, generate_super), indent)}",
            "    const Tensor& maybe_get_output(int64_t output_idx) override {",
            f"      return {output_value};\n",
            "    }",
            f"    std::array<{output_type}, {len(f.func.returns)}> outputs_;",
            f"{textwrap.indent(proxy_field, indent)}",
            f"{textwrap.indent(guard_field, indent)}",
            "};",
        )
        return "\n".join(line for line in lines if line)

    @method_with_native_function
    def gen_one(self, f: NativeFunction) -> Optional[str]:
        assert not f.manual_kernel_registration

        if (
            self.target is Target.REGISTRATION
            and not self.selector.is_native_function_selected(f)
        ):
            return None

        # TODO: Now, there is something interesting going on here.  In the code below,
        # we generate CompositeExplicitAutograd implementations of functional and inplace
        # based on the out implementation.  But in fact, out is definable by
        # functional too (just not very efficiently), and this is honestly the
        # MORE likely situation for a backend implementor.  How do we pick?
        # Well, taking a page from Haskell type classes and default methods,
        # we could conceivably register a circular definition (out in terms
        # of functional, and functional in terms of out) and just require
        # someone to implement one or the other.  We'd have to do a little bit
        # of work to not register one of these "weak" definitions unless there
        # is a strong definition somewhere in the DAG!  So it's not implemented yet.
        if (
            self.backend_index.dispatch_key == DispatchKey.CompositeExplicitAutograd
            and f.func.kind() is SchemaKind.out
        ):
            # Never generate a default implementation for out, that's what you
            # have to define as a backend implementor
            return None

        # Note [Direct dispatch bindings]
        # ~~~~~~~~~~~~~~~~~~~~~~~~~~~~~~~
        # Signature of the non-dispatched function we'll expose in a header
        # (e.g., at::cpu::add).  We don't generate methods (TODO: do this
        # when CPUTensor class is a thing); nor do we generate fallback
        # bindings for manual_cpp_binding functions.
        cpp_sig_group = CppSignatureGroup.from_native_function(
            f, method=False, fallback_binding=False
        )

        # Signature of the wrapper function we'll register to the dispatcher
        sig = NativeSignature(f.func, prefix="wrapper_")

        if self.target is Target.NAMESPACED_DECLARATION:
            result = f"TORCH_API {cpp_sig_group.signature.decl()};\n"
            if cpp_sig_group.faithful_signature is not None:
                result += f"TORCH_API {cpp_sig_group.faithful_signature.decl()};\n"
            return result

        elif self.target is Target.NAMESPACED_DEFINITION:

            def generate_defn(cpp_sig: CppSignature) -> str:
                return f"""
{cpp_sig.defn()} {{
return {sig.name()}({', '.join(e.expr for e in translate(cpp_sig.arguments(), sig.arguments()))});
}}
"""

            result = generate_defn(cpp_sig_group.signature)
            if cpp_sig_group.faithful_signature is not None:
                result += generate_defn(cpp_sig_group.faithful_signature)
            return result

        elif self.target is Target.ANONYMOUS_DEFINITION:

            k = f.func.kind()

            # Construct the body of the wrapper function with signature sig
            sig_body = []
            # We'll use context to keep track of any variables we've brought
            # into scope while generating code
            context: List[Union[Binding, Expr]] = list(sig.arguments())

            # Initialize the class corresponding to this structured
            # operator; feeding it the output argument(s) if it is known
            if self.backend_index.dispatch_key is DispatchKey.Meta:
                class_name = f"structured_{meta.name(self.g)}_meta_{k.name}"
                parent_class = f"at::meta::structured_{meta.name(self.g)}"
            elif (
                self.backend_index.dispatch_key is DispatchKey.CompositeExplicitAutograd
            ):
                # TODO: dedup this branch
                class_name = f"structured_{meta.name(self.g)}_default_backend_{k.name}"
                parent_class = f"at::meta::structured_{meta.name(self.g)}"
            else:
                metadata = self.backend_index.get_kernel(self.g)
                assert metadata is not None
                class_name = f"structured_{metadata.kernel}_{k.name}"
                parent_class = f"{self.cpp_namespace}::structured_{metadata.kernel}"

            if self.backend_index.device_guard:
                device_check_args = itertools.chain(
                    f.func.arguments.out, f.func.arguments.flat_positional
                )
                sig_body.append(
                    RegisterDispatchKey.gen_device_check(
                        f.device_check, list(device_check_args), sig.name()
                    )
                )

            if k is SchemaKind.functional:
                sig_body.append(f"{class_name} op;")
            elif k is SchemaKind.inplace:
                sig_body.append(f"{class_name} op(self);")
            elif k is SchemaKind.out:
                out_args_str = ", ".join(a.name for a in f.func.arguments.out)
                sig_body.append(f"{class_name} op({out_args_str});")

            # Translate the input native arguments into structured
            # arguments for the meta call
            meta_exprs = ", ".join(
                e.expr
                for e in translate(
                    context, structured.meta_arguments(self.g), method=False
                )
            )

            if self.g.out.precomputed:
                # If this function group has precomputed elements, the meta function
                # returns a struct containing them which must be saved so that it
                # can be unpacked when generating code to call the impl.
                sig_body.append(f"auto precompute = op.meta({meta_exprs});")

                # Put all of the contents of the precompute struct into the context
                # so that translate will be able to return the correct args for the
                # call to the impl.
                precomputed_values = [
                    *self.g.out.precomputed.replace.values(),
                    self.g.out.precomputed.add,
                ]
                for precomputed_elems in precomputed_values:
                    for arg in precomputed_elems:
                        context.append(
                            Expr(
                                expr=f"precompute.{arg.name}",
                                type=structured.argument_type(arg, binds=arg.name),
                            )
                        )

                # Add a use of the precompute struct so FB internal compilers don't
                # complain that there is an unused variable.
                sig_body.append("(void)precompute;")
            else:
                sig_body.append(f"op.meta({meta_exprs});")

            # After running meta, op.outputs_ is guaranteed to be valid;
            # add it to the context
            out_args = structured.out_arguments(self.g)
            for i, out_arg in enumerate(out_args):
                assert ConstRefCType(BaseCType(tensorT)) == out_arg.nctype.type

                if k is SchemaKind.out:
                    expr = f"op.maybe_get_output({i})"
                else:
                    maybe_star = "*" if k is SchemaKind.functional else ""
                    expr = f"{maybe_star}op.outputs_[{i}]"

                context.append(
                    Expr(
                        expr=expr,
                        # TODO: Stop hardcoding that the output type is a Tensor.  Note
                        # that for the codegen here this is fine because outputs_ is
                        # hardcoded to be tensor already
                        type=NamedCType(
                            out_arg.nctype.name, MutRefCType(BaseCType(tensorT))
                        ),
                    )
                )

            # With the expanded context, do the impl call (if not a meta
            # function)
            if self.backend_index.dispatch_key == DispatchKey.CompositeExplicitAutograd:
                # TODO: https://github.com/pytorch/pytorch/issues/53023
                out_sig_group = CppSignatureGroup.from_native_function(
                    self.g.out, method=False, fallback_binding=f.manual_cpp_binding
                )
                out_sig = out_sig_group.most_faithful_signature()
                api_name = out_sig.name()
                out_exprs = ", ".join(
                    e.expr
                    for e in translate(context, out_sig.arguments(), method=False)
                )
                # TODO: I think this means structured won't work with method
                # only functions (but maybe you're saved by faithful? iunno.)
                # NB: Originally I wrote this as an at::redispatch call, but
                # I got in trouble because that meant I needed a DispatchKeySet
                # in the wrapper function, which meant I needed a DispatchKeySet
                # in the DispatchKeyFunctions declarations, but the defined API
                # there does NOT permit a dispatch key set.  I think you can
                # probably unwind this by calling some function to do the TLS
                # fetch and get the DispatchKeySet when you don't have it, but
                # I didn't do it for this version
                sig_body.append(f"at::{api_name}({out_exprs});")
            elif self.backend_index.dispatch_key != DispatchKey.Meta:
                impl_exprs = ", ".join(
                    e.expr
                    for e in translate(
                        context, structured.impl_arguments(self.g), method=False
                    )
                )
                sig_body.append(f"op.impl({impl_exprs});")

            # Go over each output, and check if there is a proxy created for it.
            # If so, copy it over to the original output.
            if k is SchemaKind.out or k is SchemaKind.inplace:
                for i in range(len(f.func.returns)):
                    sig_body.append(
                        f"if (op.proxy_outputs_[{i}].has_value()) op.outputs_[{i}].get().copy_(**op.proxy_outputs_[{i}]);"
                    )

            # Destructively return the final tensors
            # TODO: Do this in translate instead
            if k is SchemaKind.functional:
                if len(f.func.returns) == 1:
                    ret_expr = "std::move(op.outputs_[0]).take()"  # small optimization
                else:
                    moved = ", ".join(
                        f"std::move(op.outputs_[{i}]).take()"
                        for i in range(len(f.func.returns))
                    )
                    ret_expr = f"std::make_tuple({moved})"
            elif k is SchemaKind.inplace:
                ret_expr = "self"
            elif k is SchemaKind.out:
                if len(f.func.returns) == 1:
                    ret_expr = f.func.arguments.out[0].name
                else:
                    refs = ", ".join(a.name for a in f.func.arguments.out)
                    ret_expr = f"std::forward_as_tuple({refs})"
            sig_body.append(f"return {ret_expr};")

            sig_body_str = "\n".join(sig_body)

            # For an overview of what this template code looks like, see
            # https://github.com/pytorch/rfcs/pull/9
            return f"""\
{self.gen_class(
f, k,
class_name=class_name,
parent_class=parent_class,
generate_super=self.g.out.structured_inherits is not None
)}

{sig.defn()} {{
{sig_body_str}
}}
"""

        elif self.target is Target.REGISTRATION:
            return f'm.impl("{f.func.name}", TORCH_FN({sig.name()}));'
        else:
            assert_never(self.target)
            # Silence mypy's "Missing return statement" error
            return None<|MERGE_RESOLUTION|>--- conflicted
+++ resolved
@@ -614,16 +614,12 @@
         elif k is SchemaKind.out:
             return f"""{maybe_set_guard_line}
 const auto& out = outputs_[output_idx].get();
-<<<<<<< HEAD
-resize_out(out, sizes, strides, options);"""
+resize_out(out, sizes, strides, options);
+{create_proxy}"""
         elif k is SchemaKind.mutable:
             raise AssertionError(
                 "SchemaKind.mutable structured operators are currently not supported"
             )
-=======
-resize_out(out, sizes, strides, options);
-{create_proxy}"""
->>>>>>> bf640830
         else:
             assert_never(k)
 
