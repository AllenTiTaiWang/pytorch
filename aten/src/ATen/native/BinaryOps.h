#pragma once

#include <ATen/ATen.h>
#include <ATen/native/DispatchStub.h>

namespace at { struct TensorIterator; }

namespace at { namespace native {

inline void alpha_check(const ScalarType dtype, const Scalar& alpha) {
  TORCH_CHECK(! alpha.isBoolean() || dtype == ScalarType::Bool,
              "Boolean alpha only supported for Boolean results.");
  TORCH_CHECK(isFloatingType(dtype) || isComplexType(dtype)
              || alpha.isIntegral(true),
              "For integral input tensors, argument alpha must not be a floating point number.");
}

// Basic checking for all sub functions.
inline void sub_check(const Tensor& self, const Tensor& other) {
  TORCH_CHECK(self.scalar_type() != kBool || other.scalar_type() != kBool,
              "Subtraction, the `-` operator, with two bool tensors is not supported. "
              "Use the `^` or `logical_xor()` operator instead.")
  TORCH_CHECK(self.scalar_type() != kBool && other.scalar_type() != kBool,
              "Subtraction, the `-` operator, with a bool tensor is not supported. "
              "If you are trying to invert a mask, use the `~` or `logical_not()` operator instead.");
}

inline void sub_check(const Tensor& self, const Scalar& scalar) {
  TORCH_CHECK(self.scalar_type() != kBool || !scalar.isBoolean(),
              "Subtraction, the `-` operator, with two bool tensors is not supported."
              "Use the `^` or `logical_xor()` operator instead.")
  TORCH_CHECK(self.scalar_type() != kBool && !scalar.isBoolean(),
              "Subtraction, the `-` operator, with a bool tensor is not supported. "
              "If you are trying to invert a mask, use the `~` or `logical_not()` operator instead.");
}

<<<<<<< HEAD
using structured_binary_fn_alpha = void(*)(TensorIteratorBase&, Scalar alpha);
=======
using structured_binary_fn_alpha = void(*)(TensorIteratorBase&, const Scalar& alpha);
>>>>>>> e8e570e9

using binary_fn_alpha = void(*)(TensorIterator&, const Scalar& alpha);
using binary_fn_double = void(*)(TensorIterator&, double);
using binary_fn = void(*)(TensorIterator&);
using binary_clamp_fn_alpha =
    void(*)(TensorIterator&, const Scalar& alpha, const Scalar& min_val, const Scalar& max_val);

DECLARE_DISPATCH(structured_binary_fn_alpha, add_stub);
DECLARE_DISPATCH(binary_clamp_fn_alpha, add_clamp_stub);
DECLARE_DISPATCH(binary_fn_alpha, sub_stub);
DECLARE_DISPATCH(binary_fn, mul_stub);
DECLARE_DISPATCH(binary_fn, div_true_stub);
DECLARE_DISPATCH(binary_fn, div_floor_stub);
DECLARE_DISPATCH(binary_fn, div_trunc_stub);
DECLARE_DISPATCH(binary_fn, remainder_stub);
DECLARE_DISPATCH(binary_fn, atan2_stub);
DECLARE_DISPATCH(binary_fn, bitwise_and_stub);
DECLARE_DISPATCH(binary_fn, bitwise_or_stub);
DECLARE_DISPATCH(binary_fn, bitwise_xor_stub);
DECLARE_DISPATCH(binary_fn, lshift_stub);
DECLARE_DISPATCH(binary_fn, rshift_stub);
DECLARE_DISPATCH(binary_fn, logical_xor_stub);
DECLARE_DISPATCH(binary_fn, logical_and_stub);
DECLARE_DISPATCH(binary_fn, logical_or_stub);
DECLARE_DISPATCH(binary_fn, lt_stub);
DECLARE_DISPATCH(binary_fn, le_stub);
DECLARE_DISPATCH(binary_fn, gt_stub);
DECLARE_DISPATCH(binary_fn, ge_stub);
DECLARE_DISPATCH(binary_fn, eq_stub);
DECLARE_DISPATCH(binary_fn, ne_stub);
DECLARE_DISPATCH(binary_fn, max_elementwise_stub);
DECLARE_DISPATCH(binary_fn, min_elementwise_stub);
DECLARE_DISPATCH(binary_fn, maximum_stub);
DECLARE_DISPATCH(binary_fn, minimum_stub);
DECLARE_DISPATCH(binary_fn, fmax_stub);
DECLARE_DISPATCH(binary_fn, fmin_stub);
DECLARE_DISPATCH(binary_fn_double, smooth_l1_stub);
DECLARE_DISPATCH(binary_fn_double, huber_stub);
DECLARE_DISPATCH(binary_fn, sigmoid_backward_stub);
DECLARE_DISPATCH(binary_fn_alpha, logit_backward_stub);
DECLARE_DISPATCH(binary_fn, tanh_backward_stub);
DECLARE_DISPATCH(binary_fn, mse_stub);
DECLARE_DISPATCH(binary_fn, fmod_stub);
DECLARE_DISPATCH(binary_fn, logaddexp_stub);
DECLARE_DISPATCH(binary_fn, logaddexp2_stub);
DECLARE_DISPATCH(binary_fn, gcd_stub);
DECLARE_DISPATCH(binary_fn, lcm_stub);
DECLARE_DISPATCH(binary_fn, hypot_stub);
DECLARE_DISPATCH(binary_fn, igamma_stub);
DECLARE_DISPATCH(binary_fn, igammac_stub);
DECLARE_DISPATCH(binary_fn, nextafter_stub);
DECLARE_DISPATCH(binary_fn, heaviside_stub);
DECLARE_DISPATCH(binary_fn, copysign_stub);
DECLARE_DISPATCH(binary_fn, xlogy_stub);

}} // namespace at::native<|MERGE_RESOLUTION|>--- conflicted
+++ resolved
@@ -34,11 +34,7 @@
               "If you are trying to invert a mask, use the `~` or `logical_not()` operator instead.");
 }
 
-<<<<<<< HEAD
-using structured_binary_fn_alpha = void(*)(TensorIteratorBase&, Scalar alpha);
-=======
 using structured_binary_fn_alpha = void(*)(TensorIteratorBase&, const Scalar& alpha);
->>>>>>> e8e570e9
 
 using binary_fn_alpha = void(*)(TensorIterator&, const Scalar& alpha);
 using binary_fn_double = void(*)(TensorIterator&, double);
