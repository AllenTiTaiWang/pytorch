#include <ATen/ATen.h>
#include <ATen/NativeFunctions.h>
#include <c10/util/Optional.h>
#include <ATen/quantized/Quantizer.h>

#include <c10/core/impl/DeviceGuardImplInterface.h>
#include <ATen/SparseTensorUtils.h>

namespace at {
namespace native {

// Take a Device that may not have device_index set (i.e., having it as -1
// representing the current device) and return the corresponding Device
// according to the actual device at the time of this function call.  No-op
// if the device_index is set.
static inline Device ensure_has_index(Device device) {
  if (device.is_cpu() || device.has_index()) {
    return device;
  }
  const c10::impl::DeviceGuardImplInterface* impl = c10::impl::getDeviceGuardImpl(device.type());
  return impl->getDevice();
}

static inline optional<Device> ensure_has_index(optional<Device> device) {
  if (!device.has_value()) {
    return nullopt;
  }
  return ensure_has_index(device.value());
}

Tensor _to_copy(
    const Tensor& self,
    c10::optional<ScalarType> dtype,
    c10::optional<Layout> layout,
    c10::optional<Device> device,
    c10::optional<bool> pin_memory,
    bool non_blocking,
    c10::optional<c10::MemoryFormat> optional_memory_format) {
  TORCH_CHECK(!layout.has_value() || self.layout() == layout.value(),
           "to(options) doesn't support converting to a different layout, "
           "but got self.layout being ", self.layout(),
           " and options.layout set as ", layout.value());
  auto options = TensorOptions()
    .dtype(dtype)
    .layout(layout)
    .device(device)
    .pinned_memory(pin_memory);

  if (options.has_device()) {
    options = options.device(ensure_has_index(options.device()));
  }
  // memory_format is handled separately due to MemoryFormat::Preserve logic
  options = self.options().merge_in(options).memory_format(c10::nullopt);
  auto memory_format = optional_memory_format.value_or(MemoryFormat::Preserve);
  // TODO: Use the dispatcher for this.
  // Currently there are unenumerated extensibility issues preventing this.
  if (self.is_sparse_csr()) {
    TORCH_CHECK(
        memory_format == MemoryFormat::Preserve,
        "sparse_csr only supports memory format Preserve, but got ",
        memory_format,
        " instead.");

    auto new_values = at::native::to(
        self.values(),
        dtype,
        c10::kStrided, // values are strided
        device,
        pin_memory,
        non_blocking,
        true, // force copy since we're in _to_copy
        memory_format);

    auto new_crow_indices = at::native::to(
        self.crow_indices(),
        self.crow_indices().scalar_type(), // indices are integral
        c10::kStrided, // indices are strided
        device,
        pin_memory,
        non_blocking,
        true, // force copy since we're in _to_copy
        memory_format);

    auto new_col_indices = at::native::to(
        self.col_indices(),
        self.col_indices().scalar_type(), // indices are integral
        c10::kStrided, // indices are strided
        device,
        pin_memory,
        non_blocking,
        true, // force copy since we're in _to_copy
        memory_format);

    return at::native::_sparse_csr_tensor_unsafe(
        new_crow_indices,
        new_col_indices,
        new_values,
        self.sizes(),
        new_values.scalar_type(),
        self.layout(),
        new_values.device());
  }

  bool pin_out = (non_blocking && self.is_cuda() && options.device().is_cpu() &&
                  (options.layout() == c10::kStrided));

  if (memory_format == MemoryFormat::Preserve) {
    if (options.device().supports_as_strided()) {
      if (self.is_non_overlapping_and_dense()) {
        Tensor r;
        if (self.is_quantized()) {
          r = at::empty_quantized(self.sizes(), self, options);
          at::QuantizerPtr quantizer = r.quantizer();
          r.copy_(self, non_blocking);
          set_quantizer_(r, quantizer);
        } else {
          r = at::empty_strided(
              self.sizes(),
              self.strides(),
              options.pinned_memory(pin_out));
          r.copy_(self, non_blocking);
        }
        return r;
      } else if (!self.is_quantized() && self.layout() == kStrided) {
          Tensor r;
          auto strides = infer_dense_strides(self.sizes(), self.strides());
          r = at::empty_strided(
              self.sizes(),
              strides,
              options.pinned_memory(pin_out));
          r.copy_(self, non_blocking);
          return r;
      } else {
        memory_format = self.suggest_memory_format();
      }
    } else {
      memory_format = self.suggest_memory_format();
    }
  }
  // See Note [Explicit nullopt MemoryFormat argument]
  // TODO: empty_quantized does not work here. It raises an exception in CheckMemoryFormat.h prior to
  // empty_affine_quantizd/_empty_per_channel_affine_quantized calls
  // at::empty also does not work here because there is no proper at::empty support for quantized tensors
  // as it would return a quantized tensor with an UnknownQuantizer
  auto r = self.is_quantized() ? at::empty_like(self, memory_format)
                               : at::empty(self.sizes(),
                                 options.memory_format(memory_format).pinned_memory(pin_out), c10::nullopt);
  r.copy_(self, non_blocking);
  return r;
}

template <typename T>
static inline bool is_null_or_equal_to(const c10::optional<T>& test, const T& value) {
  if (!test.has_value()) {
    return true;
  }
  return test.value() == value;
}

// NOTE: static runtime's to_maybe_copy_out relies on details of this
// check; if you change how it works, please update static runtime as
// well.
bool to_will_alias(
    const Tensor& self,
    c10::optional<ScalarType> dtype,
    c10::optional<Layout> layout,
    c10::optional<Device> device,
    bool copy,
    c10::optional<c10::MemoryFormat> optional_memory_format) {
  auto memory_format = optional_memory_format.value_or(MemoryFormat::Preserve);

  return is_null_or_equal_to(dtype, self.dtype().toScalarType()) &&
    is_null_or_equal_to(layout, self.layout()) &&
    is_null_or_equal_to(device, self.device()) &&
    !copy &&
    (memory_format == MemoryFormat::Preserve ||
     self.suggest_memory_format() == memory_format);
}

static inline Tensor to_impl(
    const Tensor& self,
    c10::optional<ScalarType> dtype,
    c10::optional<Layout> layout,
    c10::optional<Device> device,
    c10::optional<bool> pin_memory,
    bool non_blocking,
    bool copy,
    c10::optional<c10::MemoryFormat> optional_memory_format) {

  // fast path
  if (to_will_alias(self, dtype, layout, device, copy, optional_memory_format)) {
    return self;
  }
  return at::_to_copy(
      self, dtype, layout, device, pin_memory, non_blocking, optional_memory_format);
}

// If input tensor is fp32, cast it to fp16, otherwise leave it alone.
// (this is intended to be used internally by the JIT autocast implementation)
Tensor _autocast_to_reduced_precision(const Tensor& self, bool cuda_enabled, bool cpu_enabled, ScalarType cuda_dtype, ScalarType cpu_dtype) {
  if (self.dtype() == at::ScalarType::Float &&
      ((self.device().is_cuda() && cuda_enabled) ||
      (self.device().is_cpu() && cpu_enabled))
      ) {
    at::ScalarType target = at::ScalarType::Undefined;
    if (self.device().is_cuda()) {
      target = cuda_dtype;
    } else if (self.device().is_cpu()) {
      target = cpu_dtype;
    }

    TORCH_INTERNAL_ASSERT(target != at::ScalarType::Undefined, "_autocast_to_reduced_precision requires legit ScalarType argument for given device");

    return to_impl(
        self, target, c10::nullopt, c10::nullopt, c10::nullopt, false, false, c10::nullopt);
  } else {
    return self;
  }
}

// If input tensor is fp16, cast it to fp32, otherwise leave it alone.
// (this is intended to be used internally by the JIT autocast implementation)
Tensor _autocast_to_full_precision(const Tensor& self, bool cuda_enabled, bool cpu_enabled) {
  if ((self.dtype() == at::ScalarType::Half || self.dtype() == at::ScalarType::BFloat16) &&
      ((self.device().is_cuda() && cuda_enabled) ||
      (self.device().is_cpu() && cpu_enabled))
      ) {
    return to_impl(
        self, at::ScalarType::Float, c10::nullopt, c10::nullopt, c10::nullopt, false, false, c10::nullopt);
  } else {
    return self;
  }
}

Tensor to(
  const Tensor& self,
    c10::optional<ScalarType> dtype,
    c10::optional<Layout> layout,
    c10::optional<Device> device,
    c10::optional<bool> pin_memory,
  bool non_blocking,
  bool copy,
  c10::optional<c10::MemoryFormat> optional_memory_format
) {
  return to_impl(
      self,
      dtype,
      layout,
      ensure_has_index(device),
      pin_memory,
      non_blocking,
      copy,
      optional_memory_format);
}

Tensor to(const Tensor& self, Device device, ScalarType dtype, bool non_blocking, bool copy, c10::optional<c10::MemoryFormat> optional_memory_format) {
  return to_impl(
      self,
      dtype,
      nullopt,
      ensure_has_index(device),
      nullopt,
      non_blocking,
      copy,
      optional_memory_format);
}

Tensor to(const Tensor& self, ScalarType dtype, bool non_blocking, bool copy, c10::optional<c10::MemoryFormat> optional_memory_format) {
  return to_impl(
      self,
      dtype,
      nullopt,
      nullopt,
      nullopt,
      non_blocking,
      copy,
      optional_memory_format);
}

Tensor to(const Tensor& self, const Tensor& other, bool non_blocking, bool copy, c10::optional<c10::MemoryFormat> optional_memory_format) {
  auto options = other.options();
  return to_impl(
      self,
      options.dtype().toScalarType(),
      options.layout(),
      options.device(),
      options.pinned_memory(),
      non_blocking,
      copy,
      optional_memory_format);
}

// This op is important primarily for lazy / graph-based backends.
// While this vanilla implementation loops through each tensor and independently converts it to cpu,
// a lazy backend like XLA might need to tell sync updates across tensors.
std::vector<Tensor> _to_cpu(TensorList tensors) {
    std::vector<Tensor> cpu_tensors;
    for (const auto& t : tensors) {
        cpu_tensors.push_back(t.cpu());
    }
    return cpu_tensors;
}

Tensor to_dense_backward(const Tensor& grad, const Tensor& input_) {
  AT_ASSERT(input_.layout() != c10::kStrided);
  if (input_.layout() == c10::kSparse) {
    auto input = input_.coalesce();
    return grad.sparse_mask(input);
  }
  if (input_.layout() == c10::kMkldnn) {
    return grad.to_mkldnn(input_.scalar_type());
  }
  if (input_.layout() == c10::kStrided) {
    return grad.to_dense();
  }
  AT_ERROR("to_dense_backward: Unsupported input layout: ", input_.layout());
}

Tensor to_mkldnn_backward(const Tensor& grad, const Tensor& input_) {
  AT_ASSERT(input_.layout() == c10::kStrided);
  return grad.to_dense(input_.scalar_type());
}

Tensor to_dense(const Tensor& tensor, c10::optional<c10::ScalarType> dtype) {
  if (tensor.layout() == c10::kSparse) {
    return tensor._to_dense(dtype);
  }
  if (tensor.layout() == c10::kSparseCsr || tensor.layout() == c10::kSparseCsc) {
    return tensor._to_dense(dtype);
  }
  if (tensor.layout() == c10::kMkldnn) {
    return tensor._to_dense(dtype);
  }
  TORCH_CHECK(tensor.layout() == c10::kStrided, "to_dense does not support layout ", tensor.layout());
  if (dtype) {
    return tensor.to(*dtype);
  }
  return tensor;
}

Tensor sparse_to_dense(
    const Tensor& self,
    c10::optional<ScalarType> dtype) {
  TORCH_CHECK(
      !dtype.has_value(), "dtype argument is not supported by sparse_to_dense");
  Tensor dst = at::zeros(self.sizes(), self.options().layout(kStrided));
  return dst.add_(self);
}

Tensor sparse_compressed_to_dense(
    const Tensor& self,
    c10::optional<ScalarType> dtype) {
  TORCH_CHECK(
      !dtype.has_value(), "dtype argument is not supported by sparse_csr_to_dense");
  if (self.layout() == kSparseCsr) {
    Tensor dst = at::zeros(self.sizes(), self.options().layout(kStrided));
    return dst.add_(self);
  }
  return self.to_sparse().to_dense();
}

// Computes the strides for view_dtype output when the view dtype is
// smaller than the original dtype
inline DimVector compute_strides_for_view_dtype_downsize(IntArrayRef old_strides, int64_t size_ratio, ScalarType old_dtype, ScalarType new_dtype) {
  const int64_t ndim = old_strides.size();

  TORCH_CHECK(
    old_strides[ndim - 1] == 1,
    "self.stride(-1) must be 1 to view ", old_dtype, " as ", new_dtype,
    " (different element sizes), but got ", old_strides[ndim - 1]);

  DimVector new_strides(ndim);
  for (int64_t dim_idx = 0; dim_idx < ndim - 1; dim_idx++) {
    new_strides[dim_idx] = old_strides[dim_idx] * size_ratio;
  }
  new_strides[ndim - 1] = 1;
  return new_strides;
}

// Computes the strides for view_dtype output when the view dtype is
// larger than the original dtype
inline DimVector compute_strides_for_view_dtype_upsize(IntArrayRef old_strides, int64_t size_ratio, ScalarType old_dtype, ScalarType new_dtype) {
  const int64_t ndim = old_strides.size();
  TORCH_CHECK(
    old_strides[ndim - 1] == 1,
    "self.stride(-1) must be 1 to view ", old_dtype, " as ", new_dtype,
    " (different element sizes), but got ", old_strides[ndim - 1]);

  DimVector new_strides(ndim);
  for (int64_t dim_idx = 0; dim_idx < ndim - 1; dim_idx++) {
    TORCH_CHECK(
      (old_strides[dim_idx] % size_ratio) == 0,
      "self.stride(", dim_idx, ") must be divisible by ", size_ratio,
      " to view ", old_dtype, " as ", new_dtype, " (different element sizes), ",
      "but got ", old_strides[dim_idx]);

    new_strides[dim_idx] = old_strides[dim_idx] / size_ratio;
  }
  new_strides[ndim - 1] = 1;
  return new_strides;
}

Tensor view_dtype(const Tensor& self, ScalarType dtype) {
  if (self.scalar_type() == dtype) {
    return self;
  }
  const auto type_meta = c10::scalarTypeToTypeMeta(dtype);
  TORCH_CHECK(!self.is_conj(),
    "torch.Tensor.view is not supported for conjugate view tensors when converting to a different dtype.");
  TORCH_CHECK(!self.is_neg(),
    "torch.Tensor.view is not supported for tensors with negative bit set when converting to a different dtype.");

  int64_t self_element_size = self.element_size();
  int64_t new_element_size = static_cast<int64_t>(type_meta.itemsize());

  Storage storage = self.storage();
  auto new_tensor = detail::make_tensor<TensorImpl>(
      std::move(storage), self.key_set(), type_meta);
  auto* impl = new_tensor.unsafeGetTensorImpl();

  if (self_element_size == new_element_size) {
    impl->set_storage_offset(self.storage_offset());
    impl->set_sizes_and_strides(self.sizes(), self.strides());

  } else if (self.dim() == 0) {
    TORCH_CHECK(false,
      "self.dim() cannot be 0 to view ", self.scalar_type(), " as ",
      dtype, " (different element sizes)");

  } else if (self_element_size > new_element_size) {
    // Downsizing element size

    int64_t size_ratio = self_element_size / new_element_size;
    auto new_strides = compute_strides_for_view_dtype_downsize(
      self.strides(), size_ratio, self.scalar_type(), dtype);

    auto old_sizes = self.sizes();
    DimVector new_sizes(self.dim());
    std::copy(old_sizes.begin(), old_sizes.end(), new_sizes.begin());
    new_sizes[self.dim() - 1] *= size_ratio;

    auto new_storage_offset = size_ratio * self.storage_offset();

    impl->set_storage_offset(new_storage_offset);
    impl->set_sizes_and_strides(new_sizes, new_strides);

  } else {
    // Upsizing element size

    int64_t size_ratio = new_element_size / self_element_size;

    TORCH_CHECK(
      (self.size(-1) % size_ratio) == 0,
      "self.size(-1) must be divisible by ", size_ratio, " to view ",
      self.scalar_type(), " as ", dtype, " (different element sizes), ",
      "but got ", self.size(-1));

    TORCH_CHECK(
      (self.storage_offset() % size_ratio) == 0,
      "self.storage_offset() must be divisible by ", size_ratio, " to view ",
      self.scalar_type(), " as ", dtype, " (different element sizes), but got ",
      self.storage_offset());

    auto new_strides = compute_strides_for_view_dtype_upsize(
      self.strides(), size_ratio, self.scalar_type(), dtype);

    auto old_sizes = self.sizes();
    DimVector new_sizes(self.dim());
    std::copy(old_sizes.begin(), old_sizes.end(), new_sizes.begin());
    new_sizes[self.dim() - 1] /= size_ratio;

    auto new_storage_offset = self.storage_offset() / size_ratio;

    impl->set_storage_offset(new_storage_offset);
    impl->set_sizes_and_strides(new_sizes, new_strides);
  }

  return new_tensor;
}

Tensor dense_to_sparse_csr(const Tensor& self) {
  return self.to_sparse().to_sparse_csr();
}

<<<<<<< HEAD
Tensor csr_to_sparse_csr(const Tensor& self) {
  // Just returning self doesn't work
  // RuntimeError: t.use_count() <= 1 INTERNAL ASSERT FAILED at "../torch/csrc/autograd/autograd_not_implemented_fallback.cpp":152,
  // please report a bug to PyTorch. aten::to_sparse_csr
  return at::native::_sparse_csr_tensor_unsafe(
      self.crow_indices(),
      self.col_indices(),
      self.values(),
      self.sizes(),
      self.scalar_type(),
      c10::kSparseCsr,
      self.device());
=======
Tensor dense_to_sparse_csc(const Tensor& self) {
  return self.to_sparse().to_sparse_csc();
}

Tensor dense_to_sparse_bsr(const Tensor& self, IntArrayRef blocksize) {
  AT_ERROR(
      "Conversion from ", self.layout(), " to SparseBsr is currently not supported.");
  return self;
}

Tensor dense_to_sparse_bsc(const Tensor& self, IntArrayRef blocksize) {
  AT_ERROR(
      "Conversion from ", self.layout(), " to SparseBsc is currently not supported.");
  return self;
}

Tensor sparse_compressed_to_sparse_csr(const Tensor& self) {
  if (self.layout() == kSparseCsc) {
    TORCH_CHECK(
        self.dim() == 2,
        "Expected self to be of dimension 2, but got ",
        self.dim(),
        ".");
    auto sizes = self.sizes();
    auto ccol_indices = self.ccol_indices();
    auto row_indices = self.row_indices();
    auto values = self.values();

    // convert CSC indices to COO indices and swap its rows
    const bool out_int32 = ccol_indices.scalar_type() == ScalarType::Int;
    Tensor indices_transposed = _convert_indices_from_csr_to_coo(
        ccol_indices, row_indices, out_int32, true);

    // sort transposed indices
    auto indices_scalar =
        at::sparse::flatten_indices(indices_transposed, {sizes[0], sizes[1]});
    auto indicesPermutation = std::get<1>(indices_scalar.sort(0));
    auto indices_transposed_sorted =
        indices_transposed.index_select(1, indicesPermutation);

    // construct a CSR tensor
    auto new_row_indices = indices_transposed_sorted.select(0, 0);
    auto new_col_indices = indices_transposed_sorted.select(0, 1);
    auto new_values = values.index_select(0, indicesPermutation);
    Tensor new_crow_indices =
        _convert_indices_from_coo_to_csr(new_row_indices, sizes[0], out_int32);

    return _sparse_csr_tensor_unsafe(
        new_crow_indices,
        new_col_indices,
        new_values,
        {sizes[0], sizes[1]},
        new_values.scalar_type(),
        c10::kSparseCsr,
        new_values.device());
  }
  if (self.layout() == kSparseCsr) {
    // Just returning self doesn't work
    // RuntimeError: t.use_count() <= 1 INTERNAL ASSERT FAILED at
    // "../torch/csrc/autograd/autograd_not_implemented_fallback.cpp":152,
    // please report a bug to PyTorch. aten::to_sparse_csr
    return at::native::_sparse_csr_tensor_unsafe(
        self.crow_indices(),
        self.col_indices(),
        self.values(),
        self.sizes(),
        self.scalar_type(),
        c10::kSparseCsr,
        self.device());
  }
  AT_ERROR(
      "sparse_compressed_to_sparse_csr expected SparseCsr or SparseCsc layout but got ",
      self.layout());
>>>>>>> c2ff4136
}

Tensor coo_to_sparse_csr(const Tensor& self) {
  TORCH_CHECK(
      self.dim() == 2,
      "Only 2D tensors can be converted to the SparseCsr layout but got shape: ",
      self.sizes());
  auto coalesced_self = self.coalesce();
  auto row_indices = coalesced_self.indices()[0];
  bool out_int32 = (row_indices.scalar_type() == at::kInt);
  auto crow_indices = at::_convert_indices_from_coo_to_csr(
      row_indices, self.size(0), out_int32);
  return at::native::_sparse_csr_tensor_unsafe(
      crow_indices,
      coalesced_self.indices()[1].contiguous(),
      coalesced_self.values(),
      coalesced_self.sizes(),
      coalesced_self.scalar_type(),
      c10::kSparseCsr,
      coalesced_self.device());
}

<<<<<<< HEAD
Tensor csr_to_sparse_bsr(const Tensor& self, IntArrayRef blocksize) {
  return at::native::_csr_to_block_csr(self, blocksize);
=======
Tensor coo_to_sparse_csc(const Tensor& self) {
  TORCH_CHECK(
      self.dim() == 2,
      "Only 2D tensors can be converted to the SparseCsc layout but got shape: ",
      self.sizes());
  auto coalesced_self = self.transpose(0, 1).coalesce().to_sparse_csr();
  return at::native::_sparse_csc_tensor_unsafe(
      coalesced_self.crow_indices(),
      coalesced_self.col_indices(),
      coalesced_self.values(),
      self.sizes(),
      coalesced_self.scalar_type(),
      c10::kSparseCsc,
      coalesced_self.device());
}

Tensor coo_to_sparse_bsr(const Tensor& self, IntArrayRef blocksize) {
  AT_ERROR(
      "Conversion from ", self.layout(), " to SparseBsr is currently not supported.");
  return self;
}

Tensor coo_to_sparse_bsc(const Tensor& self, IntArrayRef blocksize) {
  AT_ERROR(
      "Conversion from ", self.layout(), " to SparseBsc is currently not supported.");
  return self;
}

namespace {
template <typename input_t, typename output_t>
void convert_indices_from_coo_to_csr_cpu(
    const Tensor& result,
    const Tensor& input,
    const int64_t size) {
  int64_t numel = input.numel();
  const input_t* data_in = input.data_ptr<input_t>();
  output_t* data_out = result.data_ptr<output_t>();

  if (numel == 0) {
    result.zero_();
    return;
  }

  for (int64_t i = 0; i <= data_in[0]; i++)
    data_out[i] = static_cast<output_t>(0);

  at::parallel_for(
      0, numel - 1, at::internal::GRAIN_SIZE, [&](int64_t start, int64_t end) {
        input_t curr_value = data_in[start], next_value;
        for (const auto i : c10::irange(start, end)) {
          next_value = data_in[i + 1];
          for (; curr_value < next_value; curr_value++)
            data_out[curr_value + 1] = static_cast<output_t>(i + 1);
        }
      });
  for (int64_t i = data_in[numel - 1] + 1; i < size + 1; i++) {
    data_out[i] = static_cast<output_t>(numel);
  }
}

template <typename input_t, typename output_t>
void convert_indices_from_csr_to_coo_cpu(
    const Tensor& indices,
    const Tensor& crow_indices,
    const Tensor& col_indices,
    const bool transpose = false) {
  int64_t nrows = crow_indices.numel() - 1;
  if (nrows == 0) {
    indices.zero_();
    return;
  }
  auto crow_indices_ = crow_indices.expect_contiguous();
  const input_t* crow_indices_data_in = crow_indices_->data_ptr<input_t>();
  TORCH_INTERNAL_ASSERT(indices.is_contiguous());
  auto row0 = indices.select(0, transpose ? 1 : 0);
  auto row1 = indices.select(0, transpose ? 0 : 1);
  output_t* data_out = row0.data_ptr<output_t>();
  row1.copy_(*col_indices.expect_contiguous());
  at::parallel_for(
      0, nrows, at::internal::GRAIN_SIZE, [&](int64_t start, int64_t end) {
        for (const auto i : c10::irange(start, end)) {
          std::fill(
              &data_out[crow_indices_data_in[i]],
              &data_out[crow_indices_data_in[i + 1]],
              static_cast<output_t>(i));
        }
      });
}
} // namespace

TORCH_IMPL_FUNC(_convert_indices_from_coo_to_csr_structured_cpu)
(const Tensor& input,
 const int64_t size,
 const bool out_int32,
 const Tensor& result) {
  if (out_int32) {
    AT_DISPATCH_INTEGRAL_TYPES(
        input.scalar_type(), "convert_indices_from_coo_to_csr_cpu", [&] {
          convert_indices_from_coo_to_csr_cpu<scalar_t, int32_t>(
              result, input, size);
        });
  } else {
    AT_DISPATCH_INTEGRAL_TYPES(
        input.scalar_type(), "convert_indices_from_coo_to_csr_cpu", [&] {
          convert_indices_from_coo_to_csr_cpu<scalar_t, int64_t>(
              result, input, size);
        });
  }
}

TORCH_IMPL_FUNC(_convert_indices_from_csr_to_coo_structured_cpu)
(const Tensor& crow_indices,
 const Tensor& col_indices,
 const bool out_int32,
 const bool transpose,
 const Tensor& result) {
  if (out_int32) {
    AT_DISPATCH_INTEGRAL_TYPES(
        crow_indices.scalar_type(), "convert_indices_from_csr_to_coo_cpu", [&] {
          convert_indices_from_csr_to_coo_cpu<scalar_t, int32_t>(
              result, crow_indices, col_indices, transpose);
        });
  } else {
    AT_DISPATCH_INTEGRAL_TYPES(
        crow_indices.scalar_type(), "convert_indices_from_csr_to_coo_cpu", [&] {
          convert_indices_from_csr_to_coo_cpu<scalar_t, int64_t>(
              result, crow_indices, col_indices, transpose);
        });
  }
}

/*
 * Based on
 * https://github.com/scipy/scipy/blob/8a64c938ddf1ae4c02a08d2c5e38daeb8d061d38/scipy/sparse/sparsetools/csr.h
 */
template <class I, class T>
void _csr_to_block_csr_cpu_kernel(
    const I n_row,
    const I n_col,
    const I R,
    const I C,
    const I* input_crow_indices,
    const I* input_col_indices,
    const T* input_values,
    I* result_crow_indices,
    I* result_col_indices,
    T* result_values) {
  // All blocks are possible, that is, may be allocated if a single non-zero
  // value lives within them. Otherwise they're not.

  // Allocate pointers for all possible column blocks plus 1
  std::vector<T*> blocks(n_col / C + 1, (T*)0);

  assert(n_row % R == 0);
  assert(n_col % C == 0);

  // Major assumptions
  // 1. Blocks must be square

  // Number of blocks along rows
  I n_brow = n_row / R;
  // Number of blocks along columns
  // I n_bcol = n_col / C;

  // Number of elements per block
  I RC = R * C;
  // Number of blocks overall
  I n_blks = 0;

  result_crow_indices[0] = 0;

  // Iterate over blocks along rows
  for (I block_i = 0; block_i < n_brow; block_i++) {
    // Iterate over rows within block
    for (I r = 0; r < R; r++) {
      I i = R * block_i + r; // row index
      for (I jj = input_crow_indices[i]; jj < input_crow_indices[i + 1]; jj++) {
        I j = input_col_indices[jj]; // column index

        // Block corresponding to column index
        I block_j = j / C;
        // Column within block
        I c = j % C;

        if (blocks[block_j] == 0) {
          blocks[block_j] = result_values + RC * n_blks;
          result_col_indices[n_blks] = block_j;
          n_blks++;
        }

        // Specific blocks entries should not be visited more than once.
        // Scipy code does an addition here. Why?
        *(blocks[block_j] + C * r + c) = input_values[jj];
      }
    }

    for (I jj = input_crow_indices[R * block_i];
         jj < input_crow_indices[R * (block_i + 1)];
         jj++) {
      blocks[input_col_indices[jj] / C] = 0;
    }

    result_crow_indices[block_i + 1] = n_blks;
  }
}

/*
 * Based on
 * https://github.com/scipy/scipy/blob/8a64c938ddf1ae4c02a08d2c5e38daeb8d061d38/scipy/sparse/sparsetools/csr.h
 */
template <class I>
I csr_count_blocks(
    const I n_row,
    const I n_col,
    const I R,
    const I C,
    const I Ap[],
    const I Aj[]) {
  std::vector<I> mask(n_col / C + 1, -1);
  I n_blks = 0;
  for (I i = 0; i < n_row; i++) {
    I bi = i / R;
    for (I jj = Ap[i]; jj < Ap[i + 1]; jj++) {
      I bj = Aj[jj] / C;
      if (mask[bj] != bi) {
        mask[bj] = bi;
        n_blks++;
      }
    }
  }
  return n_blks;
}

Tensor _csr_to_block_csr_cpu(const Tensor& self, IntArrayRef blocksize) {
  TORCH_CHECK(
      blocksize[0] == blocksize[1],
      "blocks must be square. ",
      "Got (",
      blocksize[0],
      ", ",
      blocksize[1],
      ") instead.");
  TORCH_CHECK(
      self.size(0) % blocksize[0] == 0 && self.size(1) % blocksize[1] == 0,
      "Block sparse CSR Tensors must have a size that is an ",
      "integral multiple of their block size. ",
      "Got Tensor of size (",
      self.size(0),
      ", ",
      self.size(1),
      ") with block size (",
      blocksize[0],
      ", ",
      blocksize[1],
      ") instead.");
  Tensor input_values = self.values().contiguous();
  Tensor input_crow_indices = self.crow_indices().contiguous();
  Tensor input_col_indices = self.col_indices().contiguous();

  // First we determine the number of blocks needed. For each given block, if it
  // contains a non-zero element we will allocate values and indices for it.
  int64_t num_blocks;
  int64_t n_row = self.size(0);
  int64_t n_col = self.size(1);
  AT_DISPATCH_INDEX_TYPES(
      input_crow_indices.scalar_type(), "_csr_to_block_csr_cpu", [&] {
        num_blocks = csr_count_blocks<index_t>(
            n_row,
            n_col,
            blocksize[0],
            blocksize[1],
            input_crow_indices.data_ptr<index_t>(),
            input_col_indices.data_ptr<index_t>());
      });

  Tensor result_values =
      input_values.new_zeros({num_blocks, blocksize[0], blocksize[1]});
  Tensor result_crow_indices =
      input_crow_indices.new_empty({(n_row / blocksize[0]) + 1});
  Tensor result_col_indices = input_col_indices.new_empty({num_blocks});

  // Next we copy over non-zero elements into the allocated blocks.
  AT_DISPATCH_INDEX_TYPES(
      input_crow_indices.scalar_type(), "_csr_to_block_csr_cpu", [&] {
        AT_DISPATCH_FLOATING_AND_COMPLEX_TYPES(
            input_values.scalar_type(), "_csr_to_block_csr_cpu", [&] {
              _csr_to_block_csr_cpu_kernel<index_t, scalar_t>(
                  n_row,
                  n_col,
                  blocksize[0],
                  blocksize[1],
                  input_crow_indices.data_ptr<index_t>(),
                  input_col_indices.data_ptr<index_t>(),
                  input_values.data_ptr<scalar_t>(),
                  result_crow_indices.data_ptr<index_t>(),
                  result_col_indices.data_ptr<index_t>(),
                  result_values.data_ptr<scalar_t>());
            });
      });
  return at::native::_sparse_bsr_tensor_unsafe(
      result_crow_indices,
      result_col_indices,
      result_values,
      self.sizes(),
      result_values.scalar_type(),
      c10::kSparseBsr,
      result_values.device());
}

Tensor sparse_compressed_to_sparse_bsr(const Tensor& self, IntArrayRef blocksize) {
  TORCH_CHECK(
      self.is_sparse_csr(),
      "Can only convert CSR to SparseBsr, but got ",
      self.layout(),
      " instead.");
  Tensor self_values = self.values();
  Tensor self_crow_indices = self.crow_indices();
  Tensor self_col_indices = self.col_indices();
  Tensor cpu_result = _csr_to_block_csr_cpu(
      _sparse_csr_tensor_unsafe(
          self_crow_indices.cpu(),
          self_col_indices.cpu(),
          self_values.cpu(),
          self.sizes(),
          self_values.scalar_type(),
          self.layout(),
          self_values.device()),
      blocksize);
  Tensor result_values = cpu_result.values().to(self_values.options());
  Tensor result_crow_indices =
      cpu_result.crow_indices().to(self_crow_indices.options());
  Tensor result_col_indices =
      cpu_result.col_indices().to(self_col_indices.options());
  return at::native::_sparse_bsr_tensor_unsafe(
      result_crow_indices,
      result_col_indices,
      result_values,
      self.sizes(),
      result_values.scalar_type(),
      c10::kSparseBsr,
      result_values.device());
}

Tensor sparse_compressed_to_sparse_bsc(const Tensor& self, IntArrayRef blocksize) {
  AT_ERROR(
      "Conversion from ", self.layout(), " to SparseBsc is currently not supported.");
  return self;
}

Tensor sparse_compressed_to_sparse_csc(const Tensor& self) {
  if (self.layout() == kSparseCsc) {
    // Based on to_sparse_csr just returning self doesn't work
    return _sparse_csc_tensor_unsafe(
        self.ccol_indices(),
        self.row_indices(),
        self.values(),
        self.sizes(),
        self.scalar_type(),
        c10::kSparseCsc,
        self.device());
  }
  AT_ERROR(
      "Conversion from ", self.layout(), " to SparseCsc is currently not supported.");
}

Tensor sparse_compressed_to_sparse(const Tensor& self, int64_t sparse_dim) {
  TORCH_CHECK(sparse_dim > 0, "sparse_dim must be >0");
  TORCH_CHECK(sparse_dim <= 2,
              "sparse_dim must be less than or equal to 2");
  // TODO: implement coo.to_sparse(sparse_dim) and then use
  // return self.to_sparse().to_sparse(sparse_dim);
  TORCH_CHECK(
      sparse_dim == 2, "sparse dim 1 is not supported by sparse_csr_to_dense");
  if (self.layout() == kSparseCsc) {
    Tensor indices = at::_convert_indices_from_csr_to_coo(
        self.ccol_indices(), self.row_indices(), false, true);
    return at::native::_sparse_coo_tensor_unsafe(
               indices, self.values(), self.sizes())
        ._coalesced_(true);
  }
  if (self.layout() == kSparseCsr) {
    Tensor indices = at::_convert_indices_from_csr_to_coo(
        self.crow_indices(), self.col_indices(), false, false);
    return at::native::_sparse_coo_tensor_unsafe(
               indices, self.values(), self.sizes())
        ._coalesced_(true);
  }
  AT_ERROR(
      "sparse_compressed_to_sparse expected SparseCsr or SparseCsc layout but got ",
      self.layout());
}

Tensor sparse_compressed_to_sparse(const Tensor& self) {
  return sparse_compressed_to_sparse(self, 2);
>>>>>>> c2ff4136
}

}} // namespace at::native<|MERGE_RESOLUTION|>--- conflicted
+++ resolved
@@ -2,6 +2,7 @@
 #include <ATen/NativeFunctions.h>
 #include <c10/util/Optional.h>
 #include <ATen/quantized/Quantizer.h>
+#include <ATen/Parallel.h>
 
 #include <c10/core/impl/DeviceGuardImplInterface.h>
 #include <ATen/SparseTensorUtils.h>
@@ -478,24 +479,12 @@
   return new_tensor;
 }
 
+// Sparse layout conversions Start
+
 Tensor dense_to_sparse_csr(const Tensor& self) {
   return self.to_sparse().to_sparse_csr();
 }
 
-<<<<<<< HEAD
-Tensor csr_to_sparse_csr(const Tensor& self) {
-  // Just returning self doesn't work
-  // RuntimeError: t.use_count() <= 1 INTERNAL ASSERT FAILED at "../torch/csrc/autograd/autograd_not_implemented_fallback.cpp":152,
-  // please report a bug to PyTorch. aten::to_sparse_csr
-  return at::native::_sparse_csr_tensor_unsafe(
-      self.crow_indices(),
-      self.col_indices(),
-      self.values(),
-      self.sizes(),
-      self.scalar_type(),
-      c10::kSparseCsr,
-      self.device());
-=======
 Tensor dense_to_sparse_csc(const Tensor& self) {
   return self.to_sparse().to_sparse_csc();
 }
@@ -569,7 +558,6 @@
   AT_ERROR(
       "sparse_compressed_to_sparse_csr expected SparseCsr or SparseCsc layout but got ",
       self.layout());
->>>>>>> c2ff4136
 }
 
 Tensor coo_to_sparse_csr(const Tensor& self) {
@@ -592,10 +580,6 @@
       coalesced_self.device());
 }
 
-<<<<<<< HEAD
-Tensor csr_to_sparse_bsr(const Tensor& self, IntArrayRef blocksize) {
-  return at::native::_csr_to_block_csr(self, blocksize);
-=======
 Tensor coo_to_sparse_csc(const Tensor& self) {
   TORCH_CHECK(
       self.dim() == 2,
@@ -990,7 +974,7 @@
 
 Tensor sparse_compressed_to_sparse(const Tensor& self) {
   return sparse_compressed_to_sparse(self, 2);
->>>>>>> c2ff4136
-}
-
+}
+
+// Sparse layout conversions End
 }} // namespace at::native