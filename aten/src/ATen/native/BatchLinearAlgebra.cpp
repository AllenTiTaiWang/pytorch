--- conflicted
+++ resolved
@@ -220,21 +220,12 @@
     std::tie(self_broadcast_size, A_broadcast_size) = at::native::_linalg_broadcast_batch_dims(self, A);
 
     // make column major strides for BLAS
-<<<<<<< HEAD
-    const auto solution_strides = at::native::contiguous_strides(self_broadcast_size, /*f-contig=*/true);
+    const auto solution_strides = at::native::batched_matrix_contiguous_strides(self_broadcast_size, /*f-contig=*/true);
     set_output_raw_strided(0, self_broadcast_size, solution_strides, self.options(), {});
-
-    // make column major strides for BLAS
-    auto clone_A_strides = at::native::contiguous_strides(A_broadcast_size, /*f_contig=*/true);
-    set_output_raw_strided(1, A_broadcast_size, clone_A_strides, A.options(), {});
-=======
-    const auto solution_strides = at::native::batched_matrix_contiguous_strides(self_broadcast_size, /*f-contig=*/true);
-    set_output(0, self_broadcast_size, solution_strides, self.options(), {});
 
     // make column major strides for BLAS
     auto clone_A_strides = at::native::batched_matrix_contiguous_strides(A_broadcast_size, /*f_contig=*/true);
-    set_output(1, A_broadcast_size, clone_A_strides, A.options(), {});
->>>>>>> fe996dc4
+    set_output_raw_strided(1, A_broadcast_size, clone_A_strides, A.options(), {});
   } else if (A.layout() == Layout::SparseCsr) {
     // no broadcasting for non-strided layout
     set_output_raw_strided(0, self.sizes(), {}, self.options(), {}); // make row major strides for Sparse BLAS
@@ -252,13 +243,8 @@
   const auto n = sizes.cend()[-1];
 
   // make column major strides for BLAS
-<<<<<<< HEAD
-  auto LU_strides = at::native::contiguous_strides(sizes, /*f-contig*=*/true);
+  auto LU_strides = at::native::batched_matrix_contiguous_strides(sizes, /*f-contig*=*/true);
   set_output_raw_strided(0, sizes, LU_strides, A.options(), {});
-=======
-  auto LU_strides = at::native::batched_matrix_contiguous_strides(sizes, /*f-contig*=*/true);
-  set_output(0, sizes, LU_strides, A.options(), {});
->>>>>>> fe996dc4
 
   // Set sizes to the size of pivots
   sizes.pop_back();
@@ -283,13 +269,8 @@
   // Prepare sizes for U
   if (compute_uv) {
     sizes.back() = full_matrices ? m : k;
-<<<<<<< HEAD
-    auto U_strides = at::native::contiguous_strides(sizes, /*f-contig*=*/true);
+    auto U_strides = at::native::batched_matrix_contiguous_strides(sizes, /*f-contig*=*/true);
     set_output_raw_strided(0, sizes, U_strides, A.options(), {});
-=======
-    auto U_strides = at::native::batched_matrix_contiguous_strides(sizes, /*f-contig*=*/true);
-    set_output(0, sizes, U_strides, A.options(), {});
->>>>>>> fe996dc4
 
     // Prepare sizes for Vh
     sizes.end()[-2] = full_matrices ? n : k;
@@ -298,13 +279,8 @@
     // We need to distinguish the cuSOLVER case, as the cuSOLVER algorithms we use
     // expect F-contig matrices, but they compute V rather than Vh
     const bool use_cusolver = at::native::svd_uses_cusolver(A);
-<<<<<<< HEAD
-    auto Vh_strides = at::native::contiguous_strides(sizes, /*f-contig*=*/!use_cusolver);
+    auto Vh_strides = at::native::batched_matrix_contiguous_strides(sizes, /*f-contig*=*/!use_cusolver);
     set_output_raw_strided(2, sizes, Vh_strides, A.options(), {});
-=======
-    auto Vh_strides = at::native::batched_matrix_contiguous_strides(sizes, /*f-contig*=*/!use_cusolver);
-    set_output(2, sizes, Vh_strides, A.options(), {});
->>>>>>> fe996dc4
   } else {
     set_output_raw_strided(0, {0}, {}, A.options(), {});
     set_output_raw_strided(2, {0}, {}, A.options(), {});
