--- conflicted
+++ resolved
@@ -6958,25 +6958,11 @@
 - func: svd(Tensor self, bool some=True, bool compute_uv=True) -> (Tensor U, Tensor S, Tensor V)
   variants: method, function
 
-<<<<<<< HEAD
 - func: _svd_helper(Tensor self, bool some, bool compute_uv) -> (Tensor U, Tensor S, Tensor V)
   variants: function
   dispatch:
     CPU: _svd_helper_cpu
     CUDA: _svd_helper_cuda
-=======
-# swapaxes, alias for transpose
-- func: swapaxes(Tensor(a) self, int axis0, int axis1) -> Tensor(a)
-  variants: function, method
-  device_check: NoCheck
-  device_guard: False
-
-- func: swapaxes_(Tensor(a!) self, int axis0, int axis1) -> Tensor(a!)
-  variants: method
-  device_check: NoCheck
-  device_guard: False
-  tags: inplace_view
->>>>>>> 286f5a51
 
 # swapdims, alias for transpose
 - func: swapdims(Tensor(a) self, int dim0, int dim1) -> Tensor(a)
