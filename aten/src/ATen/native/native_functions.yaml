--- conflicted
+++ resolved
@@ -6280,11 +6280,8 @@
 - func: lift(Tensor self) -> Tensor
   variants: method
   dispatch:
-<<<<<<< HEAD
-=======
     # Not making it CompositeImplicitAutograd because lift
     # should be a primitive w.r.t. functorch
->>>>>>> c26922c8
     CompositeExplicitAutograd: lift
 
 - func: is_set_to(Tensor self, Tensor tensor) -> bool
