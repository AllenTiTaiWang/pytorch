--- conflicted
+++ resolved
@@ -9,11 +9,7 @@
 
 using namespace torch::distributed::autograd;
 
-<<<<<<< HEAD
-std::shared_ptr<JitFuture> RequestCallback::operator()(
-=======
 c10::intrusive_ptr<JitFuture> RequestCallback::operator()(
->>>>>>> ec502873
     Message& request,
     std::shared_ptr<LazyStreamContext> ctx) const {
   // NB: cannot clear autograd context id here because the processMessage method
