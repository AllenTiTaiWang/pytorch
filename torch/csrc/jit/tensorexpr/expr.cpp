#include <torch/csrc/jit/tensorexpr/expr.h>

#include <torch/csrc/jit/tensorexpr/ir.h>
#include <torch/csrc/jit/tensorexpr/ir_simplifier.h>

namespace torch {
namespace jit {
namespace tensorexpr {

ExprHandle ExprHandle::operator+(const ExprHandle& other) const {
  return Add::make(*this, other);
}

ExprHandle ExprHandle::operator-(const ExprHandle& other) const {
  return Sub::make(*this, other);
}

ExprHandle ExprHandle::operator*(const ExprHandle& other) const {
  return Mul::make(*this, other);
}

ExprHandle ExprHandle::operator/(const ExprHandle& other) const {
  return Div::make(*this, other);
}

ExprHandle ExprHandle::operator%(const ExprHandle& other) const {
  return Mod::make(*this, other);
}

ExprHandle ExprHandle::operator==(const ExprHandle& other) const {
  return CompareSelect::make(*this, other, CompareSelectOperation::kEQ);
}

ExprHandle ExprHandle::operator!=(const ExprHandle& other) const {
  return CompareSelect::make(*this, other, CompareSelectOperation::kNE);
}

ExprHandle ExprHandle::operator>(const ExprHandle& other) const {
  return CompareSelect::make(*this, other, CompareSelectOperation::kGT);
}

ExprHandle ExprHandle::operator>=(const ExprHandle& other) const {
  return CompareSelect::make(*this, other, CompareSelectOperation::kGE);
}

ExprHandle ExprHandle::operator<(const ExprHandle& other) const {
  return CompareSelect::make(*this, other, CompareSelectOperation::kLT);
}

ExprHandle ExprHandle::operator<=(const ExprHandle& other) const {
  return CompareSelect::make(*this, other, CompareSelectOperation::kLE);
}

ExprHandle ExprHandle::operator&&(const ExprHandle& other) const {
  if (!this->node()->dtype().is_integral()) {
    throw unsupported_dtype();
  }
  return IfThenElse::make(
      *this, other, ExprHandle(getImmediateByType(other.dtype(), 0)));
}

ExprHandle ExprHandle::operator||(const ExprHandle& other) const {
  if (!this->node()->dtype().is_integral()) {
    throw unsupported_dtype();
  }
  return IfThenElse::make(
      *this, ExprHandle(getImmediateByType(other.dtype(), 1)), other);
}

ExprHandle ExprHandle::operator&(const ExprHandle& other) const {
  return And::make(*this, other);
}

ExprHandle ExprHandle::operator|(const ExprHandle& other) const {
  return Or::make(*this, other);
}

ExprHandle ExprHandle::operator^(const ExprHandle& other) const {
  return Xor::make(*this, other);
}

ExprHandle ExprHandle::operator<<(const ExprHandle& other) const {
  return Lshift::make(*this, other);
}

ExprHandle ExprHandle::operator>>(const ExprHandle& other) const {
  return Rshift::make(*this, other);
}

// NOLINTNEXTLINE
#define IMM_EXPR_DECLARE(Type, Name) \
  ExprHandle::ExprHandle(Type v) : ExprHandle(Name##Imm::make(v)) {}
AT_FORALL_SCALAR_TYPES_AND3(Bool, Half, BFloat16, IMM_EXPR_DECLARE);
#undef IMM_EXPR_DECLARE

ExprHandle sin(const ExprHandle& v) {
  return Intrinsics::make(kSin, v);
}

ExprHandle cos(const ExprHandle& v) {
  return Intrinsics::make(kCos, v);
}

ExprHandle tan(const ExprHandle& v) {
  return Intrinsics::make(kTan, v);
}

ExprHandle asin(const ExprHandle& v) {
  return Intrinsics::make(kAsin, v);
}

ExprHandle acos(const ExprHandle& v) {
  return Intrinsics::make(kAcos, v);
}

ExprHandle atan(const ExprHandle& v) {
  return Intrinsics::make(kAtan, v);
}

ExprHandle sinh(const ExprHandle& v) {
  return Intrinsics::make(kSinh, v);
}

ExprHandle cosh(const ExprHandle& v) {
  return Intrinsics::make(kCosh, v);
}

ExprHandle tanh(const ExprHandle& v) {
  return Intrinsics::make(kTanh, v);
}

ExprHandle sigmoid(const ExprHandle& v) {
  return Intrinsics::make(kSigmoid, v);
}

ExprHandle exp(const ExprHandle& v) {
  return Intrinsics::make(kExp, v);
}

ExprHandle expm1(const ExprHandle& v) {
  return Intrinsics::make(kExpm1, v);
}

ExprHandle abs(const ExprHandle& v) {
  return Intrinsics::make(kAbs, v);
}

// The default tanh is quite slow, use the Eigen version from here:
// https://bitbucket.org/eigen/eigen/src/94875feeeeb9abe5509b314197da1991ba2070f5/Eigen/src/Core/MathFunctionsImpl.h#lines-26
ExprHandle fast_tanh(const ExprHandle& v) {
  // TODO: use a dedicated bind-var to make sure v is not evalualted multiple
  // times. Clamp the input expression to [-9, 9]
  ExprHandle plus_9 = FloatImm::make(9.0f);
  ExprHandle minus_9 = FloatImm::make(-9.0f);
  ExprHandle v1 = Min::make(v, plus_9, false);
  v1 = Max::make(v1, minus_9, false);

  // The coefficients for the numerator
  ExprHandle alpha_1 = FloatImm::make(4.89352455891786e-03f);
  ExprHandle alpha_3 = FloatImm::make(6.37261928875436e-04f);
  ExprHandle alpha_5 = FloatImm::make(1.48572235717979e-05f);
  ExprHandle alpha_7 = FloatImm::make(5.12229709037114e-08f);
  ExprHandle alpha_9 = FloatImm::make(-8.60467152213735e-11f);
  ExprHandle alpha_11 = FloatImm::make(2.00018790482477e-13f);
  ExprHandle alpha_13 = FloatImm::make(-2.76076847742355e-16f);

  // The coeffecients for the denominator
  ExprHandle beta_0 = FloatImm::make(4.89352518554385e-03f);
  ExprHandle beta_2 = FloatImm::make(2.26843463243900e-03f);
  ExprHandle beta_4 = FloatImm::make(1.18534705686654e-04f);
  ExprHandle beta_6 = FloatImm::make(1.19825839466702e-06f);

  // numerator
  ExprHandle v2 = v1 * v1;
  ExprHandle p = v2 * alpha_13 + alpha_11;
  p = v2 * p + alpha_9;
  p = v2 * p + alpha_7;
  p = v2 * p + alpha_5;
  p = v2 * p + alpha_3;
  p = v2 * p + alpha_1;
  p = v1 * p;

  // denominator
  ExprHandle q = v2 * beta_6 + beta_4;
  q = v2 * q + beta_2;
  q = v2 * q + beta_0;

  ExprHandle result = p / q;
  return result;
}

ExprHandle fast_sigmoid(const ExprHandle& x) {
  // sigmoid(x) = (tanh(x / 2) + 1) / 2
  ExprHandle one_v = FloatImm::make(1.f);
  ExprHandle half_v = FloatImm::make(0.5f);
  ExprHandle x2 = x * half_v;
  ExprHandle y{fast_tanh(x2)};
  ExprHandle z = (y + one_v) * half_v;
  return z;
}

ExprHandle fast_log(const ExprHandle& v) {
  // this implementation is taken from sleef:
  // https://github.com/shibatch/sleef/blob/master/src/libm/sleefsp.c#L1131
  // to generate coefficients, this tool is provided
  // https://github.com/shibatch/sleef/blob/master/src/gencoef/gencoef.txt
  auto ilogb2kf = [](ExprHandle x) {
    auto y = (bitcast<int32_t>(x) >> IntImm::make(23)) & IntImm::make(0xff);
    return y - IntImm::make(0x7f);
  };

  auto ldexp3kf = [](ExprHandle x, ExprHandle e) {
    return bitcast<float>(bitcast<int32_t>(x) + (e << IntImm::make(23)));
  };
  auto e = ilogb2kf(v * FloatImm::make(1.0 / 0.75));
  auto m = ldexp3kf(v, IntImm::make(-1) * e);
  auto one = FloatImm::make(1.0f);
  auto x = (m - one) / (m + one);
  auto x2 = x * x;

  auto mlaf = [](ExprHandle x, ExprHandle y, float z) {
    return x * y + FloatImm::make(z);
  };

  auto t = FloatImm::make(0.2392828464508056640625);
  t = mlaf(t, x2, 0.28518211841583251953125);
  t = mlaf(t, x2, 0.400005877017974853515625);
  t = mlaf(t, x2, 0.666666686534881591796875);
  t = mlaf(t, x2, 2.0);
  x = x * t + FloatImm::make(0.693147180559945286226764) * e;

  auto zero = FloatImm::make(0);
  auto nan = FloatImm::make(std::numeric_limits<float>::quiet_NaN());
  auto neg_inf = FloatImm::make(-std::numeric_limits<float>::infinity());
  x = CompareSelect::make(v, zero, nan, x, kLT);
  x = CompareSelect::make(v, zero, neg_inf, x, kEQ);
  return x;
}

ExprHandle log_vml(const ExprHandle& v) {
  auto mlaf = [](ExprHandle x, ExprHandle y, float z) {
    return x * y + FloatImm::make(z);
  };

  auto in = bitcast<int32_t>(v);
  auto a = in - IntImm::make(0x3f2aaaab);
  auto e = cast<float>(a >> IntImm::make(23));

  auto x = (a & IntImm::make(0x7fffff)) + IntImm::make(0x3f2aaaab);
  x = bitcast<float>(x) - 1.0f;

  auto t = FloatImm::make(-0.12891686f);
  t = mlaf(x, t, 0.139844373f);
  t = mlaf(x, t, -0.121842608f);
  t = mlaf(x, t, 0.140058696f);
  t = mlaf(x, t, -0.16680488f);
  t = mlaf(x, t, 0.200104058f);
  t = mlaf(x, t, -0.249997973f);
  t = mlaf(x, t, 0.333332151f);
  t = mlaf(x, t, -0.5f);
  t = x * t;
  t = x * t + x;

  auto z = e * FloatImm::make(1.42860677e-06f) + t;
  z = e * FloatImm::make(0.693145752f) + z;

  return CompareSelect::make(
      IntImm::make(0x1000000),
      in + IntImm::make(0x800000),
      log(v),
      z,
      kGT,
      kUnlikely);
}

ExprHandle log(const ExprHandle& v) {
  return Intrinsics::make(kLog, v);
}

ExprHandle log2(const ExprHandle& v) {
  return Intrinsics::make(kLog2, v);
}

ExprHandle log10(const ExprHandle& v) {
  return Intrinsics::make(kLog10, v);
}

ExprHandle log1p(const ExprHandle& v) {
  return Intrinsics::make(kLog1p, v);
}

ExprHandle erf(const ExprHandle& v) {
  return Intrinsics::make(kErf, v);
}

ExprHandle erfc(const ExprHandle& v) {
  return Intrinsics::make(kErfc, v);
}

ExprHandle sqrt(const ExprHandle& v) {
  return Intrinsics::make(kSqrt, v);
}

ExprHandle rsqrt(const ExprHandle& v) {
  return Intrinsics::make(kRsqrt, v);
}

ExprHandle ceil(const ExprHandle& v) {
  return Intrinsics::make(kCeil, v);
}

ExprHandle floor(const ExprHandle& v) {
  return Intrinsics::make(kFloor, v);
}

ExprHandle round(const ExprHandle& v) {
  return Intrinsics::make(kRound, v);
}

ExprHandle trunc(const ExprHandle& v) {
  return Intrinsics::make(kTrunc, v);
}

ExprHandle frac(const ExprHandle& v) {
  return Intrinsics::make(kFrac, v);
}

ExprHandle lgamma(const ExprHandle& v) {
  return Intrinsics::make(kLgamma, v);
}

ExprHandle atan2(const ExprHandle& v1, const ExprHandle& v2) {
  return Intrinsics::make(kAtan2, v1, v2);
}

ExprHandle pow(const ExprHandle& v1, const ExprHandle& v2) {
  return Intrinsics::make(kPow, v1, v2);
}

ExprHandle fmod(const ExprHandle& v1, const ExprHandle& v2) {
  return Intrinsics::make(kFmod, v1, v2);
}

ExprHandle remainder(const ExprHandle& v1, const ExprHandle& v2) {
  return Intrinsics::make(kRemainder, v1, v2);
}

ExprHandle isnan(const ExprHandle& v1) {
  return Intrinsics::make(kIsNan, v1);
}

ExprHandle ifThenElse(
    const ExprHandle& c,
    const ExprHandle& t,
    const ExprHandle& f) {
  return IfThenElse::make(c, t, f);
}

std::vector<ExprPtr> make_contiguous_strides(
    const std::vector<ExprHandle>& dims) {
  std::vector<ExprPtr> strides;

  if (dims.size() > 0) {
    strides.resize(dims.size());
    auto si = immLike(dims[0], 1);
    // NOLINTNEXTLINE
    for (int i = dims.size() - 1; i >= 0; --i) {
      // NOLINTNEXTLINE
      strides[i] = si;
      si = alloc<Mul>(si, dims[i].node());
    }
  }
  return strides;
}

std::vector<ExprPtr> make_channels_last_strides(
    const std::vector<ExprHandle>& dims) {
  std::vector<ExprPtr> strides;
  TORCH_INTERNAL_ASSERT(
      dims.size() == 4 || dims.size() == 3, "got size:", dims.size());
  if (dims.size() == 4) {
    strides.resize(dims.size());
    ExprHandle handle = ExprHandle(immLike(dims[0], 1));
    // dims:               n   c    h  w
    // strides(nhwc):  w*c*h   1  w*c  c
    strides[1] = handle.node();
    handle = handle * dims[1];
    strides[3] = handle.node();
    handle = handle * dims[3];
    strides[2] = handle.node();
    handle = handle * dims[2];
    strides[0] = handle.node();
  }
  if (dims.size() == 3) {
    strides.resize(dims.size());
    ExprHandle handle = ExprHandle(immLike(dims[0], 1));
    // dims:              n   c    l
    // strides(nlc):    c*l   1    c
    strides[1] = handle.node();
    handle = handle * dims[1];
    strides[2] = handle.node();
    handle = handle * dims[2];
    strides[0] = handle.node();
  }
  return strides;
}

Buf::Buf(
    VarPtr var,
    std::vector<ExprPtr> dims,
    Dtype dtype,
    ExprPtr initializer,
    c10::optional<std::vector<ExprPtr>> strides,
    ExprPtr qscale,
    ExprPtr qzero)
    : ExprNodeBase(dtype, kPrimitive),
      base_handle_(var),
      dims_(std::move(dims)),
      strides_(
          strides
              ? *strides
              : make_contiguous_strides(ExprVectorToExprHandleVector(dims_))),
      initializer_(std::move(initializer)),
      qscale_(std::move(qscale)),
      qzero_(std::move(qzero)) {
  TORCH_CHECK(var);
}

BufHandle Buf::make(const std::vector<ExprHandle>& dims, Dtype dtype) {
  return Buf::make("", dims, dtype);
}

BufHandle Buf::make(
    const std::string& name_hint,
    const std::vector<ExprHandle>& dims,
    const std::vector<ExprHandle>& strides,
    Dtype dtype) {
  return BufHandle(alloc<Buf>(
      name_hint,
      ExprHandleVectorToExprVector(dims),
      dtype,
      nullptr,
      ExprHandleVectorToExprVector(strides)));
}

BufHandle Buf::make(
    const std::string& name_hint,
    const std::vector<ExprHandle>& dims,
    Dtype dtype,
    c10::optional<ExprHandle> initializer,
    c10::optional<std::vector<ExprHandle>> strides,
    c10::optional<ExprHandle> qscale,
    c10::optional<ExprHandle> qzero) {
  c10::optional<std::vector<ExprPtr>> opt_strides;
  if (strides) {
    opt_strides = ExprHandleVectorToExprVector(*strides);
  }
  return BufHandle(alloc<Buf>(
      name_hint,
      ExprHandleVectorToExprVector(dims),
      dtype,
      initializer ? initializer->node() : nullptr,
      opt_strides,
      qscale ? qscale->node() : nullptr,
      qzero ? qzero->node() : nullptr));
}

bool Buf::is_contiguous(at::MemoryFormat memory_format) const {
  auto ndims = dims_.size();
  std::vector<int64_t> dim_order(ndims);
  if (memory_format == at::MemoryFormat::ChannelsLast) {
    if (dims_.size() != 4)
      return false;
    dim_order = {1, 3, 2, 0};
  } else if (memory_format == at::MemoryFormat::ChannelsLast3d) {
    if (dims_.size() != 5)
      return false;
    dim_order = {1, 4, 3, 2, 0};
  } else {
<<<<<<< HEAD
    if (dims_.empty()) {
      // Scalar tensor
      TORCH_CHECK(strides_.empty());
      return true; // Align with the isContiguous logic in the kernel.cpp
    }
=======
>>>>>>> 243b7cf4
    for (size_t i = 0; i < ndims; i++) {
      dim_order[i] = ndims - i - 1; // Reverse
    }
  }

  bool res = is_stride_one(dim_order[0]);
  if (!res)
    return false;

  for (size_t i = 1; i < ndims; i++) {
    auto cur_dim = dim_order[i];
    auto pre_dim = dim_order[i - 1];
    res &= is_cont_with(cur_dim, pre_dim);
    if (!res)
      return false;
  }

  return true;
}

std::vector<ExprHandle> BufHandle::dims() const {
  return ExprVectorToExprHandleVector(node()->dims());
}

bool Buf::is_cont_with(int cur_dim, int adjacent_dim) const {
  auto is_cont_fn = [](ExprPtr adjacent_dim,
                       ExprPtr adjacent_stride,
                       ExprPtr cur_stride) {
    // For static shape
    bool res = exprEquals(
        cur_stride,
        (ExprHandle(adjacent_dim) * ExprHandle(adjacent_stride)).node());
    if (res)
      return res;

    // For symbolic shape
    auto mul_node = to<Mul>(cur_stride);
    if (!mul_node) {
      return false;
    }

    // lhs and rhs could be other dim or stride
    auto lhs_ = mul_node->lhs();
    auto rhs_ = mul_node->rhs();

    bool same_stride = false;
    auto same_dim = exprEquals(lhs_, adjacent_dim) || (adjacent_dim == lhs_);
    if (same_dim) {
      // lhs_ is dim while rhs_ is stride
      same_stride =
          exprEquals(rhs_, adjacent_stride) || (adjacent_stride == rhs_);
    } else {
      // lhs_ is stride while rhs_ is dim
      same_dim = exprEquals(rhs_, adjacent_dim) || (adjacent_dim == rhs_);
      same_stride =
          exprEquals(lhs_, adjacent_stride) || (adjacent_stride == lhs_);
    }

    return same_dim && same_stride;
  };
  return is_cont_fn(
      dims_[adjacent_dim], strides_[adjacent_dim], strides_[cur_dim]);
}

bool Buf::is_stride_one(int cur_dim) const {
  return exprEquals(strides_[cur_dim], alloc<LongImm>(1));
}

ExprHandle expr_to_vec(ExprHandle v, int lanes) {
  if (lanes == 1) {
    return v;
  } else {
    return Broadcast::make(v, lanes);
  }
}

} // namespace tensorexpr
} // namespace jit
} // namespace torch<|MERGE_RESOLUTION|>--- conflicted
+++ resolved
@@ -477,14 +477,11 @@
       return false;
     dim_order = {1, 4, 3, 2, 0};
   } else {
-<<<<<<< HEAD
     if (dims_.empty()) {
       // Scalar tensor
       TORCH_CHECK(strides_.empty());
       return true; // Align with the isContiguous logic in the kernel.cpp
     }
-=======
->>>>>>> 243b7cf4
     for (size_t i = 0; i < ndims; i++) {
       dim_order[i] = ndims - i - 1; // Reverse
     }
