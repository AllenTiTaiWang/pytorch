--- conflicted
+++ resolved
@@ -288,7 +288,6 @@
     return zerodim;
   }
 
-<<<<<<< HEAD
   bool mergeTypes(
       ArrayRef<Value*> lhs,
       ArrayRef<Value*> rhs,
@@ -307,8 +306,6 @@
     return changed;
   }
 
-=======
->>>>>>> 294db060
   void broadcastBinary(
       Node* node,
       std::vector<TensorTypePtr>& types,
