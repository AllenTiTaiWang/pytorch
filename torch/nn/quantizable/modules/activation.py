--- conflicted
+++ resolved
@@ -73,12 +73,8 @@
         self.out_proj = nn.Linear(self.embed_dim, self.embed_dim, bias=bias, **factory_kwargs)  # type: ignore[assignment]
 
         # Functionals
-<<<<<<< HEAD
-        self.q_scaling_product = nnq.FloatFunctional()
-=======
         self.q_scaling_product = torch.nn.quantized.FloatFunctional()
         # note: importing torch.nn.quantized at top creates a circular import
->>>>>>> 9e477f76
 
         # Quant/Dequant
         self.quant_attn_output = torch.ao.quantization.QuantStub()
