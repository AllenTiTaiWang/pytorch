--- conflicted
+++ resolved
@@ -1,12 +1,8 @@
 import torch
 from torch.nn.modules.pooling import MaxPool2d
 
-<<<<<<< HEAD
 from .activation import ReLU6, Hardswish, ELU, LeakyReLU, Sigmoid, MultiheadAttention
-=======
-from .activation import ReLU6, Hardswish, ELU, LeakyReLU, Sigmoid
 from .dropout import Dropout
->>>>>>> 838ac08e
 from .batchnorm import BatchNorm2d, BatchNorm3d
 from .normalization import LayerNorm, GroupNorm, InstanceNorm1d, \
     InstanceNorm2d, InstanceNorm3d
