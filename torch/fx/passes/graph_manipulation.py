--- conflicted
+++ resolved
@@ -1,13 +1,9 @@
 from typing import Any, Dict, List, NamedTuple, Optional, Tuple
 
 import torch
-from torch.fx.passes.param_fetch import lift_lowering_attrs_to_nodes
+from torch.fx._compatibility import compatibility
 from torch.fx.graph import Graph
 from torch.fx.graph_module import GraphModule
-<<<<<<< HEAD
-from torch.fx.node import Node, Target, Argument, map_arg, map_aggregate
-from torch.fx.node import _get_qualified_name
-=======
 from torch.fx.node import (
     _get_qualified_name,
     Argument,
@@ -17,10 +13,7 @@
     Target,
 )
 from torch.fx.passes.param_fetch import lift_lowering_attrs_to_nodes
->>>>>>> c2ff4136
 from torch.fx.passes.shape_prop import ShapeProp
-
-from torch.fx._compatibility import compatibility
 
 
 @compatibility(is_backward_compatible=False)
@@ -48,10 +41,12 @@
             val_map[node] = new_graph.node_copy(node, lambda n: val_map[n])
     fx_module.graph = new_graph
 
+
 @compatibility(is_backward_compatible=False)
 class size_bytes(NamedTuple):
     output_size: int
     total_size: int
+
 
 @compatibility(is_backward_compatible=False)
 def get_size_of_all_nodes(
@@ -71,6 +66,7 @@
         node.size_bytes = get_size_of_node(fx_module, node)
     return
 
+
 @compatibility(is_backward_compatible=False)
 def get_tensor_meta(node: Node) -> Any:
     tensor_meta = node.meta.get("tensor_meta")
@@ -82,6 +78,7 @@
         )
 
     return tensor_meta
+
 
 @compatibility(is_backward_compatible=False)
 def get_size_of_node(fx_module: GraphModule, node: Node) -> size_bytes:
@@ -114,13 +111,16 @@
     output_size = size_per_elem_bytes * output_elem
     return size_bytes(output_size, total_size)
 
+
 @compatibility(is_backward_compatible=False)
 def serialize_shape(shape: torch.Size) -> str:
     return str(list(shape))
 
+
 @compatibility(is_backward_compatible=False)
 def serialize_stride(stride: Tuple[int]) -> str:
     return str(list(stride))
+
 
 @compatibility(is_backward_compatible=False)
 def serialize_tensor_quantization(
@@ -221,6 +221,7 @@
         scheme["q_per_channel_axis"] = tensor.q_per_channel_axis()
     return scheme, per_channel_dict
 
+
 @compatibility(is_backward_compatible=False)
 def serialize_weight(tensor: torch.Tensor, weights: Dict, name: str) -> Dict:
     weight_dict: Dict[str, Dict] = {name: {}}
@@ -239,6 +240,7 @@
 
     return weight_dict
 
+
 @compatibility(is_backward_compatible=False)
 def serialize_leaf_module(
     node: Node, weights_metadata: Dict, weights: Dict, name_prefix: str
@@ -256,8 +258,6 @@
 
     return parameters
 
-<<<<<<< HEAD
-=======
 
 def _update_weight_fused_dtypes(weight, name, node):
     """
@@ -283,7 +283,6 @@
         weight[name]["dtype"] = "acc.uint4fused"
 
 
->>>>>>> c2ff4136
 @compatibility(is_backward_compatible=False)
 def serialize_module(fx_module: GraphModule, weights: Dict, name_prefix="") -> Dict:
     """Recursively Serializes a graph module (fx_module) to a dictionary which is later exported to JSON.
@@ -331,17 +330,6 @@
     submodules = dict(fx_module.named_modules())
     prefix = f"{name_prefix}." if name_prefix else ""
 
-    def add_weight_tensors(named_tensors):
-        for name, p in named_tensors:
-            if name.startswith("parent.") or not isinstance(p, torch.Tensor):
-                continue
-            weight_dict = serialize_weight(p, weights, prefix + name)
-            serialized_dict["weights"].update(weight_dict)
-            weights[prefix + name] = p
-
-    add_weight_tensors(fx_module.named_parameters())
-    add_weight_tensors(fx_module.named_buffers())
-
     def get_node_info(node):
         tensor_meta = get_tensor_meta(node)
         node_rep = {
@@ -413,58 +401,25 @@
         if node.op == "get_attr":
             # If we are targeting a parent constant we update the target.
             if node.target.startswith("parent."):
-                stripped_name = node.target[len("parent.") :]
-                node.name = stripped_name
-                node_rep["target"] = stripped_name
-                weight = serialize_weight(
-                    weights[stripped_name], weights, node.target[len("parent.") :]
-                )
-                # For quantized embedding tables we need to update the shape/type,
-                # so we check if the users of this get_attr is a quantized EB and this is the weight for the EB.
-                user_targets = {
-                    _get_qualified_name(n.target)
-                    .replace("fx2trt_oss.tracer.acc_tracer.", "")
-                    .replace("glow.fb.fx.", ""): n
-                    for n in node.users.keys()
-                }
-                if (
-                    "acc_ops.embedding_bag_byte_rowwise_offsets" in user_targets
-                    and str(
-                        user_targets[
-                            "acc_ops.embedding_bag_byte_rowwise_offsets"
-                        ].kwargs["weight"]
-                    )
-                    == stripped_name
-                ):
-                    weight[stripped_name]["dtype"] = "acc.uint8fused"
-                # Same as above, but for the 4 bit version.
-                if (
-                    "acc_ops.embedding_bag_4bit_rowwise_offsets" in user_targets
-                    and str(
-                        user_targets[
-                            "acc_ops.embedding_bag_4bit_rowwise_offsets"
-                        ].kwargs["weight"]
-                    )
-                    == stripped_name
-                ):
-                    weight[stripped_name]["dtype"] = "acc.uint4fused"
-
+                qualname = node.target[len("parent.") :]
+                node.name = qualname
+                node_rep["target"] = qualname
+            else:
+                qualname = prefix + node.target
+            # Find the actual target parameter/buffer from the fx_module.
+            submod_path, _, target_name = node.target.rpartition(".")
+            submod: Optional[torch.nn.Module] = (
+                fx_module.get_submodule(submod_path) if submod_path else fx_module
+            )
+            assert submod is not None, f"submod {submod_path} not found"
+            target = getattr(submod, target_name, None)
+            assert target is not None, f"{target_name} not an attr of {submod_path}"
+            # Check that the target is a tensor, and that we haven't added it already from a leaf module.
+            if isinstance(target, torch.Tensor) and qualname not in weights:
+                weight = serialize_weight(target, weights, qualname)
+                _update_weight_fused_dtypes(weight, qualname, node)
                 serialized_dict["weights"].update(weight)
-            else:
-                # Find the actual target parameter/buffer from the fx_module.
-                submod_path, _, target_name = node.target.rpartition(".")
-                submod: Optional[torch.nn.Module] = (
-                    fx_module.get_submodule(submod_path) if submod_path else fx_module
-                )
-                assert submod is not None, f"submod {submod_path} not found"
-                target = getattr(submod, target_name, None)
-                assert target is not None, f"{target_name} not an attr of {submod_path}"
-                qualname = prefix + node.target
-                # Check that the target is a tensor, and that we haven't added it already from a leaf module.
-                if isinstance(target, torch.Tensor) and qualname not in weights:
-                    weight = serialize_weight(target, weights, qualname)
-                    serialized_dict["weights"].update(weight)
-                    weights[qualname] = target
+                weights[qualname] = target
 
         node_rep["op_code"] = node.op
         node_rep["name"] = node.name
