# Nodes represent a definition of a value in our graph of operators.
from typing import TYPE_CHECKING, Union, Callable, Any, Tuple, List, Optional, Dict, Set
from .immutable_collections import immutable_dict, immutable_list
import torch
import builtins
import types
from torch.fx.operator_schemas import normalize_function, normalize_module, ArgsKwargsPair

if TYPE_CHECKING:
    from .graph import Graph

BaseArgumentTypes = Union[str, int, float, bool, torch.dtype, torch.Tensor, torch.device]
<<<<<<< HEAD
base_types = BaseArgumentTypes.__args__  # type: ignore[attr-defined]
=======
base_types = BaseArgumentTypes.__args__  # type: ignore
>>>>>>> 79ba2f1ed7 ([WIP] Added skeleton of python dispatch key)

Target = Union[Callable[..., Any], str]

Argument = Optional[Union[
    Tuple[Any, ...],  # actually Argument, but mypy can't represent recursive types
    List[Any],  # actually Argument
    Dict[str, Any],  # actually Argument
    slice,  # Slice[Argument, Argument, Argument], but slice is not a templated type in typing
    'Node',
    BaseArgumentTypes
]]

_side_effectful_functions: Set[Callable] = {torch._assert}

# this is fixed on master, WAR for 1.5
def _find_module_of_method(orig_method: Callable[..., Any]) -> str:
    name = orig_method.__name__
    module = orig_method.__module__
    if module is not None:
        return module
    for guess in [torch, torch.nn.functional]:
        if getattr(guess, name, None) is orig_method:
            return guess.__name__
    raise RuntimeError(f'cannot find module for {orig_method}')

# Borrowed from CPython typing module
# https://github.com/python/cpython/blob/f90dc36c15d7fee0efaf6d39e97be0bdf2683e93/Lib/typing.py#L156
def _type_repr(obj):
    """Return the repr() of an object, special-casing types (internal helper).
    If obj is a type, we return a shorter version than the default
    type.__repr__, based on the module and qualified name, which is
    typically enough to uniquely identify a type.  For everything
    else, we fall back on repr(obj).
    """
    # HACK: In Python 3.6, type aliases from ``typing`` are instances of ``type``, but in
    # later Python versions, type aliases are not instances of ``type``!! We want
    # all type aliases to fall through to ``repr``, so if we have a type that is
    # in the module typing, don't go down this path.
    if isinstance(obj, type) and obj.__module__ != 'typing':
        if obj.__module__ == 'builtins':
            return obj.__qualname__
        return f'{obj.__module__}.{obj.__qualname__}'
    if obj is ...:
        return('...')
    if isinstance(obj, types.FunctionType):
        return obj.__name__
    return repr(obj)

def _get_qualified_name(func: Callable[..., Any]) -> str:
    # things like getattr just appear in builtins
    if getattr(builtins, func.__name__, None) is func:
        return func.__name__
    name = func.__name__
    module = _find_module_of_method(func)
    module = module.replace('torch._ops', 'torch.ops')  # WAR for bug in how torch.ops assigns module
    return f'{module}.{name}'

def _format_arg(arg) -> str:
    if isinstance(arg, list):
        items = ', '.join(_format_arg(a) for a in arg)
        return f'[{items}]'
    elif isinstance(arg, tuple):
        items = ', '.join(_format_arg(a) for a in arg)
        maybe_comma = ',' if len(arg) == 1 else ''
        return f'({items}{maybe_comma})'
    elif isinstance(arg, dict):
        items_str = ', '.join(f'{k}: {_format_arg(v)}' for k, v in arg.items())
        return f'{{{items_str}}}'

    if isinstance(arg, Node):
        return '%' + str(arg)
    else:
        return str(arg)

class Node:
    """
    ``Node`` is the data structure that represents individual operations within
    a ``Graph``. For the most part, Nodes represent callsites to various entities,
    such as operators, methods, and Modules (some exceptions include nodes that
    specify function inputs and outputs). Each ``Node`` has a function specified
    by its ``op`` property. The ``Node`` semantics for each value of ``op`` are as follows:

    - ``placeholder`` represents a function input. The ``name`` attribute specifies the name this value will take on.
      ``target`` is similarly the name of the argument. ``args`` holds either: 1) nothing, or 2) a single argument
      denoting the default parameter of the function input. ``kwargs`` is don't-care. Placeholders correspond to
      the function parameters (e.g. ``x``) in the graph printout.
    - ``get_attr`` retrieves a parameter from the module hierarchy. ``name`` is similarly the name the result of the
      fetch is assigned to. ``target`` is the fully-qualified name of the parameter's position in the module hierarchy.
      ``args`` and ``kwargs`` are don't-care
    - ``call_function`` applies a free function to some values. ``name`` is similarly the name of the value to assign
      to. ``target`` is the function to be applied. ``args`` and ``kwargs`` represent the arguments to the function,
      following the Python calling convention
    - ``call_module`` applies a module in the module hierarchy's ``forward()`` method to given arguments. ``name`` is
      as previous. ``target`` is the fully-qualified name of the module in the module hierarchy to call.
      ``args`` and ``kwargs`` represent the arguments to invoke the module on, *including the self argument*.
    - ``call_method`` calls a method on a value. ``name`` is as similar. ``target`` is the string name of the method
      to apply to the ``self`` argument. ``args`` and ``kwargs`` represent the arguments to invoke the module on,
      *including the self argument*
    - ``output`` contains the output of the traced function in its ``args[0]`` attribute. This corresponds to the "return" statement
      in the Graph printout.
    """
    def __init__(self, graph: 'Graph', name: str, op: str, target: 'Target',
                 args: Tuple['Argument', ...], kwargs: Dict[str, 'Argument'],
                 type : Optional[Any] = None) -> None:
        self.graph = graph
        self.name = name  # unique name of value being created
        assert op in ['placeholder', 'call_method', 'call_module', 'call_function', 'get_attr', 'output', 'root']
        self.op = op  # the kind of operation = placeholder|call_method|call_module|call_function|get_attr
        if op in ['call_method', 'call_module']:
            assert isinstance(target, str)
        self.target = target  # for method/module/function, the name of the method/module/function/attr
        # being invoked, e.g add, layer1, or torch.add

        # All `Node`-valued inputs. Key is the Node, value is don't-care.
        # The public API for this is `all_input_nodes`, this private attribute
        # should not be accessed directly.
        self._input_nodes : Dict[Node, None] = {}
        self.__update_args_kwargs(map_arg(args, lambda x: x), map_arg(kwargs, lambda x: x))  # type: ignore[arg-type]

        # All of the nodes that use the value produced by this Node
        # Note one user may correspond to several uses, e.g. the node fo ``x + x``
        # would appear once here, but represents two uses.
        #
        # Is a dict to act as an "ordered set". Keys are significant, value dont-care
        self.users : Dict['Node', None] = {}
        # Type expression representing the output value of this node.
        # This should contain the same class of Type objects that would appear
        # as type annotations for function inputs/outputs.
        #
        # For placeholder nodes, this value will be used to type-annotate the
        # generated function parameters.
        # For the return node, this value will be used to type-annotate the
        # generated function return type. (Note this is a special case. ``return``
        # does not produce a value, it's more of a notation. Thus, this value
        # describes the type of args[0] in the ``return`` node.
        self.type : Optional[Any] = type
        self._prev = self
        self._next = self
        self._erased = False

        # If set, use this fn to print this node
        self._repr_fn : Optional[Callable[[Node], str]] = None
        self._stack_trace : Optional[str] = None

        # Dictionary to store metadata passes need to do their
        # transformations. This metadata is preserved across node copies
        self.meta : Dict[str, Any] = {}

    @property
    def next(self) -> 'Node':
        """
        Returns the next ``Node`` in the linked list of Nodes.

        Returns:

            The next ``Node`` in the linked list of Nodes.
        """
        return self._next

    @property
    def prev(self) -> 'Node':
        """
        Returns the previous ``Node`` in the linked list of Nodes.

        Returns:

            The previous ``Node`` in the linked list of Nodes.
        """
        return self._prev

    def prepend(self, x: 'Node') -> None:
        """
        Insert x before this node in the list of nodes in the graph. Example::

            Before: p -> self
                    bx -> x -> ax
            After:  p -> x -> self
                    bx -> ax

        Args:
            x (Node): The node to put before this node. Must be a member of the same graph.
        """
        assert self.graph == x.graph, "Attempting to move a Node into a different Graph"
        x._remove_from_list()
        p = self._prev
        p._next, x._prev = x, p
        x._next, self._prev = self, x

    def append(self, x: 'Node') -> None:
        """
        Insert x after this node in the list of nodes in the graph.
        Equvalent to ``self.next.prepend(x)``

        Args:
            x (Node): The node to put after this node. Must be a member of the same graph.
        """
        self._next.prepend(x)

    def _remove_from_list(self):
        p, n = self._prev, self._next
        p._next, n._prev = n, p

    @property
    def args(self) -> Tuple[Argument, ...]:
        """
        The tuple of arguments to this ``Node``. The interpretation of arguments
        depends on the node's opcode. See the :class:`Node` docstring for more
        information.

        Assignment to this property is allowed. All accounting of uses and users
        is updated automatically on assignment.
        """
        return self._args

    @args.setter
    def args(self, a : Tuple[Argument, ...]):
        """
        Set the tuple of arguments to this Node. The interpretation of arguments
        depends on the node's opcode. See the ``fx.Graph`` docstring for more
        information.
        """
        # DO NOT CALL `__update_args_kwargs` directly. The correct way to
        # set `args` is via direct assignment, i.e. `node.args = new_args`
        self.__update_args_kwargs(map_arg(a, lambda x: x), self._kwargs)  # type: ignore[arg-type]

    @property
    def kwargs(self) -> Dict[str, Argument]:
        """
        The dict of keyword arguments to this ``Node``. The interpretation of arguments
        depends on the node's opcode. See the :class:`Node` docstring for more
        information.

        Assignment to this property is allowed. All accounting of uses and users
        is updated automatically on assignment.
        """
        return self._kwargs

    @kwargs.setter
    def kwargs(self, k : Dict[str, Argument]):
        """
        Set the dict of kwargs to this Node. The interpretation of arguments
        depends on the node's opcode. See the ``fx.Graph`` docstring for more
        information.
        """
        # DO NOT CALL `__update_args_kwargs` directly. The correct way to
        # set `args` is via direct assignment, i.e. `node.kwargs = new_kwargs`
        self.__update_args_kwargs(self._args, map_arg(k, lambda x: x))  # type: ignore[arg-type]

    @property
    def all_input_nodes(self) -> List['Node']:
        """
        Return all Nodes that are inputs to this Node. This is equivalent to
        iterating over ``args`` and ``kwargs`` and only collecting the values that
        are Nodes.

        Returns:

            List of ``Nodes`` that appear in the ``args`` and ``kwargs`` of this
            ``Node``, in that order.
        """
        return list(self._input_nodes.keys())

    @property
    def stack_trace(self) -> Optional[str]:
        """
        Return the Python stack trace that was recorded during tracing, if any.
        This property is usually populated by `Tracer.create_proxy`. To record
        stack traces during tracing for debug purposes, set
        `record_stack_traces = True` on the `Tracer` instance.
        """
        return self._stack_trace

    @stack_trace.setter
    def stack_trace(self, trace : Optional[str]):
        self._stack_trace = trace

    def __update_args_kwargs(self, new_args : Tuple['Argument', ...], new_kwargs : Dict[str, 'Argument']):
        """
        This API is internal. Do *not* call it directly.
        """
        self._args = new_args
        self._kwargs = new_kwargs

        for old_use in self._input_nodes.keys():
            old_use.users.pop(self)

        self._input_nodes = {}
        map_arg(self._args, lambda n: self._input_nodes.setdefault(n))
        map_arg(self._kwargs, lambda n: self._input_nodes.setdefault(n))

        for new_use in self._input_nodes.keys():
            new_use.users.setdefault(self)

    def __repr__(self) -> str:
        if self._repr_fn:
            return self._repr_fn(self)
        return self.name

    def _pretty_print_target(self, target):
        """
        Make target printouts more user-friendly.
        1) builtins will be printed as `builtins.xyz`
        2) operators will be printed as `operator.xyz`
        3) other callables will be printed with qualfied name, e.g. torch.add
        """
        if isinstance(target, str):
            return target
        if hasattr(target, '__module__'):
            if not hasattr(target, '__name__'):
                # Just to be defensive, if we don't have `__name__`, get the
                # qualname. Not sure if this happens for any members of `operator`
                # or `builtins`. This fallback path is not as good, since e.g.
                # things in `operator` have `_operator` as their __module__.
                return _get_qualified_name(target)
            if target.__module__ == 'builtins':
                return f'builtins.{target.__name__}'
            elif target.__module__ == '_operator':
                return f'operator.{target.__name__}'
        return _get_qualified_name(target)

    def format_node(self,
                    placeholder_names: List[str] = None,
                    maybe_return_typename: List[str] = None) -> Optional[str]:
        """
        Return a descriptive string representation of ``self``.

        This method can be used with no arguments as a debugging
        utility.

        This function is also used internally in the ``__str__`` method
        of ``Graph``. Together, the strings in ``placeholder_names``
        and ``maybe_return_typename`` make up the signature of the
        autogenerated ``forward`` function in this Graph's surrounding
        GraphModule. ``placeholder_names`` and ``maybe_return_typename``
        should not be used otherwise.

        Args:
            placeholder_names: A list that will store formatted strings
                representing the placeholders in the generated
                ``forward`` function. Internal use only.
            maybe_return_typename: A single-element list that will store
                a formatted string representing the output of the
                generated ``forward`` function. Internal use only.

        Returns:
            str: If 1) we're using ``format_node`` as an internal helper
                in the ``__str__`` method of ``Graph``, and 2) ``self``
                is a placeholder Node, return ``None``. Otherwise,
                return a  descriptive string representation of the
                current Node.
        """
        if self.op == 'placeholder':
            assert isinstance(self.target, str)
            arg_str = self.target
            arg_str += arg_str + f': {_type_repr(self.type)}' if self.type else ''
            if placeholder_names:
                placeholder_names.append(arg_str)
                return None
            maybe_typename = f'{_type_repr(self.type)} ' if self.type else ''
            default_val = '(default=' + str(self.args[0]) + ')' if self.args else ''
            return f'%{self.name} : {maybe_typename}[#users={len(self.users)}] = {self.op}[target={self.target}]{default_val}'
        elif self.op == 'get_attr':
            maybe_typename = f'{_type_repr(self.type)} ' if self.type is not None else ''
            return f'%{self.name} : {maybe_typename}[#users={len(self.users)}] = ' \
                   f'{self.op}[target={self._pretty_print_target(self.target)}]'
        elif self.op == 'output':
            if self.type and maybe_return_typename:
                maybe_return_typename[0] = f' -> {_type_repr(self.type)}'
            return f'return {self.args[0]}'
        else:
            maybe_typename = f'{_type_repr(self.type)} ' if self.type is not None else ''
            return f'%{self.name} : {maybe_typename}[#users={len(self.users)}] = ' \
                   f'{self.op}[target={self._pretty_print_target(self.target)}](' \
                   f'args = {_format_arg(self.args)}, kwargs = {_format_arg(self.kwargs)})'

    def replace_all_uses_with(self, replace_with : 'Node') -> List['Node']:
        """
        Replace all uses of ``self`` in the Graph with the Node ``replace_with``.

        Args:

            replace_with (Node): The node to replace all uses of ``self`` with.

        Returns:

            The list of Nodes on which this change was made.
        """
        to_process = list(self.users)
        for use_node in to_process:
            def maybe_replace_node(n : Node) -> Node:
                if n == self:
                    return replace_with
                else:
                    return n

            new_args = map_arg(use_node.args, maybe_replace_node)
            new_kwargs = map_arg(use_node.kwargs, maybe_replace_node)
            assert isinstance(new_args, tuple)
            assert isinstance(new_kwargs, dict)
            use_node.__update_args_kwargs(new_args, new_kwargs)

        assert len(self.users) == 0
        return to_process

    def is_impure(self):
        """
        Returns whether this op is impure, i.e. if its op is a placeholder or
        output, or if a call_function or call_module which is impure.

        Returns:

            bool: If the op is impure or not.
        """
        if self.op in {"placeholder", "output"}:
            return True

        # Check if an impure function.
        if self.op == "call_function":
            return self.target in _side_effectful_functions

        # Check if an impure module.
        if self.op == "call_module":
            assert (
                self.graph.owning_module is not None
            ), "self.graph.owning_module not set for purity check"
            target_mod = self.graph.owning_module.get_submodule(self.target)
            assert (
                target_mod is not None
            ), f"Did not find expected submodule target {self.target}"
            return getattr(target_mod, "_is_impure", False)

        return False

    def normalized_arguments(
            self, root : torch.nn.Module, arg_types : Optional[Tuple[Any]] = None,
            kwarg_types : Optional[Dict[str, Any]] = None,
            normalize_to_only_use_kwargs : bool = False) -> Optional[ArgsKwargsPair]:
        """
        Returns normalized arguments to Python targets. This means that
        `args/kwargs` will be matched up to the module/functional's
        signature and return exclusively kwargs in positional order
        if `normalize_to_only_use_kwargs` is true.
        Also populates default values. Does not support positional-only
        parameters or varargs parameters.

        Supports module calls.

        May require `arg_types` and `kwarg_types` in order to disambiguate overloads.

        Args:
            root (torch.nn.Module): Module upon which to resolve module targets.
            arg_types (Optional[Tuple[Any]]): Tuple of arg types for the args
            kwarg_types (Optional[Dict[str, Any]]): Dict of arg types for the kwargs
            normalize_to_only_use_kwargs (bool): Whether to normalize to only use kwargs.

        Returns:

            Returns NamedTuple ArgsKwargsPair, or `None` if not successful.
        """
        if self.op == 'call_function':
            assert callable(self.target)
            return normalize_function(self.target, self.args, self.kwargs, arg_types, kwarg_types)  # type: ignore[arg-type]
        elif self.op == 'call_module':
            assert isinstance(self.target, str)
            return normalize_module(root, self.target, self.args, self.kwargs)  # type: ignore[arg-type]

        return None


    def replace_input_with(self, old_input: 'Node', new_input: 'Node'):
        """
        Loop through input nodes of ``self``, and if `old_input` is one
        of those, replace `old_input` node with new input node `new_input`.

        Args:

            old_input (Node): The old input node to be replaced.
            new_input (Node): The new input node to replace `old_input`.

        """
        def maybe_replace_node(n : Node) -> Node:
            return new_input if n == old_input else n

        new_args = map_arg(self.args, maybe_replace_node)
        new_kwargs = map_arg(self.kwargs, maybe_replace_node)
        assert isinstance(new_args, tuple)
        assert isinstance(new_kwargs, dict)
        self.__update_args_kwargs(new_args, new_kwargs)


def map_arg(a: Argument, fn: Callable[[Node], Argument]) -> Argument:
    """ Apply fn to each Node appearing arg. arg may be a list, tuple, slice, or dict with string keys. """
    assert callable(fn), "torch.fx.map_arg(a, fn): fn must be a callable"
    return map_aggregate(a, lambda x: fn(x) if isinstance(x, Node) else x)

def map_aggregate(a: Argument, fn: Callable[[Argument], Argument]) -> Argument:
    """ Apply fn to each Node appearing arg. arg may be a list, tuple, slice, or dict with string keys. """
    if isinstance(a, tuple):
        return tuple(map_aggregate(elem, fn) for elem in a)
    elif isinstance(a, list):
        return immutable_list(map_aggregate(elem, fn) for elem in a)
    elif isinstance(a, dict):
        return immutable_dict((k, map_aggregate(v, fn)) for k, v in a.items())
    elif isinstance(a, slice):
        return slice(map_aggregate(a.start, fn), map_aggregate(a.stop, fn), map_aggregate(a.step, fn))
    else:
        return fn(a)<|MERGE_RESOLUTION|>--- conflicted
+++ resolved
@@ -10,11 +10,7 @@
     from .graph import Graph
 
 BaseArgumentTypes = Union[str, int, float, bool, torch.dtype, torch.Tensor, torch.device]
-<<<<<<< HEAD
 base_types = BaseArgumentTypes.__args__  # type: ignore[attr-defined]
-=======
-base_types = BaseArgumentTypes.__args__  # type: ignore
->>>>>>> 79ba2f1ed7 ([WIP] Added skeleton of python dispatch key)
 
 Target = Union[Callable[..., Any], str]
 
