from __future__ import annotations

import inspect

from typing import (
    Any,
    Callable,
    List,
    Mapping,
    Optional,
    Protocol,
    runtime_checkable,
    Sequence,
    Tuple,
    Union,
)

import torch
import torch.export as torch_export

from torch.onnx._internal import _beartype
from torch.utils import _pytree as pytree

# TODO(bowbao): Add diagnostics for IO adapters.


@runtime_checkable
class InputAdaptStep(Protocol):
    """A protocol that defines a step in the input adapting process.

    The input adapting process is a sequence of steps that are applied to the
    PyTorch model inputs to transform them into the inputs format expected by the
    exported ONNX model. Each step takes the PyTorch model inputs as arguments and
    returns the transformed inputs.

    This serves as a base formalized construct for the transformation done to model
    input signature by any individual component in the exporter.
    """

    def apply(
        self,
        model_args: Sequence[Any],
        model_kwargs: Mapping[str, Any],
        model: Optional[
            Union[torch.nn.Module, Callable, torch_export.ExportedProgram]
        ] = None,
    ) -> Tuple[Sequence[Any], Mapping[str, Any]]:
        ...


class InputAdapter:
    """A class that adapts the PyTorch model inputs to exported ONNX model inputs format."""

    def __init__(self, steps: Optional[List[InputAdaptStep]] = None):
        self._steps = steps or []

    @_beartype.beartype
    def append_step(self, step: InputAdaptStep) -> None:
        """Appends a step to the input adapt steps.

        Args:
            step: The step to append.
        """
        self._steps.append(step)

    @_beartype.beartype
    def apply(
        self,
        *model_args,
        model: Optional[
            Union[torch.nn.Module, Callable, torch_export.ExportedProgram]
        ] = None,
        **model_kwargs,
    ) -> Sequence[Union[int, float, bool, str, "torch.Tensor", None]]:
        """Converts the PyTorch model inputs to exported ONNX model inputs format.

        Args:
            model_args: The PyTorch model inputs.
            model: The PyTorch model.
            model_kwargs: The PyTorch model keyword inputs.
        Returns:
            A sequence of tensors converted from PyTorch model inputs.
        """
        args: Sequence[Any] = model_args
        kwargs: Mapping[str, Any] = model_kwargs
        for step in self._steps:
            args, kwargs = step.apply(args, kwargs, model=model)
        assert not kwargs
        return args


@runtime_checkable
class OutputAdaptStep(Protocol):
    """A protocol that defines a step in the output adapting process.

    The output adapting process is a sequence of steps that are applied to the
    PyTorch model outputs to transform them into the outputs format produced by the
    exported ONNX model. Each step takes the PyTorch model outputs as arguments and
    returns the transformed outputs.

    This serves as a base formalized construct for the transformation done to model
    output signature by any individual component in the exporter.
    """

    def apply(
        self,
        model_outputs: Any,
        model: Optional[
            Union[torch.nn.Module, Callable, torch_export.ExportedProgram]
        ] = None,
    ) -> Any:
        ...


class OutputAdapter:
    """A class that adapts the PyTorch model outputs to exported ONNX model outputs format."""

    def __init__(self, steps: Optional[List[OutputAdaptStep]] = None):
        self._steps = steps or []

    @_beartype.beartype
    def append_step(self, step: OutputAdaptStep) -> None:
        """Appends a step to the output format steps.

        Args:
            step: The step to append.
        """
        self._steps.append(step)

    @_beartype.beartype
    def apply(
        self,
        model_outputs: Any,
        model: Optional[
            Union[torch.nn.Module, Callable, torch_export.ExportedProgram]
        ] = None,
    ) -> Sequence[Union["torch.Tensor", int, float, bool, str]]:
        """Converts the PyTorch model outputs to exported ONNX model outputs format.

        Args:
            model_outputs: The PyTorch model outputs.
            model: The PyTorch model.

        Returns:
            PyTorch model outputs in exported ONNX model outputs format.
        """
        for step in self._steps:
            model_outputs = step.apply(model_outputs, model=model)
        return model_outputs


# TODO: make_fx lose stack info https://github.com/pytorch/pytorch/issues/90276


def _replace_tuple_with_list(spec: pytree.TreeSpec) -> pytree.TreeSpec:
    _type = list if spec.type == tuple else spec.type
    return pytree.TreeSpec(
        _type, spec.context, list(map(_replace_tuple_with_list, spec.children_specs))
    )


def _open_top_level_list_if_single_element(spec: pytree.TreeSpec) -> pytree.TreeSpec:
    if spec.type == list and spec.num_children == 1:
        return spec.children_specs[0]
    return spec


def _assert_identical_pytree_spec(
    spec1: pytree.TreeSpec, spec2: pytree.TreeSpec, error_message: str
) -> None:
    """Assert the two `TreeSpec` objects are identical.

    Args:
        spec1: The first `TreeSpec` object.
        spec2: The second `TreeSpec` object.
        error_message: The error message to raise if the two `TreeSpec` objects are not
            identical.

    Raises:
        ValueError: If the two `TreeSpec` objects are not identical.
    """
    # TODO(bowbao): Turn this check into diagnostic. Consider warning instead of error.
    pass_if_any_checks: Sequence[Callable[[], bool]] = [
        lambda: spec1 == spec2,
        # FIXME: Bug in `dynamo.export`. Sometimes outputs returned in 'list' instead of 'tuple'.
        lambda: _replace_tuple_with_list(spec1) == _replace_tuple_with_list(spec2),
        # FIXME: Bug in `dynamo.export`. Sometimes single function return is wrapped in list.
        lambda: _open_top_level_list_if_single_element(spec1) == spec2,
        lambda: spec1 == _open_top_level_list_if_single_element(spec2),
    ]

    if not any(check() for check in pass_if_any_checks):
        raise ValueError(f"{error_message}\nExpect {spec1}.\nActual {spec2}.")


class BindInputStep(InputAdaptStep):
    """Bind the input arguments to the model signature."""

    def __init__(self, model_signature: inspect.Signature):
        self._model_signature = model_signature

    def apply(
        self,
        model_args: Sequence[Any],
        model_kwargs: Mapping[str, Any],
        model: Optional[
            Union[torch.nn.Module, Callable, torch_export.ExportedProgram]
        ] = None,
    ) -> Tuple[Sequence[Any], Mapping[str, Any]]:
        """Bind the input arguments to the model signature.

        We hope the input kwargs will be mapped to bound.args after binding.
        If not, we will raise an error.

        Args:
            model_args: The model args.
            model_kwargs: The model kwargs.
            model: The PyTorch model.

        Returns:
            A tuple of the model args and kwargs. args is always empty.

        Raises:
            ValueError: If there are keyword-only arguments left after binding args and
                kwargs to model signature.
        """
        bound = self._model_signature.bind(*model_args, **model_kwargs)
        bound.apply_defaults()

        # keyword-only arguments are not handled.
        # bound.kwargs only contains keyword-only arguments after calling
        # bind & apply_defaults, so we raise if it's not empty.
        if bound.kwargs:
            raise ValueError("Keyword-only arguments are not supported.")
        return (), bound.arguments


class MergeKwargsIntoArgsInputStep(InputAdaptStep):
    """Merge the input kwargs into the input args."""

    def apply(
        self,
        model_args: Sequence[Any],
        model_kwargs: Mapping[str, Any],
        model: Optional[
            Union[torch.nn.Module, Callable, torch_export.ExportedProgram]
        ] = None,
    ) -> Tuple[Sequence[Any], Mapping[str, Any]]:
        """Merge the input kwargs into the input args.

        Args:
            model_args: The model args.
            model_kwargs: The model kwargs.
            model: The PyTorch model.

        Returns:
            A tuple of the model args and kwargs. kwargs is always empty.
        """
        return tuple(model_args) + tuple(model_kwargs.values()), {}


class LiftParametersAndBuffersIntoArgsInputStep(InputAdaptStep):
    """Append parameters and buffers to model's positional argument list."""

    def __init__(self, inputs: Tuple["torch.Tensor", ...]) -> None:
        self.inputs = inputs

    def apply(
        self,
        model_args: Sequence[Any],
        model_kwargs: Mapping[str, Any],
        model: Optional[
            Union[torch.nn.Module, Callable, torch_export.ExportedProgram]
        ] = None,
    ) -> Tuple[Sequence[Any], Mapping[str, Any]]:
        """Append model's parameters and buffers into its input.

        Args:
            model_args: The model args.
            model_kwargs: The model kwargs.
            model: The PyTorch model.

        Returns:
            A tuple of the model args + appended inputs and kwargs.
        """
        return (*model_args, *self.inputs), model_kwargs


class ConvertComplexToRealRepresentationInputStep(InputAdaptStep):
    """Convert complex dtype tensors to real representation tensors.

    ONNX does not support complex dtype tensors. Thus, we convert complex dtype tensors
    to real representation tensors (i.e., float dtype tensors with an extra dimension
    representing the real and imaginary parts of the complex number).

    """

    def apply(
        self,
        model_args: Sequence[Any],
        model_kwargs: Mapping[str, Any],
        model: Optional[
            Union[torch.nn.Module, Callable, torch_export.ExportedProgram]
        ] = None,
    ) -> Tuple[Sequence[Any], Mapping[str, Any]]:
        """Convert complex tensors to float tensors.

        Args:
            model_args: The model args.
            model_kwargs: The model kwargs.
            model: The PyTorch model.

        Returns:
            A tuple of the model args and kwargs.
        """
        return (
            tuple(
                torch.view_as_real(arg.resolve_conj())
                if isinstance(arg, torch.Tensor) and arg.is_complex()
                else arg
                for arg in model_args
            ),
            model_kwargs,
        )


class RemoveNoneInputStep(InputAdaptStep):
    """Remove `None` from arguments.

    This adapt step assumes ``model_kwargs`` is empty. It also assumes ``model_args``
    is flattened, i.e. it does not check `None` inside nested collections.
    """

    def apply(
        self,
        model_args: Sequence[Any],
        model_kwargs: Mapping[str, Any],
        model: Optional[
            Union[torch.nn.Module, Callable, torch_export.ExportedProgram]
        ] = None,
    ) -> Tuple[Sequence[Any], Mapping[str, Any]]:
        """Remove `None` from arguments.

        Args:
            model_args: The model args.
            model_kwargs: The model kwargs.
            model: The PyTorch model.

        Returns:
            A tuple of the model args and kwargs.

        Raises:
            ValueError: If `model_kwargs` is not empty.
        """
        assert not model_kwargs
        return tuple(arg for arg in model_args if arg is not None), {}


class RemoveNonTensorInputStep(InputAdaptStep):
    """Remove the non-tensor input arguments.

    Dynamo does not support non-tensor input arguments (https://github.com/pytorch/pytorch/issues/99534).

    Specifically, it does put the input into graph with an empty node, but consumed by no ones.
    The concrete value is embedded into the graph as a constant arg of a target node. Meta
    suggests in this case that one should rewrite the model code to make it tensor if the
    input value is supposed to change at runtime. We might need to further investigate
    the feasibility of that suggestion.

    For example,

        def func(x, b=1.0):
            y = x + b
            z = y.relu()
            return (y, z)

        x = torch.randn(1, 1, 2, dtype=torch.float32)
        gm_fun, _ = dynamo.export(func, x, b=8.0, aten_graph=True, tracing_mode="real")

        # class GraphModule(torch.nn.Module):
        #     def forward(self, x, b):
        #         arg0: f32[1, 1, 2], arg1, = fx_pytree.tree_flatten_spec(([x, b], {}), self._in_spec)
        #         # File: path/to/pytorch/test_constant_input.py:5, code: y = x + b
        #         add_tensor: f32[1, 1, 2] = torch.ops.aten.add.Tensor(arg0, 8.0);  arg0 = None

        #         # File: path/to/pytorch/test_constant_input.py:6, code: z = y.relu()
        #         relu_default: f32[1, 1, 2] = torch.ops.aten.relu.default(add_tensor)
        #         return pytree.tree_unflatten([add_tensor, relu_default], self._out_spec)

    Empty torch.fx.Node input leading to a mismatched number of input with PyTorch, as
    it's ignored in ONNX graph. Thus, we delete the useless input here.

    """

    def apply(
        self,
        model_args: Sequence[Any],
        model_kwargs: Mapping[str, Any],
        model: Optional[
            Union[torch.nn.Module, Callable, torch_export.ExportedProgram]
        ] = None,
    ) -> Tuple[Sequence[Any], Mapping[str, Any]]:
        """Remove Constant from arguments.

        Args:
            model_args: The model args.
            model_kwargs: The model kwargs.
            model: The PyTorch model.

        Returns:
            A tuple of the model args and kwargs.

        Raises:
            ValueError: If `model_kwargs` is not empty.
        """
        assert not model_kwargs
        return (
            tuple(
                arg
                for arg in model_args
                if not isinstance(arg, (int, float, bool, str))
            ),
            {},
        )


class FlattenInputWithTreeSpecValidationInputStep(InputAdaptStep):
    """Flatten nested collection types and return a flat list of elements.

    ONNX can't represent collection types (e.g., dictionary, tuple of tuple of tensor,
    etc).

    This class stores the `SpecTree` output produced when `adapt` was called the first
    time. It then validates the `SpecTree` output produced from later `adapt` calls.
    """

    _spec: Optional[pytree.TreeSpec] = None

    def apply(
        self,
        model_args: Sequence[Any],
        model_kwargs: Mapping[str, Any],
        model: Optional[
            Union[torch.nn.Module, Callable, torch_export.ExportedProgram]
        ] = None,
    ) -> Tuple[Sequence[Any], Mapping[str, Any]]:
        """Flatten the model args and kwargs and validate the `SpecTree` output.

        Args:
            model_args: The model args.
            model_kwargs: The model kwargs.
            model: The PyTorch model.

        Returns:
            A tuple of the flattened model args and kwargs. The kwargs is empty, because
            they are flattened and merged into the args.

        Raises:
            ValueError: If the `SpecTree` output produced from the current `model_outputs`
                is not identical to the `SpecTree` output produced from the first
                `model_outputs` that was passed to this method.
        """
        flattened_args, spec = pytree.tree_flatten((model_args, model_kwargs))
        if self._spec is None:
            self._spec = spec
        else:
            _assert_identical_pytree_spec(
                self._spec,
                spec,
                error_message="Model inputs incompatible with the format that was exported. ",
            )
        return flattened_args, {}


class FlattenOutputStep(OutputAdaptStep):
    """Flatten nested collection types and return a flat list of elements.

    ONNX can't represent collection types (e.g., dictionary, tuple of tuple of tensor,
    etc).

    NOTE: Ideally we would want to use ``FlattenOutputWithTreeSpecValidationOutputStep``, such
    that `SpecTree` can be validate for new model outputs. However, this is not possible
    currently because we never have access to real PyTorch model outputs during export.
    Only traced outputs may be available, but they are not an accurate reflection of the
    original PyTorch model outputs format as they are typically in their own unique format,
    depending on the tracing strategy.
    """

    def apply(
        self,
        model_outputs: Any,
        model: Optional[
            Union[torch.nn.Module, Callable, torch_export.ExportedProgram]
        ] = None,
    ) -> Sequence[Any]:
        """Flatten the model outputs.

        Args:
            model_outputs: The model outputs to flatten.
            model: The PyTorch model.

        Returns:
            A tuple of the flattened model outputs.
        """
        return pytree.tree_leaves(model_outputs)


class ConvertComplexToRealRepresentationOutputStep(OutputAdaptStep):
    """Convert complex dtype tensors to real representation tensors.

    ONNX does not support complex dtype tensors. Thus, we convert complex dtype tensors
    to real representation tensors (i.e., float dtype tensors with an extra dimension
    representing the real and imaginary parts of the complex number).

    """

    def apply(
        self,
        model_outputs: Any,
        model: Optional[
            Union[torch.nn.Module, Callable, torch_export.ExportedProgram]
        ] = None,
    ) -> Any:
        """Convert float tensors to complex tensors.

        Args:
            model_output: The model output.
            model: The PyTorch model.

        Returns:
            A tuple of the model output.
        """
        return [
            torch.view_as_real(output.resolve_conj())
            if isinstance(output, torch.Tensor) and torch.is_complex(output)
            else output
            for output in model_outputs
        ]


class FlattenOutputWithTreeSpecValidationOutputStep(OutputAdaptStep):
    """Same as ``FlattenOutputStep``, with additional `TreeSpec` validation.

    This class stores the `SpecTree` output produced when `adapt` was called the first
    time. It then validates the `SpecTree` output produced from later `adapt` calls.
    """

    _spec: Optional[pytree.TreeSpec] = None

    def apply(
        self,
        model_outputs: Any,
        model: Optional[
            Union[torch.nn.Module, Callable, torch_export.ExportedProgram]
        ] = None,
    ) -> Sequence[Any]:
        """Flatten the model outputs and validate the `SpecTree` output.

        Args:
            model_outputs: The model outputs to flatten.
            model: The PyTorch model.

        Returns:
            flattened_outputs: The flattened model outputs.

        Raises:
            ValueError: If the `SpecTree` output produced from the current `model_outputs`
                is not identical to the `SpecTree` output produced from the first
                `model_outputs` that was passed to this method.
        """
        flattened_outputs, spec = pytree.tree_flatten(model_outputs)
        if self._spec is None:
            self._spec = spec
        else:
            _assert_identical_pytree_spec(
                self._spec,
                spec,
                error_message="Model outputs incompatible with the format that was exported. ",
            )
        return flattened_outputs


class AppendLiftedConstantInputStep(InputAdaptStep):
    """Prepend model lifted constants to the user input.

    :func:`torch.export.export` lifts model constants as model input, and
    they are not accessible with state_dict(), thus, they must be added
    to the user input before the model is executed.

    Args:
        model: The PyTorch model with embedded parameters and buffers.
    """

    def apply(
        self,
        model_args: Sequence[Any],
        model_kwargs: Mapping[str, Any],
        model: Optional[
            Union[torch.nn.Module, Callable, torch_export.ExportedProgram]
        ] = None,
    ) -> Tuple[Sequence[Any], Mapping[str, Any]]:
        """Prepend model's lifted constants to the user input.

        Args:
            model_args: The model args.
            model_kwargs: The model kwargs.
            model: The PyTorch model.

        Returns:
            A tuple of the model args and kwargs.
        """
<<<<<<< HEAD
=======
        ordered_params = tuple(
            model.state_dict[name] for name in model.graph_signature.parameters  # type: ignore[union-attr,index]
        )
        non_persistent_buffers = set(model.graph_signature.non_persistent_buffers)  # type: ignore[union-attr]
        ordered_buffers = []
        for name in model.graph_signature.buffers:  # type: ignore[union-attr]
            if name in non_persistent_buffers:
                ordered_buffers.append(model.constants[name])  # type: ignore[union-attr]
            else:
                ordered_buffers.append(model.state_dict[name])  # type: ignore[union-attr,index]
>>>>>>> bf4e1715
        ordered_constant_tensors = tuple(
            model.constants[fqn] for fqn in model.graph_signature.lifted_tensor_constants  # type: ignore[union-attr,index]
        )
        # NOTE: calling convention is first params, then buffers, then args as user supplied them.
        # See: torch/_functorch/aot_autograd.py#L1034
        updated_args = (
            *model_args,
            *ordered_constant_tensors,
        )
        if model_kwargs:
            return MergeKwargsIntoArgsInputStep().apply(
                updated_args, model_kwargs, model=model
            )
        return updated_args, {}


class PrependParamsAndBuffersAotAutogradOutputStep(OutputAdaptStep):
    """Prepend model's mutated buffers to the user output.

    :func:`torch.export.export` lifts model's mutated buffers as outputs, thus, they
    must be added to the user output after the model is executed.

    Args:
        model: The PyTorch model with mutated buffers.
    """

    def apply(
        self,
        model_outputs: Any,
        model: Optional[
            Union[torch.nn.Module, Callable, torch_export.ExportedProgram]
        ] = None,
    ) -> Sequence[Any]:
        """Flatten the model outputs and validate the `SpecTree` output.

        Args:
            model_outputs: The model outputs to flatten.
            model: The PyTorch model.

        Returns:
            flattened_outputs: The flattened model outputs.
        """

        assert isinstance(
            model, torch_export.ExportedProgram
        ), "'model' must be torch_export.ExportedProgram"
        ordered_buffers = tuple(
            model.state_dict[name]
            for name in model.graph_signature.buffers_to_mutate.values()
        )

        # NOTE: calling convention is first mutated buffers, then outputs args as model returned them.
        updated_outputs = (*ordered_buffers, *model_outputs)
        return updated_outputs<|MERGE_RESOLUTION|>--- conflicted
+++ resolved
@@ -609,11 +609,7 @@
         Returns:
             A tuple of the model args and kwargs.
         """
-<<<<<<< HEAD
-=======
-        ordered_params = tuple(
-            model.state_dict[name] for name in model.graph_signature.parameters  # type: ignore[union-attr,index]
-        )
+
         non_persistent_buffers = set(model.graph_signature.non_persistent_buffers)  # type: ignore[union-attr]
         ordered_buffers = []
         for name in model.graph_signature.buffers:  # type: ignore[union-attr]
@@ -621,7 +617,6 @@
                 ordered_buffers.append(model.constants[name])  # type: ignore[union-attr]
             else:
                 ordered_buffers.append(model.state_dict[name])  # type: ignore[union-attr,index]
->>>>>>> bf4e1715
         ordered_constant_tensors = tuple(
             model.constants[fqn] for fqn in model.graph_signature.lifted_tensor_constants  # type: ignore[union-attr,index]
         )
