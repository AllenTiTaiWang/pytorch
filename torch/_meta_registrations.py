--- conflicted
+++ resolved
@@ -65,51 +65,7 @@
     values = self.new_empty(self.shape, dtype=real_dtype)
     values.transpose_(-2, -1)
     vectors = self.new_empty(self.shape[:-1])
-<<<<<<< HEAD
     return (values, vectors)
-
-@torch.library.impl(meta_lib, "dot")
-def meta_dot(self, tensor):
-    check(
-        self.dim() == 1 and tensor.dim() == 1,
-        f"1D tensors expected, but got {self.dim()}D and {tensor.dim()}D tensors"
-    )
-    return self.new_empty(())
-
-@torch.library.impl(meta_lib, "var_mean.correction")
-def meta_var_mean_correction(self, dim, *, correction, keepdim=False):
-    dim = utils.reduction_dims(self.shape, dim)
-    if keepdim:
-        output_shape = tuple(self.shape[i] if i not in dim else 1 for i in range(self.ndim))
-    else:
-        output_shape = utils.compute_reduction_output_shape(self.shape, dim)
-    result1 = self.new_empty(output_shape, dtype=toRealValueType(self.dtype))
-    result2 = self.new_empty(output_shape)
-    return result1, result2
-
-@torch.library.impl(meta_lib, "inverse")
-def meta_inverse(self):
-    # Bug: https://github.com/pytorch/pytorch/issues/77498
-    if self.numel() == 0:
-        return torch.empty_like(self)
-    r = self.new_empty(self.shape)
-    r.transpose_(-2, -1)
-    return r
-
-@torch.library.impl(meta_lib, "bernoulli.out")
-def meta_bernoulli(self, *, generator=None, out):
-    torch._resize_output_(out, self.size(), self.device)
-    return out
-
-@torch.library.impl(meta_lib, "_adaptive_avg_pool2d")
-def meta_adaptive_avg_pool2d(self, output_size):
-    check(self.ndim == 3 or self.ndim == 4, f"Expected 3D or 4D tensor, but got {self.shape}")
-    return self.new_empty(self.shape[:-2] + tuple(output_size))
-
-@torch.library.impl(meta_lib, "_adaptive_avg_pool3d")
-def meta_adaptive_avg_pool3d(self, output_size):
-    check(self.ndim == 4 or self.ndim == 5, f"Expected 4D or 5D tensor, but got {self.shape}")
-    return self.new_empty(self.shape[:-3] + tuple(output_size))
 
 @torch.library.impl(meta_lib, "reflection_pad2d")
 def meta_pad2d(self, padding):
@@ -133,7 +89,4 @@
     if self.ndim == 3:
         return self.new_empty((nplane, output_h, output_w))
     else:
-        return self.new_empty((nbatch, nplane, output_h, output_w))
-=======
-    return (values, vectors)
->>>>>>> 8086db12
+        return self.new_empty((nbatch, nplane, output_h, output_w))