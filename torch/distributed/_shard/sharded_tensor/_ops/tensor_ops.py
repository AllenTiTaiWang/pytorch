--- conflicted
+++ resolved
@@ -10,7 +10,6 @@
 )
 from torch.distributed._shard.common_op_utils import _register_default_op
 
-<<<<<<< HEAD
 @sharded_op_impl(torch.Tensor.__deepcopy__)
 def tensor_deepcopy(types, args=(), kwargs=None, pg=None):
     # NOTE: we directly implement deepcopy magic method
@@ -30,23 +29,6 @@
         init_rrefs=self_st._init_rrefs
     )
 
-=======
-def register_default_op(op):
-    @sharded_op_impl(op)
-    def tensor_default_op(types, args=(), kwargs=None, pg=None):
-        """
-        Handles ``__torch_function__`` dispatch for the default tensor ops that
-        behave the same as ``torch.Tensor`` such as ``torch.Tensor.shape`` or
-        ``torch.Tensor.dtype``. We simply lower to the real op call with
-        DisableTorchFunction context like ``torch.Tensor.__torch_function__``
-        to avoid recursions.
-        """
-        if kwargs is None:
-            kwargs = {}
-
-        with torch._C.DisableTorchFunction():
-            return op(*args, **kwargs)
->>>>>>> f74677b4
 
 # Tensor properties access
 _register_default_op(torch.Tensor.requires_grad.__get__, sharded_op_impl)  # type: ignore[attr-defined]
