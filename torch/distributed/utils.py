--- conflicted
+++ resolved
@@ -6,12 +6,9 @@
 from torch.nn.parallel.scatter_gather import (  # type: ignore[attr-defined]
     is_namedtuple as _is_namedtuple
 )
-<<<<<<< HEAD
-=======
 from typing import Dict, Any, List
 
 __all__ = []  # type: ignore[var-annotated]
->>>>>>> c2ff4136
 
 def _recursive_to(inputs, target_gpu, use_side_stream_for_tensor_copies):
     r"""
@@ -133,4 +130,27 @@
     if len(module_states) > 0:
         dist._broadcast_coalesced(
             process_group, module_states, broadcast_bucket_size, src
-        )+        )
+
+def _replace_by_prefix(
+    state_dict: Dict[str, Any],
+    old_prefix: str,
+    new_prefix: str,
+) -> None:
+    """
+    Replace all keys that match a given old_prefix with a new_prefix (in-place).
+
+    Usage::
+
+        state_dict = {"layer.xyz": torch.tensor(1)}
+        replace_by_prefix_(state_dict, "layer.", "module.layer.")
+        assert state_dict == {"module.layer.xyz": torch.tensor(1)}
+    """
+    if old_prefix == new_prefix:
+        raise ValueError("old_prefix and new_prefix must be distinct")
+    for key in list(state_dict.keys()):
+        if not key.startswith(old_prefix):
+            continue
+        new_key = new_prefix + key[len(old_prefix) :]
+        state_dict[new_key] = state_dict[key]
+        del state_dict[key]