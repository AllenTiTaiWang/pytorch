import torch

import torch._prims as prims
import torch._prims.utils as utils
from torch._prims.utils import (
    DimsType,
    TensorLike,
    TensorLikeType,
    DimsSequenceType,
    TensorSequenceType,
    Number,
    NumberType,
    ELEMENTWISE_TYPE_PROMOTION_KIND,
    elementwise_dtypes,
)
from torch._prims.wrappers import (
    elementwise_type_promotion_wrapper,
    out_wrapper,
    _maybe_convert_to_dtype,
    _maybe_resize_out,
)

from functools import reduce
from typing import Sequence, Optional, Union, Callable, List, Tuple
import operator
import warnings
import math
from enum import Enum

# Experimental module containing prototype Python references for existing
#   PyTorch operations.

__all__ = [
    #
    # Elementwise Unary References
    #
    "abs",
    "acos",
    "acosh",
    "asin",
    "atan",
    # "bessel_i0e",  # special.i0e
    # "bessel_i1e",  # special.i1e
    # "cbrt",  # No corresponding torch operation
    "ceil",
    "cos",
    "cosh",
    "digamma",
    "erf",
    "erfinv",
    "erfc",
    "exp",
    "expm1",
    "floor",
    "isfinite",
    "isnan",
    "lgamma",
    "log",
    "log1p",
    "neg",
    "reciprocal",
    "round",  # TODO: model kwargs
    "sign",
    "sin",
    "sinh",
    "sqrt",
    "square",
    "tan",
    #
    # Elementwise Binary References
    #
    "add",
    "atan2",
    "bitwise_and",
    "bitwise_left_shift",
    "bitwise_or",
    "bitwise_right_shift",
    "bitwise_xor",
    # "complex",
    # 'copysign', # where
    # 'div', # need to implement all rounding modes first
    "eq",
    "float_power",
    # 'floor_divide', # requires floor
    # 'fmax', # requires where
    # 'fmod',
    # 'gcd',
    "ge",
    "gt",
    # 'heaviside',
    # 'hypot',
    "igamma",
    "igammac",
    # 'isclose', # abs, sub, le, add, mul
    # 'lcm',
    # 'ldexp',
    "le",
    # 'logical_and',
    # 'logical_or',
    # 'logical_xor',
    "lt",
    # 'max', # implement with reductions
    "maximum",
    # 'min', # implement with reductions
    "minimum",
    "mul",
    "ne",
    "nextafter",
    # 'polar',  # abs, cos, sin
    "pow",
    # 'remainder',
    # 'rsub', # unblocked
    # # special.xlog1py
    # # special.zeta
    "sub",
    "true_divide",
    # 'xlogy', # where?, log, mul
    #
    # Conditional references
    #
    "where",  # TODO: add opinfo
    #
    # Data conversion and movement references
    #
    "copy_to",  # TODO: add opinfo
    #
    # Reduction ops
    #
    "sum",
    "amax",
    "amin",
    #
    # View & Shape Ops
    #
    "cat",
    "permute",
    "transpose",
    "swap_axes",  # alias for transpose
    "tensor_split",
]

Tensor = torch.Tensor


class REDUCTION_OUTPUT_TYPE_KIND(Enum):
    SAME = (0,)
    SAME_OR_REAL = (1,)  # for complex types outputs corresponding real type
    OP_MATH = (2,)  # keep output in opmath type, needed for mean
    ALWAYS_BOOL = (3,)


def _broadcast_shapes(*_shapes):
    shapes = tuple(filter(lambda x: x is not None, _shapes))

    # Short-circuits on no input
    if len(shapes) == 0:
        return None

    # Type checking
    # TODO: make common validations available as utils
    for shape in shapes:
        assert isinstance(shape, Sequence)

    # Computes common shape
    common_shape = [
        1,
    ] * reduce(max, (len(shape) for shape in shapes))
    for shape in shapes:
        for idx in range(-1, -1 - len(shape), -1):
            if common_shape[idx] == 1:
                if shape[idx] < 0:
                    raise ValueError(
                        "Attempting to broadcast a dimension with negative length!"
                    )
                common_shape[idx] = shape[idx]
            elif shape[idx] != 1:
                if common_shape[idx] != shape[idx]:
                    raise RuntimeError(
                        "Attempting to broadcast a dimension of length ",
                        str(shape[idx]),
                        "!",
                    )

    return common_shape


def _maybe_broadcast(*args, preserve_cpu_scalar_tensors=True):
    # Computes common shape
    common_shape = _broadcast_shapes(
        *map(lambda t: t.shape if isinstance(t, TensorLike) else None, args)
    )

    def __maybe_broadcast(x, shape):
        if x is None:
            return None
        elif isinstance(x, Number):
            return x
        elif isinstance(x, TensorLike):
            if preserve_cpu_scalar_tensors and utils.is_cpu_scalar_tensor(x):
                return x

            if tuple(x.shape) != common_shape:
                common_rank = len(common_shape) + 1
                start = common_rank - (len(x.shape) + 1)
                dims = tuple(range(start, len(x.shape) + start))
                return prims.broadcast_in_dim(x, common_shape, dims)
        else:
            raise RuntimeError(
                "Unexpected type when broadcasting: " + str(type(x)) + "!"
            )

<<<<<<< HEAD
    return tuple(__maybe_broadcast(x, common_shape) for x in args)
=======
    return tuple(map(lambda x: _maybe_broadcast(x, common_shape), args))


# TODO: implement ref with safe casting
def _convert_dtype(*args, dtype: torch.dtype):
    def _convert(x):
        if isinstance(x, TensorLike):
            if x.dtype != dtype:
                return prims.convert_element_type(x, dtype)
        elif isinstance(x, Number):
            typ = utils.dtype_to_type(dtype)
            return typ(x)
        return x

    return tuple(map(lambda x: _convert(x), args))


def _unwrap_cpu_scalars(a, b):
    if type(a) is torch.Tensor and a.device.type == "cpu" and len(a.shape) == 0:
        a = a.item()
    elif type(b) is torch.Tensor and b.device.type == "cpu" and len(b.shape) == 0:
        b = b.item()
    return a, b


# TODO: handle tuples of tensors
def _maybe_resize_out(out: TensorLikeType, shape):
    if out.numel() == 0:
        return prims.resize(out, shape)

    if out.numel() != reduce(operator.mul, shape, 1):
        msg = (
            "An output with one or more elements was resized since it had shape {0} "
            "which does not match the required output shape {1}. "
            "This behavior is deprecated, and in a future PyTorch release outputs will not "
            "be resized unless they have zero elements. "
            "You can explicitly reuse an out tensor t by resizing it, inplace, to zero elements with t.resize_(0).".format(
                str(out.shape), str(shape)
            )
        )
        warnings.warn(msg)
        return prims.resize(out, shape)

    return out
>>>>>>> d9fda18c


# Utilities should come BEFORE this import
from torch._decomp import register_decomposition


#
# Elementwise unary references
#

<<<<<<< HEAD
# TODO: add type promotion support
def _make_elementwise_unary_reference(
    prim: Callable, *, type_promotion_kind
) -> Callable:
    @out_wrapper
    @elementwise_type_promotion_wrapper(
        type_promoting_args=("a",), type_promotion_kind=type_promotion_kind
    )
    def _ref(a: Tensor) -> Tensor:
        return prim(a)
=======
infer_aten_op = object()

def _make_elementwise_unary_reference(
    prim: Callable, *, type_promotion, aten_op=infer_aten_op
) -> Callable:
    def _ref(a: Tensor, *, out: Optional[Tensor] = None) -> Tensor:

        assert isinstance(a, TensorLike)
        assert out is None or isinstance(out, TensorLike)

        computation_dtype, result_dtype = _elementwise_dtypes(
            a, type_promotion=type_promotion
        )
        (a,) = _convert_dtype(a, dtype=computation_dtype)

        result = prim(a)

        if type_promotion is not ELEMENTWISE_TYPE_PROMOTION_KIND.DEFAULT:
            (result,) = _convert_dtype(result, dtype=result_dtype)

        # TODO: refactor out handling to a generic wrapper
        if out is not None:
            out = _maybe_resize_out(out, result.shape)
            return copy_to(out, result, allow_cross_device=False)  # type: ignore[arg-type]

        return result
>>>>>>> d9fda18c

    if aten_op is infer_aten_op:
        aten_op = getattr(torch.ops.aten, prim.__name__)
    if aten_op is not None:
        register_decomposition(aten_op)(_ref)

    return _ref


abs = _make_elementwise_unary_reference(
    prims.abs, type_promotion_kind=ELEMENTWISE_TYPE_PROMOTION_KIND.COMPLEX_TO_FLOAT
)

acos = _make_elementwise_unary_reference(
    prims.acos, type_promotion_kind=ELEMENTWISE_TYPE_PROMOTION_KIND.INT_TO_FLOAT
)

acosh = _make_elementwise_unary_reference(
    prims.acosh, type_promotion_kind=ELEMENTWISE_TYPE_PROMOTION_KIND.INT_TO_FLOAT
)

asin = _make_elementwise_unary_reference(
    prims.asin, type_promotion_kind=ELEMENTWISE_TYPE_PROMOTION_KIND.INT_TO_FLOAT
)

atan = _make_elementwise_unary_reference(
    prims.atan, type_promotion_kind=ELEMENTWISE_TYPE_PROMOTION_KIND.INT_TO_FLOAT
)

ceil = _make_elementwise_unary_reference(
    prims.ceil, type_promotion_kind=ELEMENTWISE_TYPE_PROMOTION_KIND.DEFAULT
)

cos = _make_elementwise_unary_reference(
    prims.cos, type_promotion_kind=ELEMENTWISE_TYPE_PROMOTION_KIND.INT_TO_FLOAT
)

cosh = _make_elementwise_unary_reference(
    prims.cosh, type_promotion_kind=ELEMENTWISE_TYPE_PROMOTION_KIND.INT_TO_FLOAT
)

digamma = _make_elementwise_unary_reference(
    prims.digamma, type_promotion_kind=ELEMENTWISE_TYPE_PROMOTION_KIND.INT_TO_FLOAT
)

erf = _make_elementwise_unary_reference(
    prims.erf, type_promotion_kind=ELEMENTWISE_TYPE_PROMOTION_KIND.INT_TO_FLOAT
)

erfinv = _make_elementwise_unary_reference(
<<<<<<< HEAD
    prims.erf_inv, type_promotion_kind=ELEMENTWISE_TYPE_PROMOTION_KIND.INT_TO_FLOAT
=======
    prims.erf_inv,
    type_promotion=ELEMENTWISE_TYPE_PROMOTION_KIND.INT_TO_FLOAT,
    aten_op=torch.ops.aten.erfinv,  # prim/aten name mismatch
>>>>>>> d9fda18c
)

erfc = _make_elementwise_unary_reference(
    prims.erfc, type_promotion_kind=ELEMENTWISE_TYPE_PROMOTION_KIND.INT_TO_FLOAT
)

exp = _make_elementwise_unary_reference(
    prims.exp, type_promotion_kind=ELEMENTWISE_TYPE_PROMOTION_KIND.INT_TO_FLOAT
)

expm1 = _make_elementwise_unary_reference(
    prims.expm1, type_promotion_kind=ELEMENTWISE_TYPE_PROMOTION_KIND.INT_TO_FLOAT
)

floor = _make_elementwise_unary_reference(
    prims.floor, type_promotion_kind=ELEMENTWISE_TYPE_PROMOTION_KIND.DEFAULT
)

isfinite = _make_elementwise_unary_reference(
<<<<<<< HEAD
    prims.is_finite, type_promotion_kind=ELEMENTWISE_TYPE_PROMOTION_KIND.ALWAYS_BOOL
=======
    prims.is_finite,
    type_promotion=ELEMENTWISE_TYPE_PROMOTION_KIND.ALWAYS_BOOL,
    aten_op=None,  # CompositeImplicitAutograd
>>>>>>> d9fda18c
)


def _isnan(a: Tensor) -> Tensor:
    return prims.ne(a, a)


isnan = _make_elementwise_unary_reference(
<<<<<<< HEAD
    _isnan, type_promotion_kind=ELEMENTWISE_TYPE_PROMOTION_KIND.ALWAYS_BOOL
=======
    _isnan,
    type_promotion=ELEMENTWISE_TYPE_PROMOTION_KIND.ALWAYS_BOOL,
    aten_op=torch.ops.aten.isnan,  # prim/aten name mismatch
>>>>>>> d9fda18c
)

lgamma = _make_elementwise_unary_reference(
    prims.lgamma, type_promotion_kind=ELEMENTWISE_TYPE_PROMOTION_KIND.INT_TO_FLOAT
)

log = _make_elementwise_unary_reference(
    prims.log, type_promotion_kind=ELEMENTWISE_TYPE_PROMOTION_KIND.INT_TO_FLOAT
)

log1p = _make_elementwise_unary_reference(
    prims.log1p, type_promotion_kind=ELEMENTWISE_TYPE_PROMOTION_KIND.INT_TO_FLOAT
)

neg = _make_elementwise_unary_reference(
    prims.neg, type_promotion_kind=ELEMENTWISE_TYPE_PROMOTION_KIND.DEFAULT
)

reciprocal = _make_elementwise_unary_reference(
    prims.reciprocal, type_promotion_kind=ELEMENTWISE_TYPE_PROMOTION_KIND.INT_TO_FLOAT
)

# TODO: round takes additional kwargs
round = _make_elementwise_unary_reference(
<<<<<<< HEAD
    prims.round, type_promotion_kind=ELEMENTWISE_TYPE_PROMOTION_KIND.DEFAULT
=======
    prims.round,
    type_promotion=ELEMENTWISE_TYPE_PROMOTION_KIND.DEFAULT,
    aten_op=None,  # TODO: this does need a decomp, but kwarg handling is needed
>>>>>>> d9fda18c
)

sign = _make_elementwise_unary_reference(
    prims.sign, type_promotion_kind=ELEMENTWISE_TYPE_PROMOTION_KIND.DEFAULT
)

sin = _make_elementwise_unary_reference(
    prims.sin, type_promotion_kind=ELEMENTWISE_TYPE_PROMOTION_KIND.INT_TO_FLOAT
)

sinh = _make_elementwise_unary_reference(
    prims.sinh, type_promotion_kind=ELEMENTWISE_TYPE_PROMOTION_KIND.INT_TO_FLOAT
)

sqrt = _make_elementwise_unary_reference(
    prims.sqrt, type_promotion_kind=ELEMENTWISE_TYPE_PROMOTION_KIND.INT_TO_FLOAT
)

square = _make_elementwise_unary_reference(
<<<<<<< HEAD
    prims.square, type_promotion_kind=ELEMENTWISE_TYPE_PROMOTION_KIND.BOOL_TO_LONG
=======
    prims.square,
    type_promotion=ELEMENTWISE_TYPE_PROMOTION_KIND.BOOL_TO_LONG,
    aten_op=None,  # CompositeImplicitAutograd
>>>>>>> d9fda18c
)

tan = _make_elementwise_unary_reference(
    prims.tan, type_promotion_kind=ELEMENTWISE_TYPE_PROMOTION_KIND.INT_TO_FLOAT
)


<<<<<<< HEAD
def _make_elementwise_binary_reference(
    prim: Callable, *, type_promotion_kind
) -> Callable:
    @out_wrapper
    @elementwise_type_promotion_wrapper(
        type_promoting_args=("a", "b"), type_promotion_kind=type_promotion_kind
    )
=======
def _make_elementwise_binary_reference(prim: Callable, *, type_promotion, wrap_scalars=False, aten_op=infer_aten_op) -> Callable:
>>>>>>> d9fda18c
    def _ref(
        a: Union[Tensor, NumberType],
        b: Union[Tensor, NumberType],
    ) -> Tensor:
<<<<<<< HEAD
        a, b = _maybe_broadcast(a, b)
        return prim(a, b)
=======
        assert isinstance(a, (TensorLike, Number))
        assert isinstance(b, (TensorLike, Number))
        assert out is None or isinstance(out, TensorLike)

        # Special-cases Number x Number case
        if isinstance(a, Number) and isinstance(b, Number):
            if wrap_scalars:
                a, b = utils.wrap_scalars(a, b)
            else:
                raise RuntimeError("got two scalar arguments, while expected at least one TensorLike")

        # Handles type promotion
        computation_dtype, result_dtype = _elementwise_dtypes(
            a, b, type_promotion=type_promotion
        )
        a, b = _convert_dtype(a, b, dtype=computation_dtype)

        # Special case CPU scalar tensors to be eligible for device transfer
        if wrap_scalars:
            a, b = _unwrap_cpu_scalars(a, b)

        # Broadcasting
        a, b = broadcast(a, b)

        result = prim(a, b)

        if type_promotion is not ELEMENTWISE_TYPE_PROMOTION_KIND.DEFAULT:
            (result,) = _convert_dtype(result, dtype=result_dtype)

        if out is not None:
            out = _maybe_resize_out(out, result.shape)
            return copy_to(out, result, allow_cross_device=False)  # type: ignore[arg-type]

        return result
>>>>>>> d9fda18c

    if aten_op is infer_aten_op:
        aten_op = getattr(torch.ops.aten, prim.__name__)
    if aten_op is not None:
        register_decomposition(aten_op)(_ref)

    return _ref


# Add has its own implementation because it has an alpha argument
@out_wrapper
@elementwise_type_promotion_wrapper(
    type_promoting_args=("a", "b"),
    type_promotion_kind=ELEMENTWISE_TYPE_PROMOTION_KIND.OP_MATH,
)
def add(
    a: Union[TensorLikeType, NumberType],
    b: Union[TensorLikeType, NumberType],
    *,
    alpha: Optional[NumberType] = None,
):
    """
    Reference implementation of torch.add
    """
<<<<<<< HEAD
    a, b = _maybe_broadcast(a, b)
=======

    # Type checks
    assert isinstance(a, (TensorLike, Number))
    assert isinstance(b, (TensorLike, Number))
    assert out is None or isinstance(out, TensorLike)
    assert alpha is None or isinstance(alpha, Number)

    # Special-cases Number x Number case
    if isinstance(a, Number) and isinstance(b, Number):
        a, b = utils.wrap_scalars(a, b)

    computation_dtype, result_dtype = _elementwise_dtypes(
        a, b, type_promotion=ELEMENTWISE_TYPE_PROMOTION_KIND.OP_MATH
    )
    a, b = _convert_dtype(a, b, dtype=computation_dtype)

    a, b = _unwrap_cpu_scalars(a, b)

    a, b = broadcast(a, b)
>>>>>>> d9fda18c

    if alpha is not None:
        dtype = a.dtype if isinstance(a, TensorLike) else b.dtype  # type: ignore[union-attr]
        python_type = utils.dtype_to_type(dtype)
        if not utils.is_weakly_lesser_type(type(alpha), python_type):
            msg = (
                "alpha argument of type {0} cannot be safely cast to type {1}!".format(
                    type(alpha), python_type
                )
            )
            raise ValueError(msg)
        b = prims.mul(b, alpha)

    return prims.add(a, b)


# TODO: add docstring
atan2 = _make_elementwise_binary_reference(
    prims.atan2, type_promotion_kind=ELEMENTWISE_TYPE_PROMOTION_KIND.INT_TO_FLOAT
)

# TODO: add docstring
bitwise_and = _make_elementwise_binary_reference(
<<<<<<< HEAD
    prims.bitwise_and, type_promotion_kind=ELEMENTWISE_TYPE_PROMOTION_KIND.DEFAULT
=======
    prims.bitwise_and,
    type_promotion=ELEMENTWISE_TYPE_PROMOTION_KIND.DEFAULT,
>>>>>>> d9fda18c
)

# TODO: add docstring
bitwise_left_shift = _make_elementwise_binary_reference(
<<<<<<< HEAD
    prims.shift_left, type_promotion_kind=ELEMENTWISE_TYPE_PROMOTION_KIND.DEFAULT
=======
    prims.shift_left,
    type_promotion=ELEMENTWISE_TYPE_PROMOTION_KIND.DEFAULT,
    aten_op=torch.ops.aten.bitwise_left_shift,  # prim/aten name mismatch
>>>>>>> d9fda18c
)

# TODO: add docstring
bitwise_or = _make_elementwise_binary_reference(
    prims.bitwise_or, type_promotion_kind=ELEMENTWISE_TYPE_PROMOTION_KIND.DEFAULT
)

# TODO: add docstring
bitwise_right_shift = _make_elementwise_binary_reference(
    prims.shift_right_arithmetic,
<<<<<<< HEAD
    type_promotion_kind=ELEMENTWISE_TYPE_PROMOTION_KIND.DEFAULT,
=======
    type_promotion=ELEMENTWISE_TYPE_PROMOTION_KIND.DEFAULT,
    aten_op=torch.ops.aten.bitwise_right_shift,  # prim/aten name mismatch
>>>>>>> d9fda18c
)

# TODO: add docstring
bitwise_xor = _make_elementwise_binary_reference(
    prims.bitwise_xor, type_promotion_kind=ELEMENTWISE_TYPE_PROMOTION_KIND.DEFAULT
)

# TODO: add docstring
# complex =  _make_elementwise_binary_reference(prims.complex, type_promotion_kind=ELEMENTWISE_TYPE_PROMOTION_KIND.DEFAULT)

# TODO: add docstring
eq = _make_elementwise_binary_reference(
    prims.eq, type_promotion_kind=ELEMENTWISE_TYPE_PROMOTION_KIND.ALWAYS_BOOL
)

# TODO: add docstring
# Float power has its own implementation because it has unique type promotion.
<<<<<<< HEAD
@out_wrapper
=======
# NB: aten_op not registered because CompositeExplicitAutograd
>>>>>>> d9fda18c
def float_power(
    a: Union[TensorLikeType, NumberType],
    b: Union[TensorLikeType, NumberType],
) -> Tensor:

    # Handles type promotion
    dtype = utils.get_higher_dtype(a, b)
    assert dtype is not None
    if utils.is_complex_dtype(dtype):
        dtype = torch.complex128
    else:
        dtype = torch.float64

    a = _maybe_convert_to_dtype(a, dtype=dtype)  # type: ignore[assignment]
    b = _maybe_convert_to_dtype(b, dtype=dtype)  # type: ignore[assignment]
    a, b = _maybe_broadcast(a, b)
    return prims.pow(a, b)


# TODO: add docstring
ge = _make_elementwise_binary_reference(
    prims.ge, type_promotion_kind=ELEMENTWISE_TYPE_PROMOTION_KIND.ALWAYS_BOOL
)

# TODO: add docstring
gt = _make_elementwise_binary_reference(
    prims.gt, type_promotion_kind=ELEMENTWISE_TYPE_PROMOTION_KIND.ALWAYS_BOOL
)

igamma = _make_elementwise_binary_reference(
    prims.igamma, type_promotion_kind=ELEMENTWISE_TYPE_PROMOTION_KIND.INT_TO_FLOAT
)

igammac = _make_elementwise_binary_reference(
    prims.igammac, type_promotion_kind=ELEMENTWISE_TYPE_PROMOTION_KIND.INT_TO_FLOAT
)

# TODO: add docstring
le = _make_elementwise_binary_reference(
    prims.le, type_promotion_kind=ELEMENTWISE_TYPE_PROMOTION_KIND.ALWAYS_BOOL
)

# TODO: add docstring
lt = _make_elementwise_binary_reference(
    prims.lt, type_promotion_kind=ELEMENTWISE_TYPE_PROMOTION_KIND.ALWAYS_BOOL
)

# TODO: add docstring
maximum = _make_elementwise_binary_reference(
    prims.max,
<<<<<<< HEAD
    type_promotion_kind=ELEMENTWISE_TYPE_PROMOTION_KIND.DEFAULT,
=======
    type_promotion=ELEMENTWISE_TYPE_PROMOTION_KIND.DEFAULT,
    aten_op=torch.ops.aten.maximum,  # prim/aten name mismatch
>>>>>>> d9fda18c
)

# TODO: add docstring
minimum = _make_elementwise_binary_reference(
    prims.min,
<<<<<<< HEAD
    type_promotion_kind=ELEMENTWISE_TYPE_PROMOTION_KIND.DEFAULT,
=======
    type_promotion=ELEMENTWISE_TYPE_PROMOTION_KIND.DEFAULT,
    aten_op=torch.ops.aten.minimum,  # prim/aten name mismatch
>>>>>>> d9fda18c
)

# TODO: add docstring
mul = _make_elementwise_binary_reference(
    prims.mul,
    type_promotion_kind=ELEMENTWISE_TYPE_PROMOTION_KIND.OP_MATH,
)

# TODO: add docstring
ne = _make_elementwise_binary_reference(
    prims.ne, type_promotion_kind=ELEMENTWISE_TYPE_PROMOTION_KIND.ALWAYS_BOOL
)

# TODO: add docstring
nextafter = _make_elementwise_binary_reference(
    prims.nextafter, type_promotion_kind=ELEMENTWISE_TYPE_PROMOTION_KIND.DEFAULT
)

# TODO: add docstring
pow = _make_elementwise_binary_reference(
    prims.pow, type_promotion_kind=ELEMENTWISE_TYPE_PROMOTION_KIND.BOOL_TO_LONG
)

# TODO: add docstring
# TODO: consider refactoring this with add impl
<<<<<<< HEAD
# sub has its own implementation because it has an alpha argument
@out_wrapper
@elementwise_type_promotion_wrapper(
    type_promoting_args=("a", "b"),
    type_promotion_kind=ELEMENTWISE_TYPE_PROMOTION_KIND.OP_MATH,
)
=======
@register_decomposition(torch.ops.aten.sub)
>>>>>>> d9fda18c
def sub(
    a: Union[TensorLikeType, NumberType],
    b: Union[TensorLikeType, NumberType],
    *,
    alpha: Optional[NumberType] = None,
):
    """
    Reference implementation of torch.add
    """
<<<<<<< HEAD
    a, b = _maybe_broadcast(a, b)
=======

    # Type checks
    assert isinstance(a, (TensorLike, Number))
    assert isinstance(b, (TensorLike, Number))
    assert out is None or isinstance(out, TensorLike)
    assert alpha is None or isinstance(alpha, Number)

    # Special-cases Number x Number case
    if isinstance(a, Number) and isinstance(b, Number):
        a, b = utils.wrap_scalars(a, b)

    computation_dtype, result_dtype = _elementwise_dtypes(
        a, b, type_promotion=ELEMENTWISE_TYPE_PROMOTION_KIND.OP_MATH
    )
    a, b = _convert_dtype(a, b, dtype=computation_dtype)

    a, b = _unwrap_cpu_scalars(a, b)

    a, b = broadcast(a, b)
>>>>>>> d9fda18c

    if alpha is not None:
        dtype = a.dtype if isinstance(a, TensorLike) else b.dtype  # type: ignore[union-attr]
        python_type = utils.dtype_to_type(dtype)
        if not utils.is_weakly_lesser_type(type(alpha), python_type):
            msg = (
                "alpha argument of type {0} cannot be safely cast to type {1}!".format(
                    type(alpha), python_type
                )
            )
            raise ValueError(msg)
        b = prims.mul(b, alpha)

    return prims.sub(a, b)


# TODO: add docstring
true_divide = _make_elementwise_binary_reference(
<<<<<<< HEAD
    prims.div,
    type_promotion_kind=ELEMENTWISE_TYPE_PROMOTION_KIND.INT_TO_FLOAT,
=======
    prims.div, type_promotion=ELEMENTWISE_TYPE_PROMOTION_KIND.INT_TO_FLOAT,
    wrap_scalars=True,
    aten_op=None,  # CompositeImplicitAutograd
>>>>>>> d9fda18c
)

#
# Conditional references
#

# https://pytorch.org/docs/stable/generated/torch.where.html
# TODO: implement alternate where
<<<<<<< HEAD
@out_wrapper
@elementwise_type_promotion_wrapper(
    type_promoting_args=("a", "b"),
    type_promotion_kind=ELEMENTWISE_TYPE_PROMOTION_KIND.DEFAULT,
)
=======
@register_decomposition(torch.ops.aten.where)
>>>>>>> d9fda18c
def where(
    pred: Tensor,
    a: Optional[Union[TensorLikeType, NumberType]] = None,
    b: Optional[Union[TensorLikeType, NumberType]] = None,
):
    """ """

    if a is None or b is None:
        raise NotImplementedError

    pred, a, b = _maybe_broadcast(pred, a, b)
    return prims.select(pred, a, b)


#
# Data Movement References
#


def copy_to(a: Tensor, b: Tensor, *, allow_cross_device=True):
    if not allow_cross_device and a.device != b.device:
        msg = "Attempting to copy from device {0} to device {1}, but cross-device copies are not allowed!".format(
            b.device, a.device
        )
        raise RuntimeError(msg)

    return prims.copy_to(a, b)


#
# Reduction references
#


def _reduction(
    a: Tensor,
    prim: Callable,
    *,
    has_identity: bool = True,
    accepts_dim_tuple: bool = True,  # to handle min/argmin that accept single dim only
    dims: Optional[DimsType] = None,
    keepdims: bool = False,
    dtype: Optional[torch.dtype] = None,  # should be specified for ops that support it
    out: Optional[Tensor] = None,
    output_dtype_kind: REDUCTION_OUTPUT_TYPE_KIND,
):  # it is usually SAME, but I want
    # ref writers to actually think about what to put here
    assert isinstance(a, TensorLike)
    if out is not None:
        assert isinstance(out, TensorLike)
        if dtype is not None:
            # TODO - this is true for eager mode currently, but it's wrong behavior for complex norms
            if dtype != out.dtype:
                raise RuntimeError(
                    "dtype argument and out dtype must match in reduction"
                )
    if not accepts_dim_tuple:
        assert dims is None or isinstance(dims, int)
    if isinstance(dims, int):
        dims = (dims,)  # type: ignore[assignment]
    dims = utils.reduction_dims(a.shape, dims)
    if not has_identity:
        valid_shape = all(a.shape[i] for i in range(a.ndim) if i in dims)
        if not valid_shape:
            raise RuntimeError(
                "reducing over zero-size dimension for reduction operation without identity"
            )
    # even though some reductions, like amin or amax, don't strictly require type promotion,
    # all the math ops (including comparisons) are still defined only for a computation type,
    # so promotion will still happen. We are doing it explicitly here
    inp_dtype = dtype if dtype is not None else a.dtype
    computation_dtype = utils._get_computation_dtype(inp_dtype)
    a_converted = prims.convert_element_type(a, computation_dtype)
    result = prim(a_converted, dims)

    if keepdims:
        output_shape = [a.shape[i] if i not in dims else 1 for i in range(a.ndim)]
        broadcast_dims = [i for i in range(a.ndim) if i not in dims]
        result = prims.broadcast_in_dim(result, output_shape, broadcast_dims)
    if out is not None:
        if dtype is None:
            if output_dtype_kind == REDUCTION_OUTPUT_TYPE_KIND.SAME:
                if out.dtype != a.dtype:
                    raise RuntimeError("Expected the dtype for input and out to match")
            elif output_dtype_kind == REDUCTION_OUTPUT_TYPE_KIND.ALWAYS_BOOL:
                if out.dtype != torch.bool:
                    raise RuntimeError("Expected the dtype for input and out to match")
        out = _maybe_resize_out(out, result.shape)
        return copy_to(out, result, allow_cross_device=False)  # type: ignore[arg-type]

    if output_dtype_kind == REDUCTION_OUTPUT_TYPE_KIND.SAME:
        result_dtype = dtype if dtype else a.dtype
        result = prims.convert_element_type(result, result_dtype)
    return result


# TODO: register decomp after stride logic is fixed
def sum(
    a: Tensor,
    dim: Union[Optional[int], Optional[List[int]]] = None,
    keepdim: bool = False,
    *,
    dtype=None,
    out: Optional[Tensor] = None,
):
    if dtype is None:
        if utils.is_boolean_dtype(a.dtype) or utils.is_integer_dtype(a.dtype):
            dtype = torch.int64
        else:
            dtype = a.dtype
    # reduces over all dimensions if dim=() is passed
    if dim == () or dim == []:
        dim = None
    return _reduction(
        a,
        prims.sum,
        dims=dim,
        keepdims=keepdim,
        dtype=dtype,
        out=out,
        output_dtype_kind=REDUCTION_OUTPUT_TYPE_KIND.SAME,
    )


def amin(
    a: Tensor,
    dim: Union[Optional[int], Optional[List[int]]] = None,
    keepdim: bool = False,
    *,
    out: Optional[Tensor] = None,
):
    # reduces over all dimensions if dim=() is passed
    if dim == () or dim == []:
        dim = None
    return _reduction(
        a,
        prims.amin,
        dims=dim,
        keepdims=keepdim,
        dtype=None,
        out=out,
        has_identity=False,
        output_dtype_kind=REDUCTION_OUTPUT_TYPE_KIND.SAME,
    )


def amax(
    a: Tensor,
    dim: Union[Optional[int], Optional[List[int]]] = None,
    keepdim: bool = False,
    *,
    out: Optional[Tensor] = None,
):
    # reduces over all dimensions if dim=() is passed
    if dim == () or dim == []:
        dim = None
    return _reduction(
        a,
        prims.amax,
        dims=dim,
        keepdims=keepdim,
        dtype=None,
        out=out,
        has_identity=False,
        output_dtype_kind=REDUCTION_OUTPUT_TYPE_KIND.SAME,
    )


@out_wrapper
@elementwise_type_promotion_wrapper(
    type_promoting_args=("tensors",),
    type_promotion_kind=ELEMENTWISE_TYPE_PROMOTION_KIND.DEFAULT,
)
def cat(tensors: TensorSequenceType, dim: int = 0) -> TensorLikeType:
    _dim = utils.canonicalize_dims(tensors[0].ndim, dim)
    return prims.concatenate(tensors, _dim)


def permute(a: TensorLikeType, dims: DimsSequenceType) -> TensorLikeType:
    _permutation = utils.canonicalize_dims(a.ndim, dims)
    return prims.transpose(a, _permutation)


# Note: does not work with TensorMetas because of data-dependent control-flow
def tensor_split(
    a: TensorLikeType,
    indices_or_sections: Union[Tensor, DimsType],
    dim: int = 0,
) -> Tuple[TensorLikeType, ...]:
    _dim = utils.canonicalize_dim(a.ndim, dim)
    if a.ndim == 0:
        msg = "tensor_split: received a rank zero tensor, but expected a tensor of rank one or greater!"
        raise ValueError(msg)

    # If indices_or_sections is a tensor, it must be a CPU Long tensor
    if isinstance(indices_or_sections, TensorLike):
        if indices_or_sections.device != torch.device("cpu"):
            msg = "tensor_split: if indices_or_sections is a tensor it must be on the CPU, but received one on {0}".format(
                indices_or_sections.device
            )
            raise ValueError(msg)
        if indices_or_sections.dtype != torch.long:
            msg = "tensor_split: if indices_or_sections is a tensor it must have long dtype, "
            " but received one with dtype {0}".format(indices_or_sections.dtype)
            raise ValueError(msg)

    # Case 0 -- indices_or_sections is an integer or a scalar tensor n and a is split along dim into n parts of equal-ish length
    if isinstance(indices_or_sections, int) or (
        isinstance(indices_or_sections, TensorLike) and indices_or_sections.ndim == 0
    ):
        sections: int = (
            indices_or_sections  # type: ignore[assignment]
            if isinstance(indices_or_sections, Number)
            else indices_or_sections.item()
        )

        if sections <= 0:
            msg = "tensor_split: number of sections must be greater than 0, but was {0}".format(
                sections
            )
            raise ValueError(msg)

        splits = []
        dim_size = a.shape[_dim]
        min_split_size = math.floor(dim_size / sections)
        num_splits_one_extra = dim_size % sections
        start_idx = 0
        for split_idx in range(sections):
            split_size = (
                min_split_size + 1
                if (split_idx < num_splits_one_extra)
                else min_split_size
            )
            s = prims.slice_in_dim(a, start_idx, start_idx + split_size, axis=_dim)
            splits.append(s)
            start_idx = start_idx + split_size

        return tuple(splits)
    # Case 1 -- indices_or_sections is a sequence of integers or a 1D tensor describing the splits
    else:
        indices = indices_or_sections
        if isinstance(indices_or_sections, TensorLike):
            if indices_or_sections.ndim != 1:
                msg = "tensor_split: non-scalar indices_or_sections tensors must have only one dimension, "
                "but received a tensor with {0} dimensions".format(
                    indices_or_sections.ndim
                )
                raise ValueError(msg)

            indices = indices_or_sections.tolist()

        splits = []
        start_idx = 0
        for x in indices:
            splits.append(prims.slice_in_dim(a, start_idx, x, axis=_dim))
            start_idx = x
        splits.append(prims.slice_in_dim(a, start_idx, a.shape[_dim], axis=_dim))
        return tuple(splits)


def transpose(a: TensorLikeType, dim0: int, dim1: int) -> TensorLikeType:
    _dim0, _dim1 = utils.canonicalize_dims(a.ndim, (dim0, dim1))  # type: ignore[misc]

    if a.ndim <= 1:
        return a

    _permutation = list(range(0, a.ndim))
    _permutation[_dim0] = _dim1
    _permutation[_dim1] = _dim0
    return prims.transpose(a, _permutation)


# Aliases for transpose
swap_axes = transpose<|MERGE_RESOLUTION|>--- conflicted
+++ resolved
@@ -209,68 +209,21 @@
                 "Unexpected type when broadcasting: " + str(type(x)) + "!"
             )
 
-<<<<<<< HEAD
     return tuple(__maybe_broadcast(x, common_shape) for x in args)
-=======
-    return tuple(map(lambda x: _maybe_broadcast(x, common_shape), args))
-
-
-# TODO: implement ref with safe casting
-def _convert_dtype(*args, dtype: torch.dtype):
-    def _convert(x):
-        if isinstance(x, TensorLike):
-            if x.dtype != dtype:
-                return prims.convert_element_type(x, dtype)
-        elif isinstance(x, Number):
-            typ = utils.dtype_to_type(dtype)
-            return typ(x)
-        return x
-
-    return tuple(map(lambda x: _convert(x), args))
-
-
-def _unwrap_cpu_scalars(a, b):
-    if type(a) is torch.Tensor and a.device.type == "cpu" and len(a.shape) == 0:
-        a = a.item()
-    elif type(b) is torch.Tensor and b.device.type == "cpu" and len(b.shape) == 0:
-        b = b.item()
-    return a, b
-
-
-# TODO: handle tuples of tensors
-def _maybe_resize_out(out: TensorLikeType, shape):
-    if out.numel() == 0:
-        return prims.resize(out, shape)
-
-    if out.numel() != reduce(operator.mul, shape, 1):
-        msg = (
-            "An output with one or more elements was resized since it had shape {0} "
-            "which does not match the required output shape {1}. "
-            "This behavior is deprecated, and in a future PyTorch release outputs will not "
-            "be resized unless they have zero elements. "
-            "You can explicitly reuse an out tensor t by resizing it, inplace, to zero elements with t.resize_(0).".format(
-                str(out.shape), str(shape)
-            )
-        )
-        warnings.warn(msg)
-        return prims.resize(out, shape)
-
-    return out
->>>>>>> d9fda18c
 
 
 # Utilities should come BEFORE this import
 from torch._decomp import register_decomposition
-
 
 #
 # Elementwise unary references
 #
 
-<<<<<<< HEAD
+infer_aten_op = object()
+
 # TODO: add type promotion support
 def _make_elementwise_unary_reference(
-    prim: Callable, *, type_promotion_kind
+    prim: Callable, *, type_promotion_kind, aten_op=infer_aten_op
 ) -> Callable:
     @out_wrapper
     @elementwise_type_promotion_wrapper(
@@ -278,34 +231,6 @@
     )
     def _ref(a: Tensor) -> Tensor:
         return prim(a)
-=======
-infer_aten_op = object()
-
-def _make_elementwise_unary_reference(
-    prim: Callable, *, type_promotion, aten_op=infer_aten_op
-) -> Callable:
-    def _ref(a: Tensor, *, out: Optional[Tensor] = None) -> Tensor:
-
-        assert isinstance(a, TensorLike)
-        assert out is None or isinstance(out, TensorLike)
-
-        computation_dtype, result_dtype = _elementwise_dtypes(
-            a, type_promotion=type_promotion
-        )
-        (a,) = _convert_dtype(a, dtype=computation_dtype)
-
-        result = prim(a)
-
-        if type_promotion is not ELEMENTWISE_TYPE_PROMOTION_KIND.DEFAULT:
-            (result,) = _convert_dtype(result, dtype=result_dtype)
-
-        # TODO: refactor out handling to a generic wrapper
-        if out is not None:
-            out = _maybe_resize_out(out, result.shape)
-            return copy_to(out, result, allow_cross_device=False)  # type: ignore[arg-type]
-
-        return result
->>>>>>> d9fda18c
 
     if aten_op is infer_aten_op:
         aten_op = getattr(torch.ops.aten, prim.__name__)
@@ -356,13 +281,8 @@
 )
 
 erfinv = _make_elementwise_unary_reference(
-<<<<<<< HEAD
-    prims.erf_inv, type_promotion_kind=ELEMENTWISE_TYPE_PROMOTION_KIND.INT_TO_FLOAT
-=======
-    prims.erf_inv,
-    type_promotion=ELEMENTWISE_TYPE_PROMOTION_KIND.INT_TO_FLOAT,
+    prims.erf_inv, type_promotion_kind=ELEMENTWISE_TYPE_PROMOTION_KIND.INT_TO_FLOAT,
     aten_op=torch.ops.aten.erfinv,  # prim/aten name mismatch
->>>>>>> d9fda18c
 )
 
 erfc = _make_elementwise_unary_reference(
@@ -382,13 +302,8 @@
 )
 
 isfinite = _make_elementwise_unary_reference(
-<<<<<<< HEAD
-    prims.is_finite, type_promotion_kind=ELEMENTWISE_TYPE_PROMOTION_KIND.ALWAYS_BOOL
-=======
-    prims.is_finite,
-    type_promotion=ELEMENTWISE_TYPE_PROMOTION_KIND.ALWAYS_BOOL,
+    prims.is_finite, type_promotion_kind=ELEMENTWISE_TYPE_PROMOTION_KIND.ALWAYS_BOOL,
     aten_op=None,  # CompositeImplicitAutograd
->>>>>>> d9fda18c
 )
 
 
@@ -397,13 +312,8 @@
 
 
 isnan = _make_elementwise_unary_reference(
-<<<<<<< HEAD
-    _isnan, type_promotion_kind=ELEMENTWISE_TYPE_PROMOTION_KIND.ALWAYS_BOOL
-=======
-    _isnan,
-    type_promotion=ELEMENTWISE_TYPE_PROMOTION_KIND.ALWAYS_BOOL,
+    _isnan, type_promotion_kind=ELEMENTWISE_TYPE_PROMOTION_KIND.ALWAYS_BOOL,
     aten_op=torch.ops.aten.isnan,  # prim/aten name mismatch
->>>>>>> d9fda18c
 )
 
 lgamma = _make_elementwise_unary_reference(
@@ -428,13 +338,8 @@
 
 # TODO: round takes additional kwargs
 round = _make_elementwise_unary_reference(
-<<<<<<< HEAD
-    prims.round, type_promotion_kind=ELEMENTWISE_TYPE_PROMOTION_KIND.DEFAULT
-=======
-    prims.round,
-    type_promotion=ELEMENTWISE_TYPE_PROMOTION_KIND.DEFAULT,
+    prims.round, type_promotion_kind=ELEMENTWISE_TYPE_PROMOTION_KIND.DEFAULT,
     aten_op=None,  # TODO: this does need a decomp, but kwarg handling is needed
->>>>>>> d9fda18c
 )
 
 sign = _make_elementwise_unary_reference(
@@ -454,13 +359,8 @@
 )
 
 square = _make_elementwise_unary_reference(
-<<<<<<< HEAD
-    prims.square, type_promotion_kind=ELEMENTWISE_TYPE_PROMOTION_KIND.BOOL_TO_LONG
-=======
-    prims.square,
-    type_promotion=ELEMENTWISE_TYPE_PROMOTION_KIND.BOOL_TO_LONG,
+    prims.square, type_promotion_kind=ELEMENTWISE_TYPE_PROMOTION_KIND.BOOL_TO_LONG,
     aten_op=None,  # CompositeImplicitAutograd
->>>>>>> d9fda18c
 )
 
 tan = _make_elementwise_unary_reference(
@@ -468,60 +368,19 @@
 )
 
 
-<<<<<<< HEAD
 def _make_elementwise_binary_reference(
-    prim: Callable, *, type_promotion_kind
+    prim: Callable, *, type_promotion_kind, aten_op=infer_aten_op
 ) -> Callable:
     @out_wrapper
     @elementwise_type_promotion_wrapper(
         type_promoting_args=("a", "b"), type_promotion_kind=type_promotion_kind
     )
-=======
-def _make_elementwise_binary_reference(prim: Callable, *, type_promotion, wrap_scalars=False, aten_op=infer_aten_op) -> Callable:
->>>>>>> d9fda18c
     def _ref(
         a: Union[Tensor, NumberType],
         b: Union[Tensor, NumberType],
     ) -> Tensor:
-<<<<<<< HEAD
         a, b = _maybe_broadcast(a, b)
         return prim(a, b)
-=======
-        assert isinstance(a, (TensorLike, Number))
-        assert isinstance(b, (TensorLike, Number))
-        assert out is None or isinstance(out, TensorLike)
-
-        # Special-cases Number x Number case
-        if isinstance(a, Number) and isinstance(b, Number):
-            if wrap_scalars:
-                a, b = utils.wrap_scalars(a, b)
-            else:
-                raise RuntimeError("got two scalar arguments, while expected at least one TensorLike")
-
-        # Handles type promotion
-        computation_dtype, result_dtype = _elementwise_dtypes(
-            a, b, type_promotion=type_promotion
-        )
-        a, b = _convert_dtype(a, b, dtype=computation_dtype)
-
-        # Special case CPU scalar tensors to be eligible for device transfer
-        if wrap_scalars:
-            a, b = _unwrap_cpu_scalars(a, b)
-
-        # Broadcasting
-        a, b = broadcast(a, b)
-
-        result = prim(a, b)
-
-        if type_promotion is not ELEMENTWISE_TYPE_PROMOTION_KIND.DEFAULT:
-            (result,) = _convert_dtype(result, dtype=result_dtype)
-
-        if out is not None:
-            out = _maybe_resize_out(out, result.shape)
-            return copy_to(out, result, allow_cross_device=False)  # type: ignore[arg-type]
-
-        return result
->>>>>>> d9fda18c
 
     if aten_op is infer_aten_op:
         aten_op = getattr(torch.ops.aten, prim.__name__)
@@ -546,29 +405,7 @@
     """
     Reference implementation of torch.add
     """
-<<<<<<< HEAD
     a, b = _maybe_broadcast(a, b)
-=======
-
-    # Type checks
-    assert isinstance(a, (TensorLike, Number))
-    assert isinstance(b, (TensorLike, Number))
-    assert out is None or isinstance(out, TensorLike)
-    assert alpha is None or isinstance(alpha, Number)
-
-    # Special-cases Number x Number case
-    if isinstance(a, Number) and isinstance(b, Number):
-        a, b = utils.wrap_scalars(a, b)
-
-    computation_dtype, result_dtype = _elementwise_dtypes(
-        a, b, type_promotion=ELEMENTWISE_TYPE_PROMOTION_KIND.OP_MATH
-    )
-    a, b = _convert_dtype(a, b, dtype=computation_dtype)
-
-    a, b = _unwrap_cpu_scalars(a, b)
-
-    a, b = broadcast(a, b)
->>>>>>> d9fda18c
 
     if alpha is not None:
         dtype = a.dtype if isinstance(a, TensorLike) else b.dtype  # type: ignore[union-attr]
@@ -592,23 +429,13 @@
 
 # TODO: add docstring
 bitwise_and = _make_elementwise_binary_reference(
-<<<<<<< HEAD
-    prims.bitwise_and, type_promotion_kind=ELEMENTWISE_TYPE_PROMOTION_KIND.DEFAULT
-=======
-    prims.bitwise_and,
-    type_promotion=ELEMENTWISE_TYPE_PROMOTION_KIND.DEFAULT,
->>>>>>> d9fda18c
+    prims.bitwise_and, type_promotion_kind=ELEMENTWISE_TYPE_PROMOTION_KIND.DEFAULT,
 )
 
 # TODO: add docstring
 bitwise_left_shift = _make_elementwise_binary_reference(
-<<<<<<< HEAD
-    prims.shift_left, type_promotion_kind=ELEMENTWISE_TYPE_PROMOTION_KIND.DEFAULT
-=======
-    prims.shift_left,
-    type_promotion=ELEMENTWISE_TYPE_PROMOTION_KIND.DEFAULT,
+    prims.shift_left, type_promotion_kind=ELEMENTWISE_TYPE_PROMOTION_KIND.DEFAULT,
     aten_op=torch.ops.aten.bitwise_left_shift,  # prim/aten name mismatch
->>>>>>> d9fda18c
 )
 
 # TODO: add docstring
@@ -619,12 +446,8 @@
 # TODO: add docstring
 bitwise_right_shift = _make_elementwise_binary_reference(
     prims.shift_right_arithmetic,
-<<<<<<< HEAD
     type_promotion_kind=ELEMENTWISE_TYPE_PROMOTION_KIND.DEFAULT,
-=======
-    type_promotion=ELEMENTWISE_TYPE_PROMOTION_KIND.DEFAULT,
     aten_op=torch.ops.aten.bitwise_right_shift,  # prim/aten name mismatch
->>>>>>> d9fda18c
 )
 
 # TODO: add docstring
@@ -642,11 +465,8 @@
 
 # TODO: add docstring
 # Float power has its own implementation because it has unique type promotion.
-<<<<<<< HEAD
+# NB: aten_op not registered because CompositeExplicitAutograd
 @out_wrapper
-=======
-# NB: aten_op not registered because CompositeExplicitAutograd
->>>>>>> d9fda18c
 def float_power(
     a: Union[TensorLikeType, NumberType],
     b: Union[TensorLikeType, NumberType],
@@ -697,23 +517,15 @@
 # TODO: add docstring
 maximum = _make_elementwise_binary_reference(
     prims.max,
-<<<<<<< HEAD
     type_promotion_kind=ELEMENTWISE_TYPE_PROMOTION_KIND.DEFAULT,
-=======
-    type_promotion=ELEMENTWISE_TYPE_PROMOTION_KIND.DEFAULT,
     aten_op=torch.ops.aten.maximum,  # prim/aten name mismatch
->>>>>>> d9fda18c
 )
 
 # TODO: add docstring
 minimum = _make_elementwise_binary_reference(
     prims.min,
-<<<<<<< HEAD
     type_promotion_kind=ELEMENTWISE_TYPE_PROMOTION_KIND.DEFAULT,
-=======
-    type_promotion=ELEMENTWISE_TYPE_PROMOTION_KIND.DEFAULT,
     aten_op=torch.ops.aten.minimum,  # prim/aten name mismatch
->>>>>>> d9fda18c
 )
 
 # TODO: add docstring
@@ -739,16 +551,13 @@
 
 # TODO: add docstring
 # TODO: consider refactoring this with add impl
-<<<<<<< HEAD
 # sub has its own implementation because it has an alpha argument
+@register_decomposition(torch.ops.aten.sub)
 @out_wrapper
 @elementwise_type_promotion_wrapper(
     type_promoting_args=("a", "b"),
     type_promotion_kind=ELEMENTWISE_TYPE_PROMOTION_KIND.OP_MATH,
 )
-=======
-@register_decomposition(torch.ops.aten.sub)
->>>>>>> d9fda18c
 def sub(
     a: Union[TensorLikeType, NumberType],
     b: Union[TensorLikeType, NumberType],
@@ -758,29 +567,7 @@
     """
     Reference implementation of torch.add
     """
-<<<<<<< HEAD
     a, b = _maybe_broadcast(a, b)
-=======
-
-    # Type checks
-    assert isinstance(a, (TensorLike, Number))
-    assert isinstance(b, (TensorLike, Number))
-    assert out is None or isinstance(out, TensorLike)
-    assert alpha is None or isinstance(alpha, Number)
-
-    # Special-cases Number x Number case
-    if isinstance(a, Number) and isinstance(b, Number):
-        a, b = utils.wrap_scalars(a, b)
-
-    computation_dtype, result_dtype = _elementwise_dtypes(
-        a, b, type_promotion=ELEMENTWISE_TYPE_PROMOTION_KIND.OP_MATH
-    )
-    a, b = _convert_dtype(a, b, dtype=computation_dtype)
-
-    a, b = _unwrap_cpu_scalars(a, b)
-
-    a, b = broadcast(a, b)
->>>>>>> d9fda18c
 
     if alpha is not None:
         dtype = a.dtype if isinstance(a, TensorLike) else b.dtype  # type: ignore[union-attr]
@@ -799,14 +586,9 @@
 
 # TODO: add docstring
 true_divide = _make_elementwise_binary_reference(
-<<<<<<< HEAD
     prims.div,
     type_promotion_kind=ELEMENTWISE_TYPE_PROMOTION_KIND.INT_TO_FLOAT,
-=======
-    prims.div, type_promotion=ELEMENTWISE_TYPE_PROMOTION_KIND.INT_TO_FLOAT,
-    wrap_scalars=True,
     aten_op=None,  # CompositeImplicitAutograd
->>>>>>> d9fda18c
 )
 
 #
@@ -815,15 +597,12 @@
 
 # https://pytorch.org/docs/stable/generated/torch.where.html
 # TODO: implement alternate where
-<<<<<<< HEAD
+@register_decomposition(torch.ops.aten.where)
 @out_wrapper
 @elementwise_type_promotion_wrapper(
     type_promoting_args=("a", "b"),
     type_promotion_kind=ELEMENTWISE_TYPE_PROMOTION_KIND.DEFAULT,
 )
-=======
-@register_decomposition(torch.ops.aten.where)
->>>>>>> d9fda18c
 def where(
     pred: Tensor,
     a: Optional[Union[TensorLikeType, NumberType]] = None,
