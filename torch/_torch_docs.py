# -*- coding: utf-8 -*-
"""Adds docstrings to functions defined in the torch._C"""

import re

import torch._C
from torch._C import _add_docstr as add_docstr


def parse_kwargs(desc):
    """Maps a description of args to a dictionary of {argname: description}.
    Input:
        ('    weight (Tensor): a weight tensor\n' +
         '        Some optional description')
    Output: {
        'weight': \
        'weight (Tensor): a weight tensor\n        Some optional description'
    }
    """
    # Split on exactly 4 spaces after a newline
    regx = re.compile(r"\n\s{4}(?!\s)")
    kwargs = [section.strip() for section in regx.split(desc)]
    kwargs = [section for section in kwargs if len(section) > 0]
    return {desc.split(' ')[0]: desc for desc in kwargs}


def merge_dicts(*dicts):
    return {x: d[x] for d in dicts for x in d}


common_args = parse_kwargs("""
    input (Tensor): the input tensor.
    generator (:class:`torch.Generator`, optional): a pseudorandom number generator for sampling
    out (Tensor, optional): the output tensor.
    memory_format (:class:`torch.memory_format`, optional): the desired memory format of
        returned tensor. Default: ``torch.preserve_format``.
""")

reduceops_common_args = merge_dicts(common_args, parse_kwargs("""
    dtype (:class:`torch.dtype`, optional): the desired data type of returned tensor.
        If specified, the input tensor is casted to :attr:`dtype` before the operation
        is performed. This is useful for preventing data type overflows. Default: None.
    keepdim (bool): whether the output tensor has :attr:`dim` retained or not.
"""))

multi_dim_common = merge_dicts(reduceops_common_args, parse_kwargs("""
    dim (int or tuple of ints): the dimension or dimensions to reduce.
"""), {'keepdim_details': """
If :attr:`keepdim` is ``True``, the output tensor is of the same size
as :attr:`input` except in the dimension(s) :attr:`dim` where it is of size 1.
Otherwise, :attr:`dim` is squeezed (see :func:`torch.squeeze`), resulting in the
output tensor having 1 (or ``len(dim)``) fewer dimension(s).
"""})

single_dim_common = merge_dicts(reduceops_common_args, parse_kwargs("""
    dim (int): the dimension to reduce.
"""), {'keepdim_details': """If :attr:`keepdim` is ``True``, the output tensor is of the same size
as :attr:`input` except in the dimension :attr:`dim` where it is of size 1.
Otherwise, :attr:`dim` is squeezed (see :func:`torch.squeeze`), resulting in
the output tensor having 1 fewer dimension than :attr:`input`."""})

factory_common_args = merge_dicts(common_args, parse_kwargs("""
    dtype (:class:`torch.dtype`, optional): the desired data type of returned tensor.
        Default: if ``None``, uses a global default (see :func:`torch.set_default_tensor_type`).
    layout (:class:`torch.layout`, optional): the desired layout of returned Tensor.
        Default: ``torch.strided``.
    device (:class:`torch.device`, optional): the desired device of returned tensor.
        Default: if ``None``, uses the current device for the default tensor type
        (see :func:`torch.set_default_tensor_type`). :attr:`device` will be the CPU
        for CPU tensor types and the current CUDA device for CUDA tensor types.
    requires_grad (bool, optional): If autograd should record operations on the
        returned tensor. Default: ``False``.
    pin_memory (bool, optional): If set, returned tensor would be allocated in
        the pinned memory. Works only for CPU tensors. Default: ``False``.
    memory_format (:class:`torch.memory_format`, optional): the desired memory format of
        returned Tensor. Default: ``torch.contiguous_format``.
"""))

factory_like_common_args = parse_kwargs("""
    input (Tensor): the size of :attr:`input` will determine size of the output tensor.
    layout (:class:`torch.layout`, optional): the desired layout of returned tensor.
        Default: if ``None``, defaults to the layout of :attr:`input`.
    dtype (:class:`torch.dtype`, optional): the desired data type of returned Tensor.
        Default: if ``None``, defaults to the dtype of :attr:`input`.
    device (:class:`torch.device`, optional): the desired device of returned tensor.
        Default: if ``None``, defaults to the device of :attr:`input`.
    requires_grad (bool, optional): If autograd should record operations on the
        returned tensor. Default: ``False``.
    pin_memory (bool, optional): If set, returned tensor would be allocated in
        the pinned memory. Works only for CPU tensors. Default: ``False``.
    memory_format (:class:`torch.memory_format`, optional): the desired memory format of
        returned Tensor. Default: ``torch.preserve_format``.
""")

factory_data_common_args = parse_kwargs("""
    data (array_like): Initial data for the tensor. Can be a list, tuple,
        NumPy ``ndarray``, scalar, and other types.
    dtype (:class:`torch.dtype`, optional): the desired data type of returned tensor.
        Default: if ``None``, infers data type from :attr:`data`.
    device (:class:`torch.device`, optional): the desired device of returned tensor.
        Default: if ``None``, uses the current device for the default tensor type
        (see :func:`torch.set_default_tensor_type`). :attr:`device` will be the CPU
        for CPU tensor types and the current CUDA device for CUDA tensor types.
    requires_grad (bool, optional): If autograd should record operations on the
        returned tensor. Default: ``False``.
    pin_memory (bool, optional): If set, returned tensor would be allocated in
        the pinned memory. Works only for CPU tensors. Default: ``False``.
""")

tf32_notes = {
    "tf32_note": """This operator supports :ref:`TensorFloat32<tf32_on_ampere>`."""
}


reproducibility_notes = {
    "forward_reproducibility_note": """This operation may behave nondeterministically when given tensors on \
a CUDA device. See :doc:`/notes/randomness` for more information.""",
    "backward_reproducibility_note": """This operation may produce nondeterministic gradients when given tensors on \
a CUDA device. See :doc:`/notes/randomness` for more information.""",
    "cudnn_reproducibility_note": """In some circumstances when given tensors on a CUDA device \
and using CuDNN, this operator may select a nondeterministic algorithm to increase performance. If this is \
undesirable, you can try to make the operation deterministic (potentially at \
a performance cost) by setting ``torch.backends.cudnn.deterministic = True``. \
See :doc:`/notes/randomness` for more information."""
}

add_docstr(torch.abs, r"""
abs(input, *, out=None) -> Tensor

Computes the absolute value of each element in :attr:`input`.

.. math::
    \text{out}_{i} = |\text{input}_{i}|
""" + r"""
Args:
    {input}

Keyword args:
    {out}

Example::

    >>> torch.abs(torch.tensor([-1, -2, 3]))
    tensor([ 1,  2,  3])
""".format(**common_args))

add_docstr(torch.absolute,
           r"""
absolute(input, *, out=None) -> Tensor

Alias for :func:`torch.abs`
""")

add_docstr(torch.acos, r"""
acos(input, *, out=None) -> Tensor

Computes the inverse cosine of each element in :attr:`input`.

.. math::
    \text{out}_{i} = \cos^{-1}(\text{input}_{i})
""" + r"""
Args:
    {input}

Keyword args:
    {out}

Example::

    >>> a = torch.randn(4)
    >>> a
    tensor([ 0.3348, -0.5889,  0.2005, -0.1584])
    >>> torch.acos(a)
    tensor([ 1.2294,  2.2004,  1.3690,  1.7298])
""".format(**common_args))

add_docstr(torch.arccos, r"""
arccos(input, *, out=None) -> Tensor

Alias for :func:`torch.acos`.
""")

add_docstr(torch.acosh, r"""
acosh(input, *, out=None) -> Tensor

Returns a new tensor with the inverse hyperbolic cosine of the elements of :attr:`input`.

.. math::
    \text{out}_{i} = \cosh^{-1}(\text{input}_{i})

Note:
    The domain of the inverse hyperbolic cosine is `[1, inf)` and values outside this range
    will be mapped to ``NaN``, except for `+ INF` for which the output is mapped to `+ INF`.
""" + r"""
Args:
    {input}

Keyword arguments:
    {out}

Example::

    >>> a = torch.randn(4).uniform_(1, 2)
    >>> a
    tensor([ 1.3192, 1.9915, 1.9674, 1.7151 ])
    >>> torch.acosh(a)
    tensor([ 0.7791, 1.3120, 1.2979, 1.1341 ])
""".format(**common_args))

add_docstr(torch.arccosh, r"""
arccosh(input, *, out=None) -> Tensor

Alias for :func:`torch.acosh`.
""")

add_docstr(torch.index_add, r"""
index_add(input, dim, index, source, *, alpha=1, out=None) -> Tensor

See :meth:`~Tensor.index_add_` for function description.
""")

add_docstr(torch.index_copy, r"""
index_copy(input, dim, index, source, *, out=None) -> Tensor

See :meth:`~Tensor.index_add_` for function description.
""")

add_docstr(torch.add, r"""
add(input, other, *, alpha=1, out=None) -> Tensor

Adds :attr:`other`, scaled by :attr:`alpha`, to :attr:`input`.

.. math::
    \text{{out}}_i = \text{{input}}_i + \text{{alpha}} \times \text{{other}}_i
""" + r"""

Supports :ref:`broadcasting to a common shape <broadcasting-semantics>`,
:ref:`type promotion <type-promotion-doc>`, and integer, float, and complex inputs.

Args:
    {input}
    other (Tensor or Number): the tensor or number to add to input.

Keyword arguments:
    alpha (Number): the multiplier for :attr:`other`.
    {out}

Examples::

    >>> a = torch.randn(4)
    >>> a
    tensor([ 0.0202,  1.0985,  1.3506, -0.6056])
    >>> torch.add(a, 20)
    tensor([ 20.0202,  21.0985,  21.3506,  19.3944])

    >>> b = torch.randn(4)
    >>> b
    tensor([-0.9732, -0.3497,  0.6245,  0.4022])
    >>> c = torch.randn(4, 1)
    >>> c
    tensor([[ 0.3743],
            [-1.7724],
            [-0.5811],
            [-0.8017]])
    >>> torch.add(b, c, alpha=10)
    tensor([[  2.7695,   3.3930,   4.3672,   4.1450],
            [-18.6971, -18.0736, -17.0994, -17.3216],
            [ -6.7845,  -6.1610,  -5.1868,  -5.4090],
            [ -8.9902,  -8.3667,  -7.3925,  -7.6147]])
""".format(**common_args))

add_docstr(torch.addbmm,
           r"""
addbmm(input, batch1, batch2, *, beta=1, alpha=1, out=None) -> Tensor

Performs a batch matrix-matrix product of matrices stored
in :attr:`batch1` and :attr:`batch2`,
with a reduced add step (all matrix multiplications get accumulated
along the first dimension).
:attr:`input` is added to the final result.

:attr:`batch1` and :attr:`batch2` must be 3-D tensors each containing the
same number of matrices.

If :attr:`batch1` is a :math:`(b \times n \times m)` tensor, :attr:`batch2` is a
:math:`(b \times m \times p)` tensor, :attr:`input` must be
:ref:`broadcastable <broadcasting-semantics>` with a :math:`(n \times p)` tensor
and :attr:`out` will be a :math:`(n \times p)` tensor.

.. math::
    out = \beta\ \text{input} + \alpha\ (\sum_{i=0}^{b-1} \text{batch1}_i \mathbin{@} \text{batch2}_i)

If :attr:`beta` is 0, then :attr:`input` will be ignored, and `nan` and `inf` in
it will not be propagated.
""" + r"""
For inputs of type `FloatTensor` or `DoubleTensor`, arguments :attr:`beta` and :attr:`alpha`
must be real numbers, otherwise they should be integers.

{tf32_note}

Args:
    batch1 (Tensor): the first batch of matrices to be multiplied
    batch2 (Tensor): the second batch of matrices to be multiplied

Keyword args:
    beta (Number, optional): multiplier for :attr:`input` (:math:`\beta`)
    input (Tensor): matrix to be added
    alpha (Number, optional): multiplier for `batch1 @ batch2` (:math:`\alpha`)
    {out}

Example::

    >>> M = torch.randn(3, 5)
    >>> batch1 = torch.randn(10, 3, 4)
    >>> batch2 = torch.randn(10, 4, 5)
    >>> torch.addbmm(M, batch1, batch2)
    tensor([[  6.6311,   0.0503,   6.9768, -12.0362,  -2.1653],
            [ -4.8185,  -1.4255,  -6.6760,   8.9453,   2.5743],
            [ -3.8202,   4.3691,   1.0943,  -1.1109,   5.4730]])
""".format(**common_args, **tf32_notes))

add_docstr(torch.addcdiv, r"""
addcdiv(input, tensor1, tensor2, *, value=1, out=None) -> Tensor

Performs the element-wise division of :attr:`tensor1` by :attr:`tensor2`,
multiply the result by the scalar :attr:`value` and add it to :attr:`input`.

.. warning::
    Integer division with addcdiv is no longer supported, and in a future
    release addcdiv will perform a true division of tensor1 and tensor2.
    The historic addcdiv behavior can be implemented as
    (input + value * torch.trunc(tensor1 / tensor2)).to(input.dtype)
    for integer inputs and as (input + value * tensor1 / tensor2) for float inputs.
    The future addcdiv behavior is just the latter implementation:
    (input + value * tensor1 / tensor2), for all dtypes.

.. math::
    \text{out}_i = \text{input}_i + \text{value} \times \frac{\text{tensor1}_i}{\text{tensor2}_i}
""" + r"""

The shapes of :attr:`input`, :attr:`tensor1`, and :attr:`tensor2` must be
:ref:`broadcastable <broadcasting-semantics>`.

For inputs of type `FloatTensor` or `DoubleTensor`, :attr:`value` must be
a real number, otherwise an integer.

Args:
    input (Tensor): the tensor to be added
    tensor1 (Tensor): the numerator tensor
    tensor2 (Tensor): the denominator tensor

Keyword args:
    value (Number, optional): multiplier for :math:`\text{{tensor1}} / \text{{tensor2}}`
    {out}

Example::

    >>> t = torch.randn(1, 3)
    >>> t1 = torch.randn(3, 1)
    >>> t2 = torch.randn(1, 3)
    >>> torch.addcdiv(t, t1, t2, value=0.1)
    tensor([[-0.2312, -3.6496,  0.1312],
            [-1.0428,  3.4292, -0.1030],
            [-0.5369, -0.9829,  0.0430]])
""".format(**common_args))

add_docstr(torch.addcmul,
           r"""
addcmul(input, tensor1, tensor2, *, value=1, out=None) -> Tensor

Performs the element-wise multiplication of :attr:`tensor1`
by :attr:`tensor2`, multiply the result by the scalar :attr:`value`
and add it to :attr:`input`.

.. math::
    \text{out}_i = \text{input}_i + \text{value} \times \text{tensor1}_i \times \text{tensor2}_i
""" + r"""
The shapes of :attr:`tensor`, :attr:`tensor1`, and :attr:`tensor2` must be
:ref:`broadcastable <broadcasting-semantics>`.

For inputs of type `FloatTensor` or `DoubleTensor`, :attr:`value` must be
a real number, otherwise an integer.

Args:
    input (Tensor): the tensor to be added
    tensor1 (Tensor): the tensor to be multiplied
    tensor2 (Tensor): the tensor to be multiplied

Keyword args:
    value (Number, optional): multiplier for :math:`tensor1 .* tensor2`
    {out}

Example::

    >>> t = torch.randn(1, 3)
    >>> t1 = torch.randn(3, 1)
    >>> t2 = torch.randn(1, 3)
    >>> torch.addcmul(t, t1, t2, value=0.1)
    tensor([[-0.8635, -0.6391,  1.6174],
            [-0.7617, -0.5879,  1.7388],
            [-0.8353, -0.6249,  1.6511]])
""".format(**common_args))

add_docstr(torch.addmm,
           r"""
addmm(input, mat1, mat2, *, beta=1, alpha=1, out=None) -> Tensor

Performs a matrix multiplication of the matrices :attr:`mat1` and :attr:`mat2`.
The matrix :attr:`input` is added to the final result.

If :attr:`mat1` is a :math:`(n \times m)` tensor, :attr:`mat2` is a
:math:`(m \times p)` tensor, then :attr:`input` must be
:ref:`broadcastable <broadcasting-semantics>` with a :math:`(n \times p)` tensor
and :attr:`out` will be a :math:`(n \times p)` tensor.

:attr:`alpha` and :attr:`beta` are scaling factors on matrix-vector product between
:attr:`mat1` and :attr:`mat2` and the added matrix :attr:`input` respectively.

.. math::
    \text{out} = \beta\ \text{input} + \alpha\ (\text{mat1}_i \mathbin{@} \text{mat2}_i)

If :attr:`beta` is 0, then :attr:`input` will be ignored, and `nan` and `inf` in
it will not be propagated.
""" + r"""
For inputs of type `FloatTensor` or `DoubleTensor`, arguments :attr:`beta` and
:attr:`alpha` must be real numbers, otherwise they should be integers.

{tf32_note}

Args:
    input (Tensor): matrix to be added
    mat1 (Tensor): the first matrix to be matrix multiplied
    mat2 (Tensor): the second matrix to be matrix multiplied

Keyword args:
    beta (Number, optional): multiplier for :attr:`input` (:math:`\beta`)
    alpha (Number, optional): multiplier for :math:`mat1 @ mat2` (:math:`\alpha`)
    {out}

Example::

    >>> M = torch.randn(2, 3)
    >>> mat1 = torch.randn(2, 3)
    >>> mat2 = torch.randn(3, 3)
    >>> torch.addmm(M, mat1, mat2)
    tensor([[-4.8716,  1.4671, -1.3746],
            [ 0.7573, -3.9555, -2.8681]])
""".format(**common_args, **tf32_notes))

add_docstr(torch.adjoint,
           r"""
adjoint(Tensor) -> Tensor
Returns a view of the tensor conjugated and with the last two dimensions transposed.

``x.adjoint()`` is equivalent to ``x.transpose(-2, -1).conj()`` for complex tensors and
to ``x.transpose(-2, -1)`` for real tensors.

Example::
    >>> x = torch.arange(4, dtype=torch.float)
    >>> A = torch.complex(x, x).reshape(2, 2)
    >>> A
    tensor([[0.+0.j, 1.+1.j],
            [2.+2.j, 3.+3.j]])
    >>> A.adjoint()
    tensor([[0.-0.j, 2.-2.j],
            [1.-1.j, 3.-3.j]])
    >>> (A.adjoint() == A.mH).all()
    tensor(True)
""")

add_docstr(torch.sspaddmm,
           r"""
sspaddmm(input, mat1, mat2, *, beta=1, alpha=1, out=None) -> Tensor

Matrix multiplies a sparse tensor :attr:`mat1` with a dense tensor
:attr:`mat2`, then adds the sparse tensor :attr:`input` to the result.

Note: This function is equivalent to :func:`torch.addmm`, except
:attr:`input` and :attr:`mat1` are sparse.

Args:
    input (Tensor): a sparse matrix to be added
    mat1 (Tensor): a sparse matrix to be matrix multiplied
    mat2 (Tensor): a dense matrix to be matrix multiplied

Keyword args:
    beta (Number, optional): multiplier for :attr:`mat` (:math:`\beta`)
    alpha (Number, optional): multiplier for :math:`mat1 @ mat2` (:math:`\alpha`)
    {out}
""".format(**common_args))

add_docstr(torch.smm,
           r"""
smm(input, mat) -> Tensor

Performs a matrix multiplication of the sparse matrix :attr:`input`
with the dense matrix :attr:`mat`.

Args:
    input (Tensor): a sparse matrix to be matrix multiplied
    mat (Tensor): a dense matrix to be matrix multiplied
""")

add_docstr(torch.addmv,
           r"""
addmv(input, mat, vec, *, beta=1, alpha=1, out=None) -> Tensor

Performs a matrix-vector product of the matrix :attr:`mat` and
the vector :attr:`vec`.
The vector :attr:`input` is added to the final result.

If :attr:`mat` is a :math:`(n \times m)` tensor, :attr:`vec` is a 1-D tensor of
size `m`, then :attr:`input` must be
:ref:`broadcastable <broadcasting-semantics>` with a 1-D tensor of size `n` and
:attr:`out` will be 1-D tensor of size `n`.

:attr:`alpha` and :attr:`beta` are scaling factors on matrix-vector product between
:attr:`mat` and :attr:`vec` and the added tensor :attr:`input` respectively.

.. math::
    \text{out} = \beta\ \text{input} + \alpha\ (\text{mat} \mathbin{@} \text{vec})

If :attr:`beta` is 0, then :attr:`input` will be ignored, and `nan` and `inf` in
it will not be propagated.
""" + r"""
For inputs of type `FloatTensor` or `DoubleTensor`, arguments :attr:`beta` and
:attr:`alpha` must be real numbers, otherwise they should be integers

Args:
    input (Tensor): vector to be added
    mat (Tensor): matrix to be matrix multiplied
    vec (Tensor): vector to be matrix multiplied

Keyword args:
    beta (Number, optional): multiplier for :attr:`input` (:math:`\beta`)
    alpha (Number, optional): multiplier for :math:`mat @ vec` (:math:`\alpha`)
    {out}

Example::

    >>> M = torch.randn(2)
    >>> mat = torch.randn(2, 3)
    >>> vec = torch.randn(3)
    >>> torch.addmv(M, mat, vec)
    tensor([-0.3768, -5.5565])
""".format(**common_args))

add_docstr(torch.addr,
           r"""
addr(input, vec1, vec2, *, beta=1, alpha=1, out=None) -> Tensor

Performs the outer-product of vectors :attr:`vec1` and :attr:`vec2`
and adds it to the matrix :attr:`input`.

Optional values :attr:`beta` and :attr:`alpha` are scaling factors on the
outer product between :attr:`vec1` and :attr:`vec2` and the added matrix
:attr:`input` respectively.

.. math::
    \text{out} = \beta\ \text{input} + \alpha\ (\text{vec1} \otimes \text{vec2})

If :attr:`beta` is 0, then :attr:`input` will be ignored, and `nan` and `inf` in
it will not be propagated.
""" + r"""
If :attr:`vec1` is a vector of size `n` and :attr:`vec2` is a vector
of size `m`, then :attr:`input` must be
:ref:`broadcastable <broadcasting-semantics>` with a matrix of size
:math:`(n \times m)` and :attr:`out` will be a matrix of size
:math:`(n \times m)`.

Args:
    input (Tensor): matrix to be added
    vec1 (Tensor): the first vector of the outer product
    vec2 (Tensor): the second vector of the outer product

Keyword args:
    beta (Number, optional): multiplier for :attr:`input` (:math:`\beta`)
    alpha (Number, optional): multiplier for :math:`\text{{vec1}} \otimes \text{{vec2}}` (:math:`\alpha`)
    {out}

Example::

    >>> vec1 = torch.arange(1., 4.)
    >>> vec2 = torch.arange(1., 3.)
    >>> M = torch.zeros(3, 2)
    >>> torch.addr(M, vec1, vec2)
    tensor([[ 1.,  2.],
            [ 2.,  4.],
            [ 3.,  6.]])
""".format(**common_args))

add_docstr(torch.allclose,
           r"""
allclose(input, other, rtol=1e-05, atol=1e-08, equal_nan=False) -> bool

This function checks if all :attr:`input` and :attr:`other` satisfy the condition:

.. math::
    \lvert \text{input} - \text{other} \rvert \leq \texttt{atol} + \texttt{rtol} \times \lvert \text{other} \rvert
""" + r"""
elementwise, for all elements of :attr:`input` and :attr:`other`. The behaviour of this function is analogous to
`numpy.allclose <https://docs.scipy.org/doc/numpy/reference/generated/numpy.allclose.html>`_

Args:
    input (Tensor): first tensor to compare
    other (Tensor): second tensor to compare
    atol (float, optional): absolute tolerance. Default: 1e-08
    rtol (float, optional): relative tolerance. Default: 1e-05
    equal_nan (bool, optional): if ``True``, then two ``NaN`` s will be considered equal. Default: ``False``

Example::

    >>> torch.allclose(torch.tensor([10000., 1e-07]), torch.tensor([10000.1, 1e-08]))
    False
    >>> torch.allclose(torch.tensor([10000., 1e-08]), torch.tensor([10000.1, 1e-09]))
    True
    >>> torch.allclose(torch.tensor([1.0, float('nan')]), torch.tensor([1.0, float('nan')]))
    False
    >>> torch.allclose(torch.tensor([1.0, float('nan')]), torch.tensor([1.0, float('nan')]), equal_nan=True)
    True
""")

add_docstr(torch.all,
           r"""
all(input) -> Tensor

Tests if all elements in :attr:`input` evaluate to `True`.

.. note:: This function matches the behaviour of NumPy in returning
          output of dtype `bool` for all supported dtypes except `uint8`.
          For `uint8` the dtype of output is `uint8` itself.

Example::

    >>> a = torch.rand(1, 2).bool()
    >>> a
    tensor([[False, True]], dtype=torch.bool)
    >>> torch.all(a)
    tensor(False, dtype=torch.bool)
    >>> a = torch.arange(0, 3)
    >>> a
    tensor([0, 1, 2])
    >>> torch.all(a)
    tensor(False)

.. function:: all(input, dim, keepdim=False, *, out=None) -> Tensor
   :noindex:

For each row of :attr:`input` in the given dimension :attr:`dim`,
returns `True` if all elements in the row evaluate to `True` and `False` otherwise.

{keepdim_details}

Args:
    {input}
    {dim}
    {keepdim}

Keyword args:
    {out}

Example::

    >>> a = torch.rand(4, 2).bool()
    >>> a
    tensor([[True, True],
            [True, False],
            [True, True],
            [True, True]], dtype=torch.bool)
    >>> torch.all(a, dim=1)
    tensor([ True, False,  True,  True], dtype=torch.bool)
    >>> torch.all(a, dim=0)
    tensor([ True, False], dtype=torch.bool)
""".format(**single_dim_common))

add_docstr(torch.any,
           r"""
any(input) -> Tensor

Tests if any element in :attr:`input` evaluates to `True`.

.. note:: This function matches the behaviour of NumPy in returning
          output of dtype `bool` for all supported dtypes except `uint8`.
          For `uint8` the dtype of output is `uint8` itself.

Example::

    >>> a = torch.rand(1, 2).bool()
    >>> a
    tensor([[False, True]], dtype=torch.bool)
    >>> torch.any(a)
    tensor(True, dtype=torch.bool)
    >>> a = torch.arange(0, 3)
    >>> a
    tensor([0, 1, 2])
    >>> torch.any(a)
    tensor(True)

.. function:: any(input, dim, keepdim=False, *, out=None) -> Tensor
   :noindex:

For each row of :attr:`input` in the given dimension :attr:`dim`,
returns `True` if any element in the row evaluate to `True` and `False` otherwise.

{keepdim_details}

Args:
    {input}
    {dim}
    {keepdim}

Keyword args:
    {out}

Example::

    >>> a = torch.randn(4, 2) < 0
    >>> a
    tensor([[ True,  True],
            [False,  True],
            [ True,  True],
            [False, False]])
    >>> torch.any(a, 1)
    tensor([ True,  True,  True, False])
    >>> torch.any(a, 0)
    tensor([True, True])
""".format(**single_dim_common))

add_docstr(torch.angle,
           r"""
angle(input, *, out=None) -> Tensor

Computes the element-wise angle (in radians) of the given :attr:`input` tensor.

.. math::
    \text{out}_{i} = angle(\text{input}_{i})
""" + r"""
Args:
    {input}

Keyword args:
    {out}

.. note:: Starting in PyTorch 1.8, angle returns pi for negative real numbers,
          zero for non-negative real numbers, and propagates NaNs. Previously
          the function would return zero for all real numbers and not propagate
          floating-point NaNs.

Example::

    >>> torch.angle(torch.tensor([-1 + 1j, -2 + 2j, 3 - 3j]))*180/3.14159
    tensor([ 135.,  135,  -45])
""".format(**common_args))

add_docstr(torch.as_strided,
           r"""
as_strided(input, size, stride, storage_offset=0) -> Tensor

Create a view of an existing `torch.Tensor` :attr:`input` with specified
:attr:`size`, :attr:`stride` and :attr:`storage_offset`.

.. warning::
    Prefer using other view functions, like :meth:`torch.Tensor.expand`,
    to setting a view's strides manually with `as_strided`, as this
    function's behavior depends on the implementation of a tensor's storage.
    The constructed view of the storage must only refer to elements within
    the storage or a runtime error will be thrown, and if the view is
    "overlapped" (with multiple indices referring to the same element in
    memory) its behavior is undefined.

Args:
    {input}
    size (tuple or ints): the shape of the output tensor
    stride (tuple or ints): the stride of the output tensor
    storage_offset (int, optional): the offset in the underlying storage of the output tensor

Example::

    >>> x = torch.randn(3, 3)
    >>> x
    tensor([[ 0.9039,  0.6291,  1.0795],
            [ 0.1586,  2.1939, -0.4900],
            [-0.1909, -0.7503,  1.9355]])
    >>> t = torch.as_strided(x, (2, 2), (1, 2))
    >>> t
    tensor([[0.9039, 1.0795],
            [0.6291, 0.1586]])
    >>> t = torch.as_strided(x, (2, 2), (1, 2), 1)
    tensor([[0.6291, 0.1586],
            [1.0795, 2.1939]])
""".format(**common_args))

add_docstr(torch.as_tensor,
           r"""
as_tensor(data, dtype=None, device=None) -> Tensor

Converts data into a tensor, sharing data and preserving autograd
history if possible.

If data is already a tensor with the requeseted dtype and device
then data itself is returned, but if data is a
tensor with a different dtype or device then it's copied as if using
`data.to(dtype=dtype, device=device)`.

If data is a NumPy array (an ndarray) with the same dtype and device then a
tensor is constructed using :func:`torch.from_numpy`.

.. seealso::

    :func:`torch.tensor` never shares its data and creates a new "leaf tensor" (see :doc:`/notes/autograd`).


Args:
    {data}
    {dtype}
    device (:class:`torch.device`, optional): the device of the constructed tensor. If None and data is a tensor
        then the device of data is used. If None and data is not a tensor then
        the result tensor is constructed on the CPU.


Example::

    >>> a = numpy.array([1, 2, 3])
    >>> t = torch.as_tensor(a)
    >>> t
    tensor([ 1,  2,  3])
    >>> t[0] = -1
    >>> a
    array([-1,  2,  3])

    >>> a = numpy.array([1, 2, 3])
    >>> t = torch.as_tensor(a, device=torch.device('cuda'))
    >>> t
    tensor([ 1,  2,  3])
    >>> t[0] = -1
    >>> a
    array([1,  2,  3])
""".format(**factory_data_common_args))

add_docstr(torch.asin, r"""
asin(input, *, out=None) -> Tensor

Returns a new tensor with the arcsine  of the elements of :attr:`input`.

.. math::
    \text{out}_{i} = \sin^{-1}(\text{input}_{i})
""" + r"""
Args:
    {input}

Keyword args:
    {out}

Example::

    >>> a = torch.randn(4)
    >>> a
    tensor([-0.5962,  1.4985, -0.4396,  1.4525])
    >>> torch.asin(a)
    tensor([-0.6387,     nan, -0.4552,     nan])
""".format(**common_args))

add_docstr(torch.arcsin, r"""
arcsin(input, *, out=None) -> Tensor

Alias for :func:`torch.asin`.
""")

add_docstr(torch.asinh,
           r"""
asinh(input, *, out=None) -> Tensor

Returns a new tensor with the inverse hyperbolic sine of the elements of :attr:`input`.

.. math::
    \text{out}_{i} = \sinh^{-1}(\text{input}_{i})
""" + r"""
Args:
    {input}

Keyword arguments:
    {out}

Example::

    >>> a = torch.randn(4)
    >>> a
    tensor([ 0.1606, -1.4267, -1.0899, -1.0250 ])
    >>> torch.asinh(a)
    tensor([ 0.1599, -1.1534, -0.9435, -0.8990 ])
""".format(**common_args))

add_docstr(torch.arcsinh, r"""
arcsinh(input, *, out=None) -> Tensor

Alias for :func:`torch.asinh`.
""")

add_docstr(torch.atan, r"""
atan(input, *, out=None) -> Tensor

Returns a new tensor with the arctangent  of the elements of :attr:`input`.

.. math::
    \text{out}_{i} = \tan^{-1}(\text{input}_{i})
""" + r"""
Args:
    {input}

Keyword args:
    {out}

Example::

    >>> a = torch.randn(4)
    >>> a
    tensor([ 0.2341,  0.2539, -0.6256, -0.6448])
    >>> torch.atan(a)
    tensor([ 0.2299,  0.2487, -0.5591, -0.5727])
""".format(**common_args))

add_docstr(torch.arctan, r"""
arctan(input, *, out=None) -> Tensor

Alias for :func:`torch.atan`.
""")

add_docstr(torch.atan2,
           r"""
atan2(input, other, *, out=None) -> Tensor

Element-wise arctangent of :math:`\text{{input}}_{{i}} / \text{{other}}_{{i}}`
with consideration of the quadrant. Returns a new tensor with the signed angles
in radians between vector :math:`(\text{{other}}_{{i}}, \text{{input}}_{{i}})`
and vector :math:`(1, 0)`. (Note that :math:`\text{{other}}_{{i}}`, the second
parameter, is the x-coordinate, while :math:`\text{{input}}_{{i}}`, the first
parameter, is the y-coordinate.)

The shapes of ``input`` and ``other`` must be
:ref:`broadcastable <broadcasting-semantics>`.

Args:
    input (Tensor): the first input tensor
    other (Tensor): the second input tensor

Keyword args:
    {out}

Example::

    >>> a = torch.randn(4)
    >>> a
    tensor([ 0.9041,  0.0196, -0.3108, -2.4423])
    >>> torch.atan2(a, torch.randn(4))
    tensor([ 0.9833,  0.0811, -1.9743, -1.4151])
""".format(**common_args))

add_docstr(torch.arctan2,
           r"""
arctan2(input, other, *, out=None) -> Tensor
Alias for :func:`torch.atan2`.
""")

add_docstr(torch.atanh, r"""
atanh(input, *, out=None) -> Tensor

Returns a new tensor with the inverse hyperbolic tangent of the elements of :attr:`input`.

Note:
    The domain of the inverse hyperbolic tangent is `(-1, 1)` and values outside this range
    will be mapped to ``NaN``, except for the values `1` and `-1` for which the output is
    mapped to `+/-INF` respectively.

.. math::
    \text{out}_{i} = \tanh^{-1}(\text{input}_{i})
""" + r"""
Args:
    {input}

Keyword arguments:
    {out}

Example::

    >>> a = torch.randn(4).uniform_(-1, 1)
    >>> a
    tensor([ -0.9385, 0.2968, -0.8591, -0.1871 ])
    >>> torch.atanh(a)
    tensor([ -1.7253, 0.3060, -1.2899, -0.1893 ])
""".format(**common_args))

add_docstr(torch.arctanh, r"""
arctanh(input, *, out=None) -> Tensor

Alias for :func:`torch.atanh`.
""")

add_docstr(torch.asarray,
           r"""
asarray(obj, *, dtype=None, device=None, copy=None, requires_grad=False) -> Tensor

Converts :attr:`obj` to a tensor.

:attr:`obj` can be one of:

1. a tensor
2. a NumPy array
3. a DLPack capsule
4. an object that implements Python's buffer protocol
5. a scalar
6. a sequence of scalars

When :attr:`obj` is a tensor, NumPy array, or DLPack capsule the returned tensor will,
by default, not require a gradient, have the same datatype as :attr:`obj`, be on the
same device, and share memory with it. These properties can be controlled with the
:attr:`dtype`, :attr:`device`, :attr:`copy`, and :attr:`requires_grad` keyword arguments.
If the returned tensor is of a different datatype, on a different device, or a copy is
requested then it will not share its memory with :attr:`obj`. If :attr:`requires_grad`
is ``True`` then the returned tensor will require a gradient, and if :attr:`obj` is
also a tensor with an autograd history then the returned tensor will have the same history.

When :attr:`obj` is not a tensor, NumPy Array, or DLPack capsule but implements Python's
buffer protocol then the buffer is interpreted as an array of bytes grouped according to
the size of the datatype passed to the :attr:`dtype` keyword argument. (If no datatype is
passed then the default floating point datatype is used, instead.) The returned tensor
will have the specified datatype (or default floating point datatype if none is specified)
and, by default, be on the CPU device and share memory with the buffer.

When :attr:`obj` is none of the above but a scalar or sequence of scalars then the
returned tensor will, by default, infer its datatype from the scalar values, be on the
CPU device, and not share its memory.

.. seealso::
    :func:`torch.tensor` creates a tensor that always copies the data from the input object.

    :func:`torch.from_numpy` creates a tensor that always shares memory from NumPy arrays.

    :func:`torch.frombuffer` creates a tensor that always shares memory from objects that
           implement the buffer protocol.

    :func:`torch.from_dlpack` creates a tensor that always shares memory from
           DLPack capsules.

Args:
    obj (object): a tensor, NumPy array, DLPack Capsule, object that implements Python's
           buffer protocol, scalar, or sequence of scalars.

Keyword args:
    dtype (:class:`torch.dtype`, optional): the datatype of the returned tensor.
           Default: ``None``, which causes the datatype of the returned tensor to be
           inferred from :attr:`obj`.
    copy (bool, optional): controls whether the returned tensor shares memory with :attr:`obj`.
           Default: ``None``, which causes the returned tensor to share memory with :attr:`obj`
           whenever possible. If ``True`` then the returned tensor does not share its memory.
           If ``False`` then the returned tensor shares its memory with :attr:`obj` and an
           error is thrown if it cannot.
    device (:class:`torch.device`, optional): the device of the returned tensor.
           Default: ``None``, which causes the device of :attr:`obj` to be used.
    requires_grad (bool, optional): whether the returned tensor requires grad.
           Default: ``False``, which causes the returned tensor not to require a gradient.
           If ``True``, then the returned tensor will require a gradient, and if :attr:`obj`
           is also a tensor with an autograd history then the returned tensor will have
           the same history.

Example::

    >>> a = torch.tensor([1, 2, 3])
    >>> # Shares memory with tensor 'a'
    >>> b = torch.asarray(a)
    >>> a.data_ptr() == b.data_ptr()
    True
    >>> # Forces memory copy
    >>> c = torch.asarray(a, copy=True)
    >>> a.data_ptr() == c.data_ptr()
    False

    >>> a = torch.tensor([1, 2, 3], requires_grad=True).float()
    >>> b = a + 2
    >>> b
    tensor([1., 2., 3.], grad_fn=<AddBackward0>)
    >>> # Shares memory with tensor 'b', with no grad
    >>> c = torch.asarray(b)
    >>> c
    tensor([1., 2., 3.])
    >>> # Shares memory with tensor 'b', retaining autograd history
    >>> d = torch.asarray(b, requires_grad=True)
    >>> d
    tensor([1., 2., 3.], grad_fn=<AddBackward0>)

    >>> array = numpy.array([1, 2, 3])
    >>> # Shares memory with array 'array'
    >>> t1 = torch.asarray(array)
    >>> array.__array_interface__['data'][0] == t1.data_ptr()
    True
    >>> # Copies memory due to dtype mismatch
    >>> t2 = torch.asarray(array, dtype=torch.float32)
    >>> array.__array_interface__['data'][0] == t1.data_ptr()
    False
""")

add_docstr(torch.baddbmm,
           r"""
baddbmm(input, batch1, batch2, *, beta=1, alpha=1, out=None) -> Tensor

Performs a batch matrix-matrix product of matrices in :attr:`batch1`
and :attr:`batch2`.
:attr:`input` is added to the final result.

:attr:`batch1` and :attr:`batch2` must be 3-D tensors each containing the same
number of matrices.

If :attr:`batch1` is a :math:`(b \times n \times m)` tensor, :attr:`batch2` is a
:math:`(b \times m \times p)` tensor, then :attr:`input` must be
:ref:`broadcastable <broadcasting-semantics>` with a
:math:`(b \times n \times p)` tensor and :attr:`out` will be a
:math:`(b \times n \times p)` tensor. Both :attr:`alpha` and :attr:`beta` mean the
same as the scaling factors used in :meth:`torch.addbmm`.

.. math::
    \text{out}_i = \beta\ \text{input}_i + \alpha\ (\text{batch1}_i \mathbin{@} \text{batch2}_i)

If :attr:`beta` is 0, then :attr:`input` will be ignored, and `nan` and `inf` in
it will not be propagated.
""" + r"""
For inputs of type `FloatTensor` or `DoubleTensor`, arguments :attr:`beta` and
:attr:`alpha` must be real numbers, otherwise they should be integers.

{tf32_note}

Args:
    input (Tensor): the tensor to be added
    batch1 (Tensor): the first batch of matrices to be multiplied
    batch2 (Tensor): the second batch of matrices to be multiplied

Keyword args:
    beta (Number, optional): multiplier for :attr:`input` (:math:`\beta`)
    alpha (Number, optional): multiplier for :math:`\text{{batch1}} \mathbin{{@}} \text{{batch2}}` (:math:`\alpha`)
    {out}

Example::

    >>> M = torch.randn(10, 3, 5)
    >>> batch1 = torch.randn(10, 3, 4)
    >>> batch2 = torch.randn(10, 4, 5)
    >>> torch.baddbmm(M, batch1, batch2).size()
    torch.Size([10, 3, 5])
""".format(**common_args, **tf32_notes))

add_docstr(torch.bernoulli,
           r"""
bernoulli(input, *, generator=None, out=None) -> Tensor

Draws binary random numbers (0 or 1) from a Bernoulli distribution.

The :attr:`input` tensor should be a tensor containing probabilities
to be used for drawing the binary random number.
Hence, all values in :attr:`input` have to be in the range:
:math:`0 \leq \text{input}_i \leq 1`.

The :math:`\text{i}^{th}` element of the output tensor will draw a
value :math:`1` according to the :math:`\text{i}^{th}` probability value given
in :attr:`input`.

.. math::
    \text{out}_{i} \sim \mathrm{Bernoulli}(p = \text{input}_{i})
""" + r"""
The returned :attr:`out` tensor only has values 0 or 1 and is of the same
shape as :attr:`input`.

:attr:`out` can have integral ``dtype``, but :attr:`input` must have floating
point ``dtype``.

Args:
    input (Tensor): the input tensor of probability values for the Bernoulli distribution

Keyword args:
    {generator}
    {out}

Example::

    >>> a = torch.empty(3, 3).uniform_(0, 1)  # generate a uniform random matrix with range [0, 1]
    >>> a
    tensor([[ 0.1737,  0.0950,  0.3609],
            [ 0.7148,  0.0289,  0.2676],
            [ 0.9456,  0.8937,  0.7202]])
    >>> torch.bernoulli(a)
    tensor([[ 1.,  0.,  0.],
            [ 0.,  0.,  0.],
            [ 1.,  1.,  1.]])

    >>> a = torch.ones(3, 3) # probability of drawing "1" is 1
    >>> torch.bernoulli(a)
    tensor([[ 1.,  1.,  1.],
            [ 1.,  1.,  1.],
            [ 1.,  1.,  1.]])
    >>> a = torch.zeros(3, 3) # probability of drawing "1" is 0
    >>> torch.bernoulli(a)
    tensor([[ 0.,  0.,  0.],
            [ 0.,  0.,  0.],
            [ 0.,  0.,  0.]])
""".format(**common_args))

add_docstr(torch.bincount,
           r"""
bincount(input, weights=None, minlength=0) -> Tensor

Count the frequency of each value in an array of non-negative ints.

The number of bins (size 1) is one larger than the largest value in
:attr:`input` unless :attr:`input` is empty, in which case the result is a
tensor of size 0. If :attr:`minlength` is specified, the number of bins is at least
:attr:`minlength` and if :attr:`input` is empty, then the result is tensor of size
:attr:`minlength` filled with zeros. If ``n`` is the value at position ``i``,
``out[n] += weights[i]`` if :attr:`weights` is specified else
``out[n] += 1``.

Note:
    {backward_reproducibility_note}

Arguments:
    input (Tensor): 1-d int tensor
    weights (Tensor): optional, weight for each value in the input tensor.
        Should be of same size as input tensor.
    minlength (int): optional, minimum number of bins. Should be non-negative.

Returns:
    output (Tensor): a tensor of shape ``Size([max(input) + 1])`` if
    :attr:`input` is non-empty, else ``Size(0)``

Example::

    >>> input = torch.randint(0, 8, (5,), dtype=torch.int64)
    >>> weights = torch.linspace(0, 1, steps=5)
    >>> input, weights
    (tensor([4, 3, 6, 3, 4]),
     tensor([ 0.0000,  0.2500,  0.5000,  0.7500,  1.0000])

    >>> torch.bincount(input)
    tensor([0, 0, 0, 2, 2, 0, 1])

    >>> input.bincount(weights)
    tensor([0.0000, 0.0000, 0.0000, 1.0000, 1.0000, 0.0000, 0.5000])
""".format(**reproducibility_notes))

add_docstr(torch.bitwise_not,
           r"""
bitwise_not(input, *, out=None) -> Tensor

Computes the bitwise NOT of the given input tensor. The input tensor must be of
integral or Boolean types. For bool tensors, it computes the logical NOT.

Args:
    {input}

Keyword args:
    {out}

Example:

    >>> torch.bitwise_not(torch.tensor([-1, -2, 3], dtype=torch.int8))
    tensor([ 0,  1, -4], dtype=torch.int8)
""".format(**common_args))

add_docstr(torch.bmm,
           r"""
bmm(input, mat2, *, out=None) -> Tensor

Performs a batch matrix-matrix product of matrices stored in :attr:`input`
and :attr:`mat2`.

:attr:`input` and :attr:`mat2` must be 3-D tensors each containing
the same number of matrices.

If :attr:`input` is a :math:`(b \times n \times m)` tensor, :attr:`mat2` is a
:math:`(b \times m \times p)` tensor, :attr:`out` will be a
:math:`(b \times n \times p)` tensor.

.. math::
    \text{out}_i = \text{input}_i \mathbin{@} \text{mat2}_i
""" + r"""
{tf32_note}

.. note:: This function does not :ref:`broadcast <broadcasting-semantics>`.
          For broadcasting matrix products, see :func:`torch.matmul`.

Args:
    input (Tensor): the first batch of matrices to be multiplied
    mat2 (Tensor): the second batch of matrices to be multiplied

Keyword Args:
    {out}

Example::

    >>> input = torch.randn(10, 3, 4)
    >>> mat2 = torch.randn(10, 4, 5)
    >>> res = torch.bmm(input, mat2)
    >>> res.size()
    torch.Size([10, 3, 5])
""".format(**common_args, **tf32_notes))

add_docstr(torch.bitwise_and,
           r"""
bitwise_and(input, other, *, out=None) -> Tensor

Computes the bitwise AND of :attr:`input` and :attr:`other`. The input tensor must be of
integral or Boolean types. For bool tensors, it computes the logical AND.

Args:
    input: the first input tensor
    other: the second input tensor

Keyword args:
    {out}

Example:

    >>> torch.bitwise_and(torch.tensor([-1, -2, 3], dtype=torch.int8), torch.tensor([1, 0, 3], dtype=torch.int8))
    tensor([1, 0,  3], dtype=torch.int8)
    >>> torch.bitwise_and(torch.tensor([True, True, False]), torch.tensor([False, True, False]))
    tensor([ False, True, False])
""".format(**common_args))

add_docstr(torch.bitwise_or,
           r"""
bitwise_or(input, other, *, out=None) -> Tensor

Computes the bitwise OR of :attr:`input` and :attr:`other`. The input tensor must be of
integral or Boolean types. For bool tensors, it computes the logical OR.

Args:
    input: the first input tensor
    other: the second input tensor

Keyword args:
    {out}

Example:

    >>> torch.bitwise_or(torch.tensor([-1, -2, 3], dtype=torch.int8), torch.tensor([1, 0, 3], dtype=torch.int8))
    tensor([-1, -2,  3], dtype=torch.int8)
    >>> torch.bitwise_or(torch.tensor([True, True, False]), torch.tensor([False, True, False]))
    tensor([ True, True, False])
""".format(**common_args))

add_docstr(torch.bitwise_xor,
           r"""
bitwise_xor(input, other, *, out=None) -> Tensor

Computes the bitwise XOR of :attr:`input` and :attr:`other`. The input tensor must be of
integral or Boolean types. For bool tensors, it computes the logical XOR.

Args:
    input: the first input tensor
    other: the second input tensor

Keyword args:
    {out}

Example:

    >>> torch.bitwise_xor(torch.tensor([-1, -2, 3], dtype=torch.int8), torch.tensor([1, 0, 3], dtype=torch.int8))
    tensor([-2, -2,  0], dtype=torch.int8)
    >>> torch.bitwise_xor(torch.tensor([True, True, False]), torch.tensor([False, True, False]))
    tensor([ True, False, False])
""".format(**common_args))

add_docstr(torch.bitwise_left_shift,
           r"""
bitwise_left_shift(input, other, *, out=None) -> Tensor

Computes the left arithmetic shift of :attr:`input` by :attr:`other` bits.
The result will have the same dtype as :attr:`input`.

The operation applied is:

.. math::
    \text{{out}}_i = \text{{input}}_i \times 2 ^ {{\text{{other}}_i}}

Args:
    input (Tensor or Scalar): the first input tensor
    other (Tensor or Scalar): the second input tensor

Keyword args:
    {out}

Example:

    >>> torch.bitwise_left_shift(torch.tensor([-1, -2, 3], dtype=torch.int8), torch.tensor([1, 0, 3], dtype=torch.int8))
    tensor([-2, -2, 24], dtype=torch.int8)
""".format(**common_args))

add_docstr(torch.bitwise_right_shift,
           r"""
bitwise_right_shift(input, other, *, out=None) -> Tensor

Computes the right arithmetic shift of :attr:`input` by :attr:`other` bits.
The result will have the same dtype as :attr:`input`.

The operation applied is:

.. math::
    \text{{out}}_i = \text{{input}}_i / 2 ^ {{\text{{other}}_i}}

Args:
    input (Tensor or Scalar): the first input tensor
    other (Tensor or Scalar): the second input tensor

Keyword args:
    {out}

Example:

    >>> torch.bitwise_right_shift(torch.tensor([-2, -7, 31], dtype=torch.int8), torch.tensor([1, 0, 3], dtype=torch.int8))
    tensor([-1, -7,  3], dtype=torch.int8)
""".format(**common_args))

add_docstr(torch.broadcast_to,
           r"""
broadcast_to(input, shape) -> Tensor

Broadcasts :attr:`input` to the shape :attr:`\shape`.
Equivalent to calling ``input.expand(shape)``. See :meth:`~Tensor.expand` for details.

Args:
    {input}
    shape (list, tuple, or :class:`torch.Size`): the new shape.

Example::

    >>> x = torch.tensor([1, 2, 3])
    >>> torch.broadcast_to(x, (3, 3))
    tensor([[1, 2, 3],
            [1, 2, 3],
            [1, 2, 3]])
""".format(**common_args))

add_docstr(torch.stack,
           r"""
stack(tensors, dim=0, *, out=None) -> Tensor

Concatenates a sequence of tensors along a new dimension.

All tensors need to be of the same size.

Arguments:
    tensors (sequence of Tensors): sequence of tensors to concatenate
    dim (int): dimension to insert. Has to be between 0 and the number
        of dimensions of concatenated tensors (inclusive)

Keyword args:
    {out}
""".format(**common_args))

add_docstr(torch.hstack,
           r"""
hstack(tensors, *, out=None) -> Tensor

Stack tensors in sequence horizontally (column wise).

This is equivalent to concatenation along the first axis for 1-D tensors, and along the second axis for all other tensors.

Args:
    tensors (sequence of Tensors): sequence of tensors to concatenate

Keyword args:
    {out}

Example::

    >>> a = torch.tensor([1, 2, 3])
    >>> b = torch.tensor([4, 5, 6])
    >>> torch.hstack((a,b))
    tensor([1, 2, 3, 4, 5, 6])
    >>> a = torch.tensor([[1],[2],[3]])
    >>> b = torch.tensor([[4],[5],[6]])
    >>> torch.hstack((a,b))
    tensor([[1, 4],
            [2, 5],
            [3, 6]])

""".format(**common_args))

add_docstr(torch.vstack,
           r"""
vstack(tensors, *, out=None) -> Tensor

Stack tensors in sequence vertically (row wise).

This is equivalent to concatenation along the first axis after all 1-D tensors have been reshaped by :func:`torch.atleast_2d`.

Args:
    tensors (sequence of Tensors): sequence of tensors to concatenate

Keyword args:
    {out}

Example::

    >>> a = torch.tensor([1, 2, 3])
    >>> b = torch.tensor([4, 5, 6])
    >>> torch.vstack((a,b))
    tensor([[1, 2, 3],
            [4, 5, 6]])
    >>> a = torch.tensor([[1],[2],[3]])
    >>> b = torch.tensor([[4],[5],[6]])
    >>> torch.vstack((a,b))
    tensor([[1],
            [2],
            [3],
            [4],
            [5],
            [6]])


""".format(**common_args))

add_docstr(torch.dstack,
           r"""
dstack(tensors, *, out=None) -> Tensor

Stack tensors in sequence depthwise (along third axis).

This is equivalent to concatenation along the third axis after 1-D and 2-D tensors have been reshaped by :func:`torch.atleast_3d`.

Args:
    tensors (sequence of Tensors): sequence of tensors to concatenate

Keyword args:
    {out}

Example::

    >>> a = torch.tensor([1, 2, 3])
    >>> b = torch.tensor([4, 5, 6])
    >>> torch.dstack((a,b))
    tensor([[[1, 4],
             [2, 5],
             [3, 6]]])
    >>> a = torch.tensor([[1],[2],[3]])
    >>> b = torch.tensor([[4],[5],[6]])
    >>> torch.dstack((a,b))
    tensor([[[1, 4]],
            [[2, 5]],
            [[3, 6]]])


""".format(**common_args))

add_docstr(torch.tensor_split,
           r"""
tensor_split(input, indices_or_sections, dim=0) -> List of Tensors

Splits a tensor into multiple sub-tensors, all of which are views of :attr:`input`,
along dimension :attr:`dim` according to the indices or number of sections specified
by :attr:`indices_or_sections`. This function is based on NumPy's
:func:`numpy.array_split`.

Args:
    input (Tensor): the tensor to split
    indices_or_sections (Tensor, int or list or tuple of ints):
        If :attr:`indices_or_sections` is an integer ``n`` or a zero dimensional long tensor
        with value ``n``, :attr:`input` is split into ``n`` sections along dimension :attr:`dim`.
        If :attr:`input` is divisible by ``n`` along dimension :attr:`dim`, each
        section will be of equal size, :code:`input.size(dim) / n`. If :attr:`input`
        is not divisible by ``n``, the sizes of the first :code:`int(input.size(dim) % n)`
        sections will have size :code:`int(input.size(dim) / n) + 1`, and the rest will
        have size :code:`int(input.size(dim) / n)`.

        If :attr:`indices_or_sections` is a list or tuple of ints, or a one-dimensional long
        tensor, then :attr:`input` is split along dimension :attr:`dim` at each of the indices
        in the list, tuple or tensor. For instance, :code:`indices_or_sections=[2, 3]` and :code:`dim=0`
        would result in the tensors :code:`input[:2]`, :code:`input[2:3]`, and :code:`input[3:]`.

        If indices_or_sections is a tensor, it must be a zero-dimensional or one-dimensional
        long tensor on the CPU.

    dim (int, optional): dimension along which to split the tensor. Default: ``0``

Example::

    >>> x = torch.arange(8)
    >>> torch.tensor_split(x, 3)
    (tensor([0, 1, 2]), tensor([3, 4, 5]), tensor([6, 7]))

    >>> x = torch.arange(7)
    >>> torch.tensor_split(x, 3)
    (tensor([0, 1, 2]), tensor([3, 4]), tensor([5, 6]))
    >>> torch.tensor_split(x, (1, 6))
    (tensor([0]), tensor([1, 2, 3, 4, 5]), tensor([6]))

    >>> x = torch.arange(14).reshape(2, 7)
    >>> x
    tensor([[ 0,  1,  2,  3,  4,  5,  6],
            [ 7,  8,  9, 10, 11, 12, 13]])
    >>> torch.tensor_split(x, 3, dim=1)
    (tensor([[0, 1, 2],
            [7, 8, 9]]),
     tensor([[ 3,  4],
            [10, 11]]),
     tensor([[ 5,  6],
            [12, 13]]))
    >>> torch.tensor_split(x, (1, 6), dim=1)
    (tensor([[0],
            [7]]),
     tensor([[ 1,  2,  3,  4,  5],
            [ 8,  9, 10, 11, 12]]),
     tensor([[ 6],
            [13]]))
""")

add_docstr(torch.chunk,
           r"""
chunk(input, chunks, dim=0) -> List of Tensors

Attempts to split a tensor into the specified number of chunks. Each chunk is a view of
the input tensor.


.. note::

    This function may return less then the specified number of chunks!

.. seealso::

    :func:`torch.tensor_split` a function that always returns exactly the specified number of chunks

If the tensor size along the given dimesion :attr:`dim` is divisible by :attr:`chunks`,
all returned chunks will be the same size.
If the tensor size along the given dimension :attr:`dim` is not divisible by :attr:`chunks`,
all returned chunks will be the same size, except the last one.
If such division is not possible, this function may return less
than the specified number of chunks.

Arguments:
    input (Tensor): the tensor to split
    chunks (int): number of chunks to return
    dim (int): dimension along which to split the tensor

Example::
    >>> torch.arange(11).chunk(6)
    (tensor([0, 1]),
     tensor([2, 3]),
     tensor([4, 5]),
     tensor([6, 7]),
     tensor([8, 9]),
     tensor([10]))
    >>> torch.arange(12).chunk(6)
    (tensor([0, 1]),
     tensor([2, 3]),
     tensor([4, 5]),
     tensor([6, 7]),
     tensor([8, 9]),
     tensor([10, 11]))
    >>> torch.arange(13).chunk(6)
    (tensor([0, 1, 2]),
     tensor([3, 4, 5]),
     tensor([6, 7, 8]),
     tensor([ 9, 10, 11]),
     tensor([12]))
""")

add_docstr(torch.unsafe_chunk,
           r"""
unsafe_chunk(input, chunks, dim=0) -> List of Tensors

Works like :func:`torch.chunk` but without enforcing the autograd restrictions
on inplace modification of the outputs.

.. warning::
    This function is safe to use as long as only the input, or only the outputs
    are modified inplace after calling this function. It is user's
    responsibility to ensure that is the case. If both the input and one or more
    of the outputs are modified inplace, gradients computed by autograd will be
    silently incorrect.
""")

add_docstr(torch.unsafe_split,
           r"""
unsafe_split(tensor, split_size_or_sections, dim=0) -> List of Tensors

Works like :func:`torch.split` but without enforcing the autograd restrictions
on inplace modification of the outputs.

.. warning::
    This function is safe to use as long as only the input, or only the outputs
    are modified inplace after calling this function. It is user's
    responsibility to ensure that is the case. If both the input and one or more
    of the outputs are modified inplace, gradients computed by autograd will be
    silently incorrect.
""")

add_docstr(torch.hsplit,
           r"""
hsplit(input, indices_or_sections) -> List of Tensors

Splits :attr:`input`, a tensor with one or more dimensions, into multiple tensors
horizontally according to :attr:`indices_or_sections`. Each split is a view of
:attr:`input`.

If :attr:`input` is one dimensional this is equivalent to calling
torch.tensor_split(input, indices_or_sections, dim=0) (the split dimension is
zero), and if :attr:`input` has two or more dimensions it's equivalent to calling
torch.tensor_split(input, indices_or_sections, dim=1) (the split dimension is 1),
except that if :attr:`indices_or_sections` is an integer it must evenly divide
the split dimension or a runtime error will be thrown.

This function is based on NumPy's :func:`numpy.hsplit`.

Args:
    input (Tensor): tensor to split.
    indices_or_sections (Tensor, int or list or tuple of ints): See argument in :func:`torch.tensor_split`.

Example::
    >>> t = torch.arange(16.0).reshape(4,4)
    >>> t
    tensor([[ 0.,  1.,  2.,  3.],
            [ 4.,  5.,  6.,  7.],
            [ 8.,  9., 10., 11.],
            [12., 13., 14., 15.]])
    >>> torch.hsplit(t, 2)
    (tensor([[ 0.,  1.],
             [ 4.,  5.],
             [ 8.,  9.],
             [12., 13.]]),
     tensor([[ 2.,  3.],
             [ 6.,  7.],
             [10., 11.],
             [14., 15.]]))
    >>> torch.hsplit(t, [3, 6])
    (tensor([[ 0.,  1.,  2.],
             [ 4.,  5.,  6.],
             [ 8.,  9., 10.],
             [12., 13., 14.]]),
     tensor([[ 3.],
             [ 7.],
             [11.],
             [15.]]),
     tensor([], size=(4, 0)))

""")

add_docstr(torch.vsplit,
           r"""
vsplit(input, indices_or_sections) -> List of Tensors

Splits :attr:`input`, a tensor with two or more dimensions, into multiple tensors
vertically according to :attr:`indices_or_sections`. Each split is a view of
:attr:`input`.

This is equivalent to calling torch.tensor_split(input, indices_or_sections, dim=0)
(the split dimension is 0), except that if :attr:`indices_or_sections` is an integer
it must evenly divide the split dimension or a runtime error will be thrown.

This function is based on NumPy's :func:`numpy.vsplit`.

Args:
    input (Tensor): tensor to split.
    indices_or_sections (Tensor, int or list or tuple of ints): See argument in :func:`torch.tensor_split`.

Example::
    >>> t = torch.arange(16.0).reshape(4,4)
    >>> t
    tensor([[ 0.,  1.,  2.,  3.],
            [ 4.,  5.,  6.,  7.],
            [ 8.,  9., 10., 11.],
            [12., 13., 14., 15.]])
    >>> torch.vsplit(t, 2)
    (tensor([[0., 1., 2., 3.],
             [4., 5., 6., 7.]]),
     tensor([[ 8.,  9., 10., 11.],
             [12., 13., 14., 15.]]))
    >>> torch.vsplit(t, [3, 6])
    (tensor([[ 0.,  1.,  2.,  3.],
             [ 4.,  5.,  6.,  7.],
             [ 8.,  9., 10., 11.]]),
     tensor([[12., 13., 14., 15.]]),
     tensor([], size=(0, 4)))

""")

add_docstr(torch.dsplit,
           r"""
dsplit(input, indices_or_sections) -> List of Tensors

Splits :attr:`input`, a tensor with three or more dimensions, into multiple tensors
depthwise according to :attr:`indices_or_sections`. Each split is a view of
:attr:`input`.

This is equivalent to calling torch.tensor_split(input, indices_or_sections, dim=2)
(the split dimension is 2), except that if :attr:`indices_or_sections` is an integer
it must evenly divide the split dimension or a runtime error will be thrown.

This function is based on NumPy's :func:`numpy.dsplit`.

Args:
    input (Tensor): tensor to split.
    indices_or_sections (Tensor, int or list or tuple of ints): See argument in :func:`torch.tensor_split`.

Example::
    >>> t = torch.arange(16.0).reshape(2, 2, 4)
    >>> t
    tensor([[[ 0.,  1.,  2.,  3.],
             [ 4.,  5.,  6.,  7.]],
            [[ 8.,  9., 10., 11.],
             [12., 13., 14., 15.]]])
    >>> torch.dsplit(t, 2)
    (tensor([[[ 0.,  1.],
            [ 4.,  5.]],
           [[ 8.,  9.],
            [12., 13.]]]),
     tensor([[[ 2.,  3.],
              [ 6.,  7.]],
             [[10., 11.],
              [14., 15.]]]))

    >>> torch.dsplit(t, [3, 6])
    (tensor([[[ 0.,  1.,  2.],
              [ 4.,  5.,  6.]],
             [[ 8.,  9., 10.],
              [12., 13., 14.]]]),
     tensor([[[ 3.],
              [ 7.]],
             [[11.],
              [15.]]]),
     tensor([], size=(2, 2, 0)))

""")

add_docstr(torch.can_cast,
           r"""
can_cast(from, to) -> bool

Determines if a type conversion is allowed under PyTorch casting rules
described in the type promotion :ref:`documentation <type-promotion-doc>`.

Args:
    from (dtype): The original :class:`torch.dtype`.
    to (dtype): The target :class:`torch.dtype`.

Example::

    >>> torch.can_cast(torch.double, torch.float)
    True
    >>> torch.can_cast(torch.float, torch.int)
    False
""")

add_docstr(torch.corrcoef, r"""
corrcoef(input) -> Tensor

Estimates the Pearson product-moment correlation coefficient matrix of the variables given by the :attr:`input` matrix,
where rows are the variables and columns are the observations.

.. note::

    The correlation coefficient matrix R is computed using the covariance matrix C as given by
    :math:`R_{ij} = \frac{ C_{ij} } { \sqrt{ C_{ii} * C_{jj} } }`

.. note::

    Due to floating point rounding, the resulting array may not be Hermitian and its diagonal elements may not be 1.
    The real and imaginary values are clipped to the interval [-1, 1] in an attempt to improve this situation.

Args:
    input (Tensor): A 2D matrix containing multiple variables and observations, or a
        Scalar or 1D vector representing a single variable.

Returns:
    (Tensor) The correlation coefficient matrix of the variables.

.. seealso::

        :func:`torch.cov` covariance matrix.

Example::

    >>> x = torch.tensor([[0, 1, 2], [2, 1, 0]])
    >>> torch.corrcoef(x)
    tensor([[ 1., -1.],
            [-1.,  1.]])
    >>> x = torch.randn(2, 4)
    >>> x
    tensor([[-0.2678, -0.0908, -0.3766,  0.2780],
            [-0.5812,  0.1535,  0.2387,  0.2350]])
    >>> torch.corrcoef(x)
    tensor([[1.0000, 0.3582],
            [0.3582, 1.0000]])
    >>> torch.corrcoef(x[0])
    tensor(1.)
""")

add_docstr(torch.cov, r"""
cov(input, *, correction=1, fweights=None, aweights=None) -> Tensor

Estimates the covariance matrix of the variables given by the :attr:`input` matrix, where rows are
the variables and columns are the observations.

A covariance matrix is a square matrix giving the covariance of each pair of variables. The diagonal contains
the variance of each variable (covariance of a variable with itself). By definition, if :attr:`input` represents
a single variable (Scalar or 1D) then its variance is returned.

The unbiased sample covariance of the variables :math:`x` and :math:`y` is given by:

.. math::
    \text{cov}_w(x,y) = \frac{\sum^{N}_{i = 1}(x_{i} - \bar{x})(y_{i} - \bar{y})}{N~-~1}

where :math:`\bar{x}` and :math:`\bar{y}` are the simple means of the :math:`x` and :math:`y` respectively.

If :attr:`fweights` and/or :attr:`aweights` are provided, the unbiased weighted covariance
is calculated, which is given by:

.. math::
    \text{cov}_w(x,y) = \frac{\sum^{N}_{i = 1}w_i(x_{i} - \mu_x^*)(y_{i} - \mu_y^*)}{\sum^{N}_{i = 1}w_i~-~1}

where :math:`w` denotes :attr:`fweights` or :attr:`aweights` based on whichever is provided, or
:math:`w = fweights \times aweights` if both are provided, and
:math:`\mu_x^* = \frac{\sum^{N}_{i = 1}w_ix_{i} }{\sum^{N}_{i = 1}w_i}` is the weighted mean of the variable.

Args:
    input (Tensor): A 2D matrix containing multiple variables and observations, or a
        Scalar or 1D vector representing a single variable.

Keyword Args:
    correction (int, optional): difference between the sample size and sample degrees of freedom.
        Defaults to Bessel's correction, ``correction = 1`` which returns the unbiased estimate,
        even if both :attr:`fweights` and :attr:`aweights` are specified. ``correction = 0``
        will return the simple average. Defaults to ``1``.
    fweights (tensor, optional): A Scalar or 1D tensor of observation vector frequencies representing the number of
        times each observation should be repeated. Its numel must equal the number of columns of :attr:`input`.
        Must have integral dtype. Ignored if ``None``. `Defaults to ``None``.
    aweights (tensor, optional): A Scalar or 1D array of observation vector weights.
        These relative weights are typically large for observations considered “important” and smaller for
        observations considered less “important”. Its numel must equal the number of columns of :attr:`input`.
        Must have floating point dtype. Ignored if ``None``. `Defaults to ``None``.

Returns:
    (Tensor) The covariance matrix of the variables.

.. seealso::

        :func:`torch.corrcoef` normalized covariance matrix.

Example::
    >>> x = torch.tensor([[0, 2], [1, 1], [2, 0]]).T
    >>> x
    tensor([[0, 1, 2],
            [2, 1, 0]])
    >>> torch.cov(x)
    tensor([[ 1., -1.],
            [-1.,  1.]])
    >>> torch.cov(x, correction=0)
    tensor([[ 0.6667, -0.6667],
            [-0.6667,  0.6667]])
    >>> fw = torch.randint(1, 10, (3,))
    >>> fw
    tensor([1, 6, 9])
    >>> aw = torch.rand(3)
    >>> aw
    tensor([0.4282, 0.0255, 0.4144])
    >>> torch.cov(x, fweights=fw, aweights=aw)
    tensor([[ 0.4169, -0.4169],
            [-0.4169,  0.4169]])
""")

add_docstr(torch.cat,
           r"""
cat(tensors, dim=0, *, out=None) -> Tensor

Concatenates the given sequence of :attr:`seq` tensors in the given dimension.
All tensors must either have the same shape (except in the concatenating
dimension) or be empty.

:func:`torch.cat` can be seen as an inverse operation for :func:`torch.split`
and :func:`torch.chunk`.

:func:`torch.cat` can be best understood via examples.

Args:
    tensors (sequence of Tensors): any python sequence of tensors of the same type.
        Non-empty tensors provided must have the same shape, except in the
        cat dimension.
    dim (int, optional): the dimension over which the tensors are concatenated

Keyword args:
    {out}

Example::

    >>> x = torch.randn(2, 3)
    >>> x
    tensor([[ 0.6580, -1.0969, -0.4614],
            [-0.1034, -0.5790,  0.1497]])
    >>> torch.cat((x, x, x), 0)
    tensor([[ 0.6580, -1.0969, -0.4614],
            [-0.1034, -0.5790,  0.1497],
            [ 0.6580, -1.0969, -0.4614],
            [-0.1034, -0.5790,  0.1497],
            [ 0.6580, -1.0969, -0.4614],
            [-0.1034, -0.5790,  0.1497]])
    >>> torch.cat((x, x, x), 1)
    tensor([[ 0.6580, -1.0969, -0.4614,  0.6580, -1.0969, -0.4614,  0.6580,
             -1.0969, -0.4614],
            [-0.1034, -0.5790,  0.1497, -0.1034, -0.5790,  0.1497, -0.1034,
             -0.5790,  0.1497]])
""".format(**common_args))

add_docstr(torch.concat,
           r"""
concat(tensors, dim=0, *, out=None) -> Tensor

Alias of :func:`torch.cat`.
""")

add_docstr(torch.ceil,
           r"""
ceil(input, *, out=None) -> Tensor

Returns a new tensor with the ceil of the elements of :attr:`input`,
the smallest integer greater than or equal to each element.

.. math::
    \text{out}_{i} = \left\lceil \text{input}_{i} \right\rceil
""" + r"""
Args:
    {input}

Keyword args:
    {out}

Example::

    >>> a = torch.randn(4)
    >>> a
    tensor([-0.6341, -1.4208, -1.0900,  0.5826])
    >>> torch.ceil(a)
    tensor([-0., -1., -1.,  1.])
""".format(**common_args))

add_docstr(torch.real,
           r"""
real(input) -> Tensor

Returns a new tensor containing real values of the :attr:`self` tensor.
The returned tensor and :attr:`self` share the same underlying storage.

.. warning::
    :func:`real` is only supported for tensors with complex dtypes.

Args:
    {input}

Example::

    >>> x=torch.randn(4, dtype=torch.cfloat)
    >>> x
    tensor([(0.3100+0.3553j), (-0.5445-0.7896j), (-1.6492-0.0633j), (-0.0638-0.8119j)])
    >>> x.real
    tensor([ 0.3100, -0.5445, -1.6492, -0.0638])

""".format(**common_args))

add_docstr(torch.imag,
           r"""
imag(input) -> Tensor

Returns a new tensor containing imaginary values of the :attr:`self` tensor.
The returned tensor and :attr:`self` share the same underlying storage.

.. warning::
    :func:`imag` is only supported for tensors with complex dtypes.

Args:
    {input}

Example::

    >>> x=torch.randn(4, dtype=torch.cfloat)
    >>> x
    tensor([(0.3100+0.3553j), (-0.5445-0.7896j), (-1.6492-0.0633j), (-0.0638-0.8119j)])
    >>> x.imag
    tensor([ 0.3553, -0.7896, -0.0633, -0.8119])

""".format(**common_args))

add_docstr(torch.view_as_real,
           r"""
view_as_real(input) -> Tensor

Returns a view of :attr:`input` as a real tensor. For an input complex tensor of
:attr:`size` :math:`m1, m2, \dots, mi`, this function returns a new
real tensor of size :math:`m1, m2, \dots, mi, 2`, where the last dimension of size 2
represents the real and imaginary components of complex numbers.

.. warning::
    :func:`view_as_real` is only supported for tensors with ``complex dtypes``.

Args:
    {input}

Example::

    >>> x=torch.randn(4, dtype=torch.cfloat)
    >>> x
    tensor([(0.4737-0.3839j), (-0.2098-0.6699j), (0.3470-0.9451j), (-0.5174-1.3136j)])
    >>> torch.view_as_real(x)
    tensor([[ 0.4737, -0.3839],
            [-0.2098, -0.6699],
            [ 0.3470, -0.9451],
            [-0.5174, -1.3136]])
""".format(**common_args))

add_docstr(torch.view_as_complex,
           r"""
view_as_complex(input) -> Tensor

Returns a view of :attr:`input` as a complex tensor. For an input complex
tensor of :attr:`size` :math:`m1, m2, \dots, mi, 2`, this function returns a
new complex tensor of :attr:`size` :math:`m1, m2, \dots, mi` where the last
dimension of the input tensor is expected to represent the real and imaginary
components of complex numbers.

.. warning::
    :func:`view_as_complex` is only supported for tensors with
    :class:`torch.dtype` ``torch.float64`` and ``torch.float32``.  The input is
    expected to have the last dimension of :attr:`size` 2. In addition, the
    tensor must have a `stride` of 1 for its last dimension. The strides of all
    other dimensions must be even numbers.

Args:
    {input}

Example::

    >>> x=torch.randn(4, 2)
    >>> x
    tensor([[ 1.6116, -0.5772],
            [-1.4606, -0.9120],
            [ 0.0786, -1.7497],
            [-0.6561, -1.6623]])
    >>> torch.view_as_complex(x)
    tensor([(1.6116-0.5772j), (-1.4606-0.9120j), (0.0786-1.7497j), (-0.6561-1.6623j)])
""".format(**common_args))

add_docstr(torch.reciprocal,
           r"""
reciprocal(input, *, out=None) -> Tensor

Returns a new tensor with the reciprocal of the elements of :attr:`input`

.. math::
    \text{out}_{i} = \frac{1}{\text{input}_{i}}

.. note::
    Unlike NumPy's reciprocal, torch.reciprocal supports integral inputs. Integral
    inputs to reciprocal are automatically :ref:`promoted <type-promotion-doc>` to
    the default scalar type.
""" + r"""
Args:
    {input}

Keyword args:
    {out}

Example::

    >>> a = torch.randn(4)
    >>> a
    tensor([-0.4595, -2.1219, -1.4314,  0.7298])
    >>> torch.reciprocal(a)
    tensor([-2.1763, -0.4713, -0.6986,  1.3702])
""".format(**common_args))

add_docstr(torch.cholesky, r"""
cholesky(input, upper=False, *, out=None) -> Tensor

Computes the Cholesky decomposition of a symmetric positive-definite
matrix :math:`A` or for batches of symmetric positive-definite matrices.

If :attr:`upper` is ``True``, the returned matrix ``U`` is upper-triangular, and
the decomposition has the form:

.. math::

  A = U^TU

If :attr:`upper` is ``False``, the returned matrix ``L`` is lower-triangular, and
the decomposition has the form:

.. math::

    A = LL^T

If :attr:`upper` is ``True``, and :math:`A` is a batch of symmetric positive-definite
matrices, then the returned tensor will be composed of upper-triangular Cholesky factors
of each of the individual matrices. Similarly, when :attr:`upper` is ``False``, the returned
tensor will be composed of lower-triangular Cholesky factors of each of the individual
matrices.

.. warning::

    :func:`torch.cholesky` is deprecated in favor of :func:`torch.linalg.cholesky`
    and will be removed in a future PyTorch release.

    ``L = torch.cholesky(A)`` should be replaced with

    .. code:: python

        L = torch.linalg.cholesky(A)

    ``U = torch.cholesky(A, upper=True)`` should be replaced with

    .. code:: python

        U = torch.linalg.cholesky(A).mH

    This transform will produce equivalent results for all valid (symmetric positive definite) inputs.

Args:
    input (Tensor): the input tensor :math:`A` of size :math:`(*, n, n)` where `*` is zero or more
                batch dimensions consisting of symmetric positive-definite matrices.
    upper (bool, optional): flag that indicates whether to return a
                            upper or lower triangular matrix. Default: ``False``

Keyword args:
    out (Tensor, optional): the output matrix

Example::

    >>> a = torch.randn(3, 3)
    >>> a = a @ a.mT + 1e-3 # make symmetric positive-definite
    >>> l = torch.cholesky(a)
    >>> a
    tensor([[ 2.4112, -0.7486,  1.4551],
            [-0.7486,  1.3544,  0.1294],
            [ 1.4551,  0.1294,  1.6724]])
    >>> l
    tensor([[ 1.5528,  0.0000,  0.0000],
            [-0.4821,  1.0592,  0.0000],
            [ 0.9371,  0.5487,  0.7023]])
    >>> l @ l.mT
    tensor([[ 2.4112, -0.7486,  1.4551],
            [-0.7486,  1.3544,  0.1294],
            [ 1.4551,  0.1294,  1.6724]])
    >>> a = torch.randn(3, 2, 2) # Example for batched input
    >>> a = a @ a.mT + 1e-03 # make symmetric positive-definite
    >>> l = torch.cholesky(a)
    >>> z = l @ l.mT
    >>> torch.dist(z, a)
    tensor(2.3842e-07)
""")

add_docstr(torch.cholesky_solve, r"""
cholesky_solve(input, input2, upper=False, *, out=None) -> Tensor

Solves a linear system of equations with a positive semidefinite
matrix to be inverted given its Cholesky factor matrix :math:`u`.

If :attr:`upper` is ``False``, :math:`u` is and lower triangular and `c` is
returned such that:

.. math::
    c = (u u^T)^{{-1}} b

If :attr:`upper` is ``True`` or not provided, :math:`u` is upper triangular
and `c` is returned such that:

.. math::
    c = (u^T u)^{{-1}} b

`torch.cholesky_solve(b, u)` can take in 2D inputs `b, u` or inputs that are
batches of 2D matrices. If the inputs are batches, then returns
batched outputs `c`

Supports real-valued and complex-valued inputs.
For the complex-valued inputs the transpose operator above is the conjugate transpose.

Args:
    input (Tensor): input matrix :math:`b` of size :math:`(*, m, k)`,
                where :math:`*` is zero or more batch dimensions
    input2 (Tensor): input matrix :math:`u` of size :math:`(*, m, m)`,
                where :math:`*` is zero of more batch dimensions composed of
                upper or lower triangular Cholesky factor
    upper (bool, optional): whether to consider the Cholesky factor as a
                            lower or upper triangular matrix. Default: ``False``.

Keyword args:
    out (Tensor, optional): the output tensor for `c`

Example::

    >>> a = torch.randn(3, 3)
    >>> a = torch.mm(a, a.t()) # make symmetric positive definite
    >>> u = torch.linalg.cholesky(a)
    >>> a
    tensor([[ 0.7747, -1.9549,  1.3086],
            [-1.9549,  6.7546, -5.4114],
            [ 1.3086, -5.4114,  4.8733]])
    >>> b = torch.randn(3, 2)
    >>> b
    tensor([[-0.6355,  0.9891],
            [ 0.1974,  1.4706],
            [-0.4115, -0.6225]])
    >>> torch.cholesky_solve(b, u)
    tensor([[ -8.1625,  19.6097],
            [ -5.8398,  14.2387],
            [ -4.3771,  10.4173]])
    >>> torch.mm(a.inverse(), b)
    tensor([[ -8.1626,  19.6097],
            [ -5.8398,  14.2387],
            [ -4.3771,  10.4173]])
""")

add_docstr(torch.cholesky_inverse, r"""
cholesky_inverse(input, upper=False, *, out=None) -> Tensor

Computes the inverse of a symmetric positive-definite matrix :math:`A` using its
Cholesky factor :math:`u`: returns matrix ``inv``. The inverse is computed using
LAPACK routines ``dpotri`` and ``spotri`` (and the corresponding MAGMA routines).

If :attr:`upper` is ``False``, :math:`u` is lower triangular
such that the returned tensor is

.. math::
    inv = (uu^{{T}})^{{-1}}

If :attr:`upper` is ``True`` or not provided, :math:`u` is upper
triangular such that the returned tensor is

.. math::
    inv = (u^T u)^{{-1}}

Supports input of float, double, cfloat and cdouble dtypes.
Also supports batches of matrices, and if :math:`A` is a batch of matrices then the output has the same batch dimensions.

Args:
    input (Tensor): the input tensor :math:`A` of size :math:`(*, n, n)`,
                consisting of symmetric positive-definite matrices
                where :math:`*` is zero or more batch dimensions.
    upper (bool, optional): flag that indicates whether to return a
                upper or lower triangular matrix. Default: False

Keyword args:
    out (Tensor, optional): the output tensor for `inv`

Example::

    >>> a = torch.randn(3, 3)
    >>> a = torch.mm(a, a.t()) + 1e-05 * torch.eye(3) # make symmetric positive definite
    >>> u = torch.linalg.cholesky(a)
    >>> a
    tensor([[  0.9935,  -0.6353,   1.5806],
            [ -0.6353,   0.8769,  -1.7183],
            [  1.5806,  -1.7183,  10.6618]])
    >>> torch.cholesky_inverse(u)
    tensor([[ 1.9314,  1.2251, -0.0889],
            [ 1.2251,  2.4439,  0.2122],
            [-0.0889,  0.2122,  0.1412]])
    >>> a.inverse()
    tensor([[ 1.9314,  1.2251, -0.0889],
            [ 1.2251,  2.4439,  0.2122],
            [-0.0889,  0.2122,  0.1412]])
    >>> a = torch.randn(3, 2, 2) # Example for batched input
    >>> a = a @ a.mT + 1e-03 # make symmetric positive-definite
    >>> l = torch.linalg.cholesky(a)
    >>> z = l @ l.mT
    >>> torch.dist(z, a)
    tensor(3.5894e-07)
""")

add_docstr(torch.clone, r"""
clone(input, *, memory_format=torch.preserve_format) -> Tensor

Returns a copy of :attr:`input`.

.. note::

    This function is differentiable, so gradients will flow back from the
    result of this operation to :attr:`input`. To create a tensor without an
    autograd relationship to :attr:`input` see :meth:`~Tensor.detach`.

Args:
    {input}

Keyword args:
    {memory_format}
""".format(**common_args))

add_docstr(torch.clamp, r"""
clamp(input, min=None, max=None, *, out=None) -> Tensor

Clamps all elements in :attr:`input` into the range `[` :attr:`min`, :attr:`max` `]`.
Letting min_value and max_value be :attr:`min` and :attr:`max`, respectively, this returns:

.. math::
    y_i = \min(\max(x_i, \text{min\_value}_i), \text{max\_value}_i)

If :attr:`min` is ``None``, there is no lower bound.
Or, if :attr:`max` is ``None`` there is no upper bound.
""" + r"""

.. note::
    If :attr:`min` is greater than :attr:`max` :func:`torch.clamp(..., min, max) <torch.clamp>`
    sets all elements in :attr:`input` to the value of :attr:`max`.

Args:
    {input}
    min (Number or Tensor, optional): lower-bound of the range to be clamped to
    max (Number or Tensor, optional): upper-bound of the range to be clamped to

Keyword args:
    {out}

Example::

    >>> a = torch.randn(4)
    >>> a
    tensor([-1.7120,  0.1734, -0.0478, -0.0922])
    >>> torch.clamp(a, min=-0.5, max=0.5)
    tensor([-0.5000,  0.1734, -0.0478, -0.0922])

    >>> min = torch.linspace(-1, 1, steps=4)
    >>> torch.clamp(a, min=min)
    tensor([-1.0000,  0.1734,  0.3333,  1.0000])

""".format(**common_args))

add_docstr(torch.clip, r"""
clip(input, min=None, max=None, *, out=None) -> Tensor

Alias for :func:`torch.clamp`.
""")

add_docstr(torch.column_stack,
           r"""
column_stack(tensors, *, out=None) -> Tensor

Creates a new tensor by horizontally stacking the tensors in :attr:`tensors`.

Equivalent to ``torch.hstack(tensors)``, except each zero or one dimensional tensor ``t``
in :attr:`tensors` is first reshaped into a ``(t.numel(), 1)`` column before being stacked horizontally.

Args:
    tensors (sequence of Tensors): sequence of tensors to concatenate

Keyword args:
    {out}

Example::

    >>> a = torch.tensor([1, 2, 3])
    >>> b = torch.tensor([4, 5, 6])
    >>> torch.column_stack((a, b))
    tensor([[1, 4],
        [2, 5],
        [3, 6]])
    >>> a = torch.arange(5)
    >>> b = torch.arange(10).reshape(5, 2)
    >>> torch.column_stack((a, b, b))
    tensor([[0, 0, 1, 0, 1],
            [1, 2, 3, 2, 3],
            [2, 4, 5, 4, 5],
            [3, 6, 7, 6, 7],
            [4, 8, 9, 8, 9]])

""".format(**common_args))

add_docstr(torch.complex,
           r"""
complex(real, imag, *, out=None) -> Tensor

Constructs a complex tensor with its real part equal to :attr:`real` and its
imaginary part equal to :attr:`imag`.

Args:
    real (Tensor): The real part of the complex tensor. Must be float or double.
    imag (Tensor): The imaginary part of the complex tensor. Must be same dtype
        as :attr:`real`.

Keyword args:
    out (Tensor): If the inputs are ``torch.float32``, must be
        ``torch.complex64``. If the inputs are ``torch.float64``, must be
        ``torch.complex128``.

Example::

    >>> real = torch.tensor([1, 2], dtype=torch.float32)
    >>> imag = torch.tensor([3, 4], dtype=torch.float32)
    >>> z = torch.complex(real, imag)
    >>> z
    tensor([(1.+3.j), (2.+4.j)])
    >>> z.dtype
    torch.complex64

""")

add_docstr(torch.polar,
           r"""
polar(abs, angle, *, out=None) -> Tensor

Constructs a complex tensor whose elements are Cartesian coordinates
corresponding to the polar coordinates with absolute value :attr:`abs` and angle
:attr:`angle`.

.. math::
    \text{out} = \text{abs} \cdot \cos(\text{angle}) + \text{abs} \cdot \sin(\text{angle}) \cdot j

.. note::
    `torch.polar` is similar to
    `std::polar <https://en.cppreference.com/w/cpp/numeric/complex/polar>`_
    and does not compute the polar decomposition
    of a complex tensor like Python's `cmath.polar` and SciPy's `linalg.polar` do.
    The behavior of this function is undefined if `abs` is negative or NaN, or if `angle` is
    infinite.

""" + r"""
Args:
    abs (Tensor): The absolute value the complex tensor. Must be float or double.
    angle (Tensor): The angle of the complex tensor. Must be same dtype as
        :attr:`abs`.

Keyword args:
    out (Tensor): If the inputs are ``torch.float32``, must be
        ``torch.complex64``. If the inputs are ``torch.float64``, must be
        ``torch.complex128``.

Example::

    >>> import numpy as np
    >>> abs = torch.tensor([1, 2], dtype=torch.float64)
    >>> angle = torch.tensor([np.pi / 2, 5 * np.pi / 4], dtype=torch.float64)
    >>> z = torch.polar(abs, angle)
    >>> z
    tensor([(0.0000+1.0000j), (-1.4142-1.4142j)], dtype=torch.complex128)
""")

add_docstr(torch.conj_physical,
           r"""
conj_physical(input, *, out=None) -> Tensor

Computes the element-wise conjugate of the given :attr:`input` tensor.
If :attr:`input` has a non-complex dtype, this function just returns :attr:`input`.

.. note::
   This performs the conjugate operation regardless of the fact conjugate bit is set or not.

.. warning:: In the future, :func:`torch.conj_physical` may return a non-writeable view for an :attr:`input` of
             non-complex dtype. It's recommended that programs not modify the tensor returned by :func:`torch.conj_physical`
             when :attr:`input` is of non-complex dtype to be compatible with this change.

.. math::
    \text{out}_{i} = conj(\text{input}_{i})
""" + r"""
Args:
    {input}

Keyword args:
    {out}

Example::

    >>> torch.conj_physical(torch.tensor([-1 + 1j, -2 + 2j, 3 - 3j]))
    tensor([-1 - 1j, -2 - 2j, 3 + 3j])
""".format(**common_args))

add_docstr(torch.conj,
           r"""
conj(input) -> Tensor

Returns a view of :attr:`input` with a flipped conjugate bit. If :attr:`input` has a non-complex dtype,
this function just returns :attr:`input`.

.. note::
    :func:`torch.conj` performs a lazy conjugation, but the actual conjugated tensor can be materialized
    at any time using :func:`torch.resolve_conj`.

.. warning:: In the future, :func:`torch.conj` may return a non-writeable view for an :attr:`input` of
             non-complex dtype. It's recommended that programs not modify the tensor returned by :func:`torch.conj_physical`
             when :attr:`input` is of non-complex dtype to be compatible with this change.

Args:
    {input}

Example::

    >>> x = torch.tensor([-1 + 1j, -2 + 2j, 3 - 3j])
    >>> x.is_conj()
    False
    >>> y = torch.conj(x)
    >>> y.is_conj()
    True
""".format(**common_args))

add_docstr(torch.resolve_conj,
           r"""
resolve_conj(input) -> Tensor

Returns a new tensor with materialized conjugation if :attr:`input`'s conjugate bit is set to `True`,
else returns :attr:`input`. The output tensor will always have its conjugate bit set to `False`.

Args:
    {input}

Example::

    >>> x = torch.tensor([-1 + 1j, -2 + 2j, 3 - 3j])
    >>> y = x.conj()
    >>> y.is_conj()
    True
    >>> z = y.resolve_conj()
    >>> z
    tensor([-1 - 1j, -2 - 2j, 3 + 3j])
    >>> z.is_conj()
    False
""".format(**common_args))

add_docstr(torch.resolve_neg,
           r"""
resolve_neg(input) -> Tensor

Returns a new tensor with materialized negation if :attr:`input`'s negative bit is set to `True`,
else returns :attr:`input`. The output tensor will always have its negative bit set to `False`.
Args:
    {input}

Example::

    >>> x = torch.tensor([-1 + 1j, -2 + 2j, 3 - 3j])
    >>> y = x.conj()
    >>> z = y.imag
    >>> z.is_neg()
    True
    >>> out = y.resolve_neg()
    >>> out
    tensor([-1, -2, -3])
    >>> out.is_neg()
    False

""".format(**common_args))

add_docstr(torch.copysign,
           r"""
copysign(input, other, *, out=None) -> Tensor

Create a new floating-point tensor with the magnitude of :attr:`input` and the sign of :attr:`other`, elementwise.

.. math::
    \text{out}_{i} = \begin{cases}
        -|\text{input}_{i}| & \text{if} \text{other}_{i} \leq -0.0 \\
        |\text{input}_{i}| & \text{if} \text{other}_{i} \geq 0.0 \\
    \end{cases}
""" + r"""

Supports :ref:`broadcasting to a common shape <broadcasting-semantics>`,
and integer and float inputs.

Args:
    input (Tensor): magnitudes.
    other (Tensor or Number): contains value(s) whose signbit(s) are
        applied to the magnitudes in :attr:`input`.

Keyword args:
    {out}

Example::

    >>> a = torch.randn(5)
    >>> a
    tensor([-1.2557, -0.0026, -0.5387,  0.4740, -0.9244])
    >>> torch.copysign(a, 1)
    tensor([1.2557, 0.0026, 0.5387, 0.4740, 0.9244])
    >>> a = torch.randn(4, 4)
    >>> a
    tensor([[ 0.7079,  0.2778, -1.0249,  0.5719],
            [-0.0059, -0.2600, -0.4475, -1.3948],
            [ 0.3667, -0.9567, -2.5757, -0.1751],
            [ 0.2046, -0.0742,  0.2998, -0.1054]])
    >>> b = torch.randn(4)
    tensor([ 0.2373,  0.3120,  0.3190, -1.1128])
    >>> torch.copysign(a, b)
    tensor([[ 0.7079,  0.2778,  1.0249, -0.5719],
            [ 0.0059,  0.2600,  0.4475, -1.3948],
            [ 0.3667,  0.9567,  2.5757, -0.1751],
            [ 0.2046,  0.0742,  0.2998, -0.1054]])

""".format(**common_args))

add_docstr(torch.cos,
           r"""
cos(input, *, out=None) -> Tensor

Returns a new tensor with the cosine  of the elements of :attr:`input`.

.. math::
    \text{out}_{i} = \cos(\text{input}_{i})
""" + r"""
Args:
    {input}

Keyword args:
    {out}

Example::

    >>> a = torch.randn(4)
    >>> a
    tensor([ 1.4309,  1.2706, -0.8562,  0.9796])
    >>> torch.cos(a)
    tensor([ 0.1395,  0.2957,  0.6553,  0.5574])
""".format(**common_args))

add_docstr(torch.cosh,
           r"""
cosh(input, *, out=None) -> Tensor

Returns a new tensor with the hyperbolic cosine  of the elements of
:attr:`input`.

.. math::
    \text{out}_{i} = \cosh(\text{input}_{i})
""" + r"""
Args:
    {input}

Keyword args:
    {out}

Example::

    >>> a = torch.randn(4)
    >>> a
    tensor([ 0.1632,  1.1835, -0.6979, -0.7325])
    >>> torch.cosh(a)
    tensor([ 1.0133,  1.7860,  1.2536,  1.2805])

.. note::
   When :attr:`input` is on the CPU, the implementation of torch.cosh may use
   the Sleef library, which rounds very large results to infinity or negative
   infinity. See `here <https://sleef.org/purec.xhtml>`_ for details.
""".format(**common_args))

add_docstr(torch.cross,
           r"""
cross(input, other, dim=None, *, out=None) -> Tensor


Returns the cross product of vectors in dimension :attr:`dim` of :attr:`input`
and :attr:`other`.

Supports input of float, double, cfloat and cdouble dtypes. Also supports batches
of vectors, for which it computes the product along the dimension :attr:`dim`.
In this case, the output has the same batch dimensions as the inputs.

If :attr:`dim` is not given, it defaults to the first dimension found with the
size 3. Note that this might be unexpected.

.. seealso::
        :func:`torch.linalg.cross` which requires specifying dim (defaulting to -1).

.. warning:: This function may change in a future PyTorch release to match
        the default behaviour in :func:`torch.linalg.cross`. We recommend using
        :func:`torch.linalg.cross`.

Args:
    {input}
    other (Tensor): the second input tensor
    dim  (int, optional): the dimension to take the cross-product in.

Keyword args:
    {out}

Example::

    >>> a = torch.randn(4, 3)
    >>> a
    tensor([[-0.3956,  1.1455,  1.6895],
            [-0.5849,  1.3672,  0.3599],
            [-1.1626,  0.7180, -0.0521],
            [-0.1339,  0.9902, -2.0225]])
    >>> b = torch.randn(4, 3)
    >>> b
    tensor([[-0.0257, -1.4725, -1.2251],
            [-1.1479, -0.7005, -1.9757],
            [-1.3904,  0.3726, -1.1836],
            [-0.9688, -0.7153,  0.2159]])
    >>> torch.cross(a, b, dim=1)
    tensor([[ 1.0844, -0.5281,  0.6120],
            [-2.4490, -1.5687,  1.9792],
            [-0.8304, -1.3037,  0.5650],
            [-1.2329,  1.9883,  1.0551]])
    >>> torch.cross(a, b)
    tensor([[ 1.0844, -0.5281,  0.6120],
            [-2.4490, -1.5687,  1.9792],
            [-0.8304, -1.3037,  0.5650],
            [-1.2329,  1.9883,  1.0551]])
""".format(**common_args))

add_docstr(torch.logcumsumexp,
           r"""
logcumsumexp(input, dim, *, out=None) -> Tensor
Returns the logarithm of the cumulative summation of the exponentiation of
elements of :attr:`input` in the dimension :attr:`dim`.

For summation index :math:`j` given by `dim` and other indices :math:`i`, the result is

    .. math::
        \text{{logcumsumexp}}(x)_{{ij}} = \log \sum\limits_{{j=0}}^{{i}} \exp(x_{{ij}})

Args:
    {input}
    dim  (int): the dimension to do the operation over

Keyword args:
    {out}

Example::

    >>> a = torch.randn(10)
    >>> torch.logcumsumexp(a, dim=0)
    tensor([-0.42296738, -0.04462666,  0.86278635,  0.94622083,  1.05277811,
             1.39202815,  1.83525007,  1.84492621,  2.06084887,  2.06844475]))
""".format(**reduceops_common_args))

add_docstr(torch.cummax,
           r"""
cummax(input, dim, *, out=None) -> (Tensor, LongTensor)
Returns a namedtuple ``(values, indices)`` where ``values`` is the cumulative maximum of
elements of :attr:`input` in the dimension :attr:`dim`. And ``indices`` is the index
location of each maximum value found in the dimension :attr:`dim`.

.. math::
    y_i = max(x_1, x_2, x_3, \dots, x_i)

Args:
    {input}
    dim  (int): the dimension to do the operation over

Keyword args:
    out (tuple, optional): the result tuple of two output tensors (values, indices)

Example::

    >>> a = torch.randn(10)
    >>> a
    tensor([-0.3449, -1.5447,  0.0685, -1.5104, -1.1706,  0.2259,  1.4696, -1.3284,
         1.9946, -0.8209])
    >>> torch.cummax(a, dim=0)
    torch.return_types.cummax(
        values=tensor([-0.3449, -0.3449,  0.0685,  0.0685,  0.0685,  0.2259,  1.4696,  1.4696,
         1.9946,  1.9946]),
        indices=tensor([0, 0, 2, 2, 2, 5, 6, 6, 8, 8]))
""".format(**reduceops_common_args))

add_docstr(torch.cummin,
           r"""
cummin(input, dim, *, out=None) -> (Tensor, LongTensor)
Returns a namedtuple ``(values, indices)`` where ``values`` is the cumulative minimum of
elements of :attr:`input` in the dimension :attr:`dim`. And ``indices`` is the index
location of each maximum value found in the dimension :attr:`dim`.

.. math::
    y_i = min(x_1, x_2, x_3, \dots, x_i)

Args:
    {input}
    dim  (int): the dimension to do the operation over

Keyword args:
    out (tuple, optional): the result tuple of two output tensors (values, indices)

Example::

    >>> a = torch.randn(10)
    >>> a
    tensor([-0.2284, -0.6628,  0.0975,  0.2680, -1.3298, -0.4220, -0.3885,  1.1762,
         0.9165,  1.6684])
    >>> torch.cummin(a, dim=0)
    torch.return_types.cummin(
        values=tensor([-0.2284, -0.6628, -0.6628, -0.6628, -1.3298, -1.3298, -1.3298, -1.3298,
        -1.3298, -1.3298]),
        indices=tensor([0, 1, 1, 1, 4, 4, 4, 4, 4, 4]))
""".format(**reduceops_common_args))

add_docstr(torch.cumprod,
           r"""
cumprod(input, dim, *, dtype=None, out=None) -> Tensor

Returns the cumulative product of elements of :attr:`input` in the dimension
:attr:`dim`.

For example, if :attr:`input` is a vector of size N, the result will also be
a vector of size N, with elements.

.. math::
    y_i = x_1 \times x_2\times x_3\times \dots \times x_i

Args:
    {input}
    dim  (int): the dimension to do the operation over

Keyword args:
    {dtype}
    {out}

Example::

    >>> a = torch.randn(10)
    >>> a
    tensor([ 0.6001,  0.2069, -0.1919,  0.9792,  0.6727,  1.0062,  0.4126,
            -0.2129, -0.4206,  0.1968])
    >>> torch.cumprod(a, dim=0)
    tensor([ 0.6001,  0.1241, -0.0238, -0.0233, -0.0157, -0.0158, -0.0065,
             0.0014, -0.0006, -0.0001])

    >>> a[5] = 0.0
    >>> torch.cumprod(a, dim=0)
    tensor([ 0.6001,  0.1241, -0.0238, -0.0233, -0.0157, -0.0000, -0.0000,
             0.0000, -0.0000, -0.0000])
""".format(**reduceops_common_args))

add_docstr(torch.cumsum,
           r"""
cumsum(input, dim, *, dtype=None, out=None) -> Tensor

Returns the cumulative sum of elements of :attr:`input` in the dimension
:attr:`dim`.

For example, if :attr:`input` is a vector of size N, the result will also be
a vector of size N, with elements.

.. math::
    y_i = x_1 + x_2 + x_3 + \dots + x_i

Args:
    {input}
    dim  (int): the dimension to do the operation over

Keyword args:
    {dtype}
    {out}

Example::

    >>> a = torch.randn(10)
    >>> a
    tensor([-0.8286, -0.4890,  0.5155,  0.8443,  0.1865, -0.1752, -2.0595,
             0.1850, -1.1571, -0.4243])
    >>> torch.cumsum(a, dim=0)
    tensor([-0.8286, -1.3175, -0.8020,  0.0423,  0.2289,  0.0537, -2.0058,
            -1.8209, -2.9780, -3.4022])
""".format(**reduceops_common_args))

add_docstr(torch.count_nonzero,
           r"""
count_nonzero(input, dim=None) -> Tensor

Counts the number of non-zero values in the tensor :attr:`input` along the given :attr:`dim`.
If no dim is specified then all non-zeros in the tensor are counted.

Args:
    {input}
    dim (int or tuple of ints, optional): Dim or tuple of dims along which to count non-zeros.

Example::

    >>> x = torch.zeros(3,3)
    >>> x[torch.randn(3,3) > 0.5] = 1
    >>> x
    tensor([[0., 1., 1.],
            [0., 0., 0.],
            [0., 0., 1.]])
    >>> torch.count_nonzero(x)
    tensor(3)
    >>> torch.count_nonzero(x, dim=0)
    tensor([0, 1, 2])
""".format(**reduceops_common_args))

add_docstr(torch.dequantize,
           r"""
dequantize(tensor) -> Tensor

Returns an fp32 Tensor by dequantizing a quantized Tensor

Args:
    tensor (Tensor): A quantized Tensor

.. function:: dequantize(tensors) -> sequence of Tensors
   :noindex:

Given a list of quantized Tensors, dequantize them and return a list of fp32 Tensors

Args:
     tensors (sequence of Tensors): A list of quantized Tensors
""")

add_docstr(torch.diag,
           r"""
diag(input, diagonal=0, *, out=None) -> Tensor

- If :attr:`input` is a vector (1-D tensor), then returns a 2-D square tensor
  with the elements of :attr:`input` as the diagonal.
- If :attr:`input` is a matrix (2-D tensor), then returns a 1-D tensor with
  the diagonal elements of :attr:`input`.

The argument :attr:`diagonal` controls which diagonal to consider:

- If :attr:`diagonal` = 0, it is the main diagonal.
- If :attr:`diagonal` > 0, it is above the main diagonal.
- If :attr:`diagonal` < 0, it is below the main diagonal.

Args:
    {input}
    diagonal (int, optional): the diagonal to consider

Keyword args:
    {out}

.. seealso::

        :func:`torch.diagonal` always returns the diagonal of its input.

        :func:`torch.diagflat` always constructs a tensor with diagonal elements
        specified by the input.

Examples:

Get the square matrix where the input vector is the diagonal::

    >>> a = torch.randn(3)
    >>> a
    tensor([ 0.5950,-0.0872, 2.3298])
    >>> torch.diag(a)
    tensor([[ 0.5950, 0.0000, 0.0000],
            [ 0.0000,-0.0872, 0.0000],
            [ 0.0000, 0.0000, 2.3298]])
    >>> torch.diag(a, 1)
    tensor([[ 0.0000, 0.5950, 0.0000, 0.0000],
            [ 0.0000, 0.0000,-0.0872, 0.0000],
            [ 0.0000, 0.0000, 0.0000, 2.3298],
            [ 0.0000, 0.0000, 0.0000, 0.0000]])

Get the k-th diagonal of a given matrix::

    >>> a = torch.randn(3, 3)
    >>> a
    tensor([[-0.4264, 0.0255,-0.1064],
            [ 0.8795,-0.2429, 0.1374],
            [ 0.1029,-0.6482,-1.6300]])
    >>> torch.diag(a, 0)
    tensor([-0.4264,-0.2429,-1.6300])
    >>> torch.diag(a, 1)
    tensor([ 0.0255, 0.1374])
""".format(**common_args))

add_docstr(torch.diag_embed,
           r"""
diag_embed(input, offset=0, dim1=-2, dim2=-1) -> Tensor

Creates a tensor whose diagonals of certain 2D planes (specified by
:attr:`dim1` and :attr:`dim2`) are filled by :attr:`input`.
To facilitate creating batched diagonal matrices, the 2D planes formed by
the last two dimensions of the returned tensor are chosen by default.

The argument :attr:`offset` controls which diagonal to consider:

- If :attr:`offset` = 0, it is the main diagonal.
- If :attr:`offset` > 0, it is above the main diagonal.
- If :attr:`offset` < 0, it is below the main diagonal.

The size of the new matrix will be calculated to make the specified diagonal
of the size of the last input dimension.
Note that for :attr:`offset` other than :math:`0`, the order of :attr:`dim1`
and :attr:`dim2` matters. Exchanging them is equivalent to changing the
sign of :attr:`offset`.

Applying :meth:`torch.diagonal` to the output of this function with
the same arguments yields a matrix identical to input. However,
:meth:`torch.diagonal` has different default dimensions, so those
need to be explicitly specified.

Args:
    {input} Must be at least 1-dimensional.
    offset (int, optional): which diagonal to consider. Default: 0
        (main diagonal).
    dim1 (int, optional): first dimension with respect to which to
        take diagonal. Default: -2.
    dim2 (int, optional): second dimension with respect to which to
        take diagonal. Default: -1.

Example::

    >>> a = torch.randn(2, 3)
    >>> torch.diag_embed(a)
    tensor([[[ 1.5410,  0.0000,  0.0000],
             [ 0.0000, -0.2934,  0.0000],
             [ 0.0000,  0.0000, -2.1788]],

            [[ 0.5684,  0.0000,  0.0000],
             [ 0.0000, -1.0845,  0.0000],
             [ 0.0000,  0.0000, -1.3986]]])

    >>> torch.diag_embed(a, offset=1, dim1=0, dim2=2)
    tensor([[[ 0.0000,  1.5410,  0.0000,  0.0000],
             [ 0.0000,  0.5684,  0.0000,  0.0000]],

            [[ 0.0000,  0.0000, -0.2934,  0.0000],
             [ 0.0000,  0.0000, -1.0845,  0.0000]],

            [[ 0.0000,  0.0000,  0.0000, -2.1788],
             [ 0.0000,  0.0000,  0.0000, -1.3986]],

            [[ 0.0000,  0.0000,  0.0000,  0.0000],
             [ 0.0000,  0.0000,  0.0000,  0.0000]]])
""".format(**common_args))


add_docstr(torch.diagflat,
           r"""
diagflat(input, offset=0) -> Tensor

- If :attr:`input` is a vector (1-D tensor), then returns a 2-D square tensor
  with the elements of :attr:`input` as the diagonal.
- If :attr:`input` is a tensor with more than one dimension, then returns a
  2-D tensor with diagonal elements equal to a flattened :attr:`input`.

The argument :attr:`offset` controls which diagonal to consider:

- If :attr:`offset` = 0, it is the main diagonal.
- If :attr:`offset` > 0, it is above the main diagonal.
- If :attr:`offset` < 0, it is below the main diagonal.

Args:
    {input}
    offset (int, optional): the diagonal to consider. Default: 0 (main
        diagonal).

Examples::

    >>> a = torch.randn(3)
    >>> a
    tensor([-0.2956, -0.9068,  0.1695])
    >>> torch.diagflat(a)
    tensor([[-0.2956,  0.0000,  0.0000],
            [ 0.0000, -0.9068,  0.0000],
            [ 0.0000,  0.0000,  0.1695]])
    >>> torch.diagflat(a, 1)
    tensor([[ 0.0000, -0.2956,  0.0000,  0.0000],
            [ 0.0000,  0.0000, -0.9068,  0.0000],
            [ 0.0000,  0.0000,  0.0000,  0.1695],
            [ 0.0000,  0.0000,  0.0000,  0.0000]])

    >>> a = torch.randn(2, 2)
    >>> a
    tensor([[ 0.2094, -0.3018],
            [-0.1516,  1.9342]])
    >>> torch.diagflat(a)
    tensor([[ 0.2094,  0.0000,  0.0000,  0.0000],
            [ 0.0000, -0.3018,  0.0000,  0.0000],
            [ 0.0000,  0.0000, -0.1516,  0.0000],
            [ 0.0000,  0.0000,  0.0000,  1.9342]])
""".format(**common_args))

add_docstr(torch.diagonal,
           r"""
diagonal(input, offset=0, dim1=0, dim2=1) -> Tensor

Returns a partial view of :attr:`input` with the its diagonal elements
with respect to :attr:`dim1` and :attr:`dim2` appended as a dimension
at the end of the shape.

The argument :attr:`offset` controls which diagonal to consider:

- If :attr:`offset` = 0, it is the main diagonal.
- If :attr:`offset` > 0, it is above the main diagonal.
- If :attr:`offset` < 0, it is below the main diagonal.

Applying :meth:`torch.diag_embed` to the output of this function with
the same arguments yields a diagonal matrix with the diagonal entries
of the input. However, :meth:`torch.diag_embed` has different default
dimensions, so those need to be explicitly specified.

Args:
    {input} Must be at least 2-dimensional.
    offset (int, optional): which diagonal to consider. Default: 0
        (main diagonal).
    dim1 (int, optional): first dimension with respect to which to
        take diagonal. Default: 0.
    dim2 (int, optional): second dimension with respect to which to
        take diagonal. Default: 1.

.. note::  To take a batch diagonal, pass in dim1=-2, dim2=-1.

Examples::

    >>> a = torch.randn(3, 3)
    >>> a
    tensor([[-1.0854,  1.1431, -0.1752],
            [ 0.8536, -0.0905,  0.0360],
            [ 0.6927, -0.3735, -0.4945]])


    >>> torch.diagonal(a, 0)
    tensor([-1.0854, -0.0905, -0.4945])


    >>> torch.diagonal(a, 1)
    tensor([ 1.1431,  0.0360])


    >>> x = torch.randn(2, 5, 4, 2)
    >>> torch.diagonal(x, offset=-1, dim1=1, dim2=2)
    tensor([[[-1.2631,  0.3755, -1.5977, -1.8172],
             [-1.1065,  1.0401, -0.2235, -0.7938]],

            [[-1.7325, -0.3081,  0.6166,  0.2335],
             [ 1.0500,  0.7336, -0.3836, -1.1015]]])
""".format(**common_args))

add_docstr(torch.diagonal_scatter,
           r"""
diagonal_scatter(input, src, offset=0, dim1=0, dim2=1) -> Tensor

Embeds the values of the :attr:`src` tensor into :attr:`input` along
the diagonal elements of :attr:`input`, with respect to :attr:`dim1`
and :attr:`dim2`.

This function returns a tensor with fresh storage; it does not
return a view.

The argument :attr:`offset` controls which diagonal to consider:

- If :attr:`offset` = 0, it is the main diagonal.
- If :attr:`offset` > 0, it is above the main diagonal.
- If :attr:`offset` < 0, it is below the main diagonal.

Args:
    {input} Must be at least 2-dimensional.
    src (Tensor): the tensor to embed into :attr:`input`.
    offset (int, optional): which diagonal to consider. Default: 0
        (main diagonal).
    dim1 (int, optional): first dimension with respect to which to
        take diagonal. Default: 0.
    dim2 (int, optional): second dimension with respect to which to
        take diagonal. Default: 1.

.. note::

    :attr:`src` must be of the proper size in order to be embedded
    into :attr:`input`. Specifically, it should have the same shape as
    ``torch.diagonal(input, offset, dim1, dim2)``

Examples::

    >>> a = torch.zeros(3, 3)
    >>> a
    tensor([[0., 0., 0.],
            [0., 0., 0.],
            [0., 0., 0.]])

    >>> torch.diagonal_scatter(a, torch.ones(3), 0)
    tensor([[1., 0., 0.],
            [0., 1., 0.],
            [0., 0., 1.]])

    >>> torch.diagonal_scatter(a, torch.ones(2), 1)
    tensor([[0., 1., 0.],
            [0., 0., 1.],
            [0., 0., 0.]])
""".format(**common_args))

add_docstr(torch.diff, r"""
diff(input, n=1, dim=-1, prepend=None, append=None) -> Tensor

Computes the n-th forward difference along the given dimension.

The first-order differences are given by `out[i] = input[i + 1] - input[i]`. Higher-order
differences are calculated by using :func:`torch.diff` recursively.

Args:
    input (Tensor): the tensor to compute the differences on
    n (int, optional): the number of times to recursively compute the difference
    dim (int, optional): the dimension to compute the difference along.
        Default is the last dimension.
    prepend, append (Tensor, optional): values to prepend or append to
        :attr:`input` along :attr:`dim` before computing the difference.
        Their dimensions must be equivalent to that of input, and their shapes
        must match input's shape except on :attr:`dim`.

Keyword args:
    {out}

Example::

    >>> a = torch.tensor([1, 3, 2])
    >>> torch.diff(a)
    tensor([ 2, -1])
    >>> b = torch.tensor([4, 5])
    >>> torch.diff(a, append=b)
    tensor([ 2, -1,  2,  1])
    >>> c = torch.tensor([[1, 2, 3], [3, 4, 5]])
    >>> torch.diff(c, dim=0)
    tensor([[2, 2, 2]])
    >>> torch.diff(c, dim=1)
    tensor([[1, 1],
            [1, 1]])
""".format(**common_args))

add_docstr(torch.digamma, r"""
digamma(input, *, out=None) -> Tensor

Alias for :func:`torch.special.digamma`.
""")

add_docstr(torch.dist,
           r"""
dist(input, other, p=2) -> Tensor

Returns the p-norm of (:attr:`input` - :attr:`other`)

The shapes of :attr:`input` and :attr:`other` must be
:ref:`broadcastable <broadcasting-semantics>`.

Args:
    {input}
    other (Tensor): the Right-hand-side input tensor
    p (float, optional): the norm to be computed

Example::

    >>> x = torch.randn(4)
    >>> x
    tensor([-1.5393, -0.8675,  0.5916,  1.6321])
    >>> y = torch.randn(4)
    >>> y
    tensor([ 0.0967, -1.0511,  0.6295,  0.8360])
    >>> torch.dist(x, y, 3.5)
    tensor(1.6727)
    >>> torch.dist(x, y, 3)
    tensor(1.6973)
    >>> torch.dist(x, y, 0)
    tensor(inf)
    >>> torch.dist(x, y, 1)
    tensor(2.6537)
""".format(**common_args))

add_docstr(torch.div, r"""
div(input, other, *, rounding_mode=None, out=None) -> Tensor

Divides each element of the input ``input`` by the corresponding element of
:attr:`other`.

.. math::
    \text{{out}}_i = \frac{{\text{{input}}_i}}{{\text{{other}}_i}}

.. note::
    By default, this performs a "true" division like Python 3.
    See the :attr:`rounding_mode` argument for floor division.

Supports :ref:`broadcasting to a common shape <broadcasting-semantics>`,
:ref:`type promotion <type-promotion-doc>`, and integer, float, and complex inputs.
Always promotes integer types to the default scalar type.

Args:
    input (Tensor): the dividend
    other (Tensor or Number): the divisor

Keyword args:
    rounding_mode (str, optional): Type of rounding applied to the result:

        * None - default behavior. Performs no rounding and, if both :attr:`input` and
          :attr:`other` are integer types, promotes the inputs to the default scalar type.
          Equivalent to true division in Python (the ``/`` operator) and NumPy's ``np.true_divide``.
        * ``"trunc"`` - rounds the results of the division towards zero.
          Equivalent to C-style integer division.
        * ``"floor"`` - rounds the results of the division down.
          Equivalent to floor division in Python (the ``//`` operator) and NumPy's ``np.floor_divide``.

    {out}

Examples::

    >>> x = torch.tensor([ 0.3810,  1.2774, -0.2972, -0.3719,  0.4637])
    >>> torch.div(x, 0.5)
    tensor([ 0.7620,  2.5548, -0.5944, -0.7438,  0.9274])

    >>> a = torch.tensor([[-0.3711, -1.9353, -0.4605, -0.2917],
    ...                   [ 0.1815, -1.0111,  0.9805, -1.5923],
    ...                   [ 0.1062,  1.4581,  0.7759, -1.2344],
    ...                   [-0.1830, -0.0313,  1.1908, -1.4757]])
    >>> b = torch.tensor([ 0.8032,  0.2930, -0.8113, -0.2308])
    >>> torch.div(a, b)
    tensor([[-0.4620, -6.6051,  0.5676,  1.2639],
            [ 0.2260, -3.4509, -1.2086,  6.8990],
            [ 0.1322,  4.9764, -0.9564,  5.3484],
            [-0.2278, -0.1068, -1.4678,  6.3938]])

    >>> torch.div(a, b, rounding_mode='trunc')
    tensor([[-0., -6.,  0.,  1.],
            [ 0., -3., -1.,  6.],
            [ 0.,  4., -0.,  5.],
            [-0., -0., -1.,  6.]])

    >>> torch.div(a, b, rounding_mode='floor')
    tensor([[-1., -7.,  0.,  1.],
            [ 0., -4., -2.,  6.],
            [ 0.,  4., -1.,  5.],
            [-1., -1., -2.,  6.]])

""".format(**common_args))

add_docstr(torch.divide, r"""
divide(input, other, *, rounding_mode=None, out=None) -> Tensor

Alias for :func:`torch.div`.
""")

add_docstr(torch.dot,
           r"""
dot(input, other, *, out=None) -> Tensor

Computes the dot product of two 1D tensors.

.. note::

    Unlike NumPy's dot, torch.dot intentionally only supports computing the dot product
    of two 1D tensors with the same number of elements.

Args:
    input (Tensor): first tensor in the dot product, must be 1D.
    other (Tensor): second tensor in the dot product, must be 1D.

Keyword args:
    {out}

Example::

    >>> torch.dot(torch.tensor([2, 3]), torch.tensor([2, 1]))
    tensor(7)
""".format(**common_args))

add_docstr(torch.vdot,
           r"""
vdot(input, other, *, out=None) -> Tensor

Computes the dot product of two 1D tensors. The vdot(a, b) function handles complex numbers
differently than dot(a, b). If the first argument is complex, the complex conjugate of the
first argument is used for the calculation of the dot product.

.. note::

    Unlike NumPy's vdot, torch.vdot intentionally only supports computing the dot product
    of two 1D tensors with the same number of elements.

Args:
    input (Tensor): first tensor in the dot product, must be 1D. Its conjugate is used if it's complex.
    other (Tensor): second tensor in the dot product, must be 1D.

Keyword args:
    {out}

Example::

    >>> torch.vdot(torch.tensor([2, 3]), torch.tensor([2, 1]))
    tensor(7)
    >>> a = torch.tensor((1 +2j, 3 - 1j))
    >>> b = torch.tensor((2 +1j, 4 - 0j))
    >>> torch.vdot(a, b)
    tensor([16.+1.j])
    >>> torch.vdot(b, a)
    tensor([16.-1.j])
""".format(**common_args))

add_docstr(torch.eig,
           r"""
eig(input, eigenvectors=False, *, out=None) -> (Tensor, Tensor)

Computes the eigenvalues and eigenvectors of a real square matrix.

.. note::
    Since eigenvalues and eigenvectors might be complex, backward pass is supported only
    if eigenvalues and eigenvectors are all real valued.

    When :attr:`input` is on CUDA, :func:`torch.eig() <torch.eig>` causes
    host-device synchronization.

.. warning::

    :func:`torch.eig` is deprecated in favor of :func:`torch.linalg.eig`
    and will be removed in a future PyTorch release.
    :func:`torch.linalg.eig` returns complex tensors of dtype `cfloat` or `cdouble`
    rather than real tensors mimicking complex tensors.

    ``L, _ = torch.eig(A)`` should be replaced with

    .. code :: python

        L_complex = torch.linalg.eigvals(A)

    ``L, V = torch.eig(A, eigenvectors=True)`` should be replaced with

    .. code :: python

        L_complex, V_complex = torch.linalg.eig(A)

Args:
    input (Tensor): the square matrix of shape :math:`(n \times n)` for which the eigenvalues and eigenvectors
        will be computed
    eigenvectors (bool): ``True`` to compute both eigenvalues and eigenvectors;
        otherwise, only eigenvalues will be computed

Keyword args:
    out (tuple, optional): the output tensors

Returns:
    (Tensor, Tensor): A namedtuple (eigenvalues, eigenvectors) containing

        - **eigenvalues** (*Tensor*): Shape :math:`(n \times 2)`. Each row is an eigenvalue of ``input``,
          where the first element is the real part and the second element is the imaginary part.
          The eigenvalues are not necessarily ordered.
        - **eigenvectors** (*Tensor*): If ``eigenvectors=False``, it's an empty tensor.
          Otherwise, this tensor of shape :math:`(n \times n)` can be used to compute normalized (unit length)
          eigenvectors of corresponding eigenvalues as follows.
          If the corresponding `eigenvalues[j]` is a real number, column `eigenvectors[:, j]` is the eigenvector
          corresponding to `eigenvalues[j]`.
          If the corresponding `eigenvalues[j]` and `eigenvalues[j + 1]` form a complex conjugate pair, then the
          true eigenvectors can be computed as
          :math:`\text{true eigenvector}[j] = eigenvectors[:, j] + i \times eigenvectors[:, j + 1]`,
          :math:`\text{true eigenvector}[j + 1] = eigenvectors[:, j] - i \times eigenvectors[:, j + 1]`.

Example::

    Trivial example with a diagonal matrix. By default, only eigenvalues are computed:

    >>> a = torch.diag(torch.tensor([1, 2, 3], dtype=torch.double))
    >>> e, v = torch.eig(a)
    >>> e
    tensor([[1., 0.],
            [2., 0.],
            [3., 0.]], dtype=torch.float64)
    >>> v
    tensor([], dtype=torch.float64)

    Compute also the eigenvectors:

    >>> e, v = torch.eig(a, eigenvectors=True)
    >>> e
    tensor([[1., 0.],
            [2., 0.],
            [3., 0.]], dtype=torch.float64)
    >>> v
    tensor([[1., 0., 0.],
            [0., 1., 0.],
            [0., 0., 1.]], dtype=torch.float64)

""")

add_docstr(torch.eq, r"""
eq(input, other, *, out=None) -> Tensor

Computes element-wise equality

The second argument can be a number or a tensor whose shape is
:ref:`broadcastable <broadcasting-semantics>` with the first argument.

Args:
    input (Tensor): the tensor to compare
    other (Tensor or float): the tensor or value to compare

Keyword args:
    {out}

Returns:
    A boolean tensor that is True where :attr:`input` is equal to :attr:`other` and False elsewhere

Example::

    >>> torch.eq(torch.tensor([[1, 2], [3, 4]]), torch.tensor([[1, 1], [4, 4]]))
    tensor([[ True, False],
            [False, True]])
""".format(**common_args))

add_docstr(torch.equal,
           r"""
equal(input, other) -> bool

``True`` if two tensors have the same size and elements, ``False`` otherwise.

Example::

    >>> torch.equal(torch.tensor([1, 2]), torch.tensor([1, 2]))
    True
""")

add_docstr(torch.erf,
           r"""
erf(input, *, out=None) -> Tensor

Alias for :func:`torch.special.erf`.
""")

add_docstr(torch.erfc,
           r"""
erfc(input, *, out=None) -> Tensor

Alias for :func:`torch.special.erfc`.
""")

add_docstr(torch.erfinv,
           r"""
erfinv(input, *, out=None) -> Tensor

Alias for :func:`torch.special.erfinv`.
""")

add_docstr(torch.exp,
           r"""
exp(input, *, out=None) -> Tensor

Returns a new tensor with the exponential of the elements
of the input tensor :attr:`input`.

.. math::
    y_{i} = e^{x_{i}}
""" + r"""
Args:
    {input}

Keyword args:
    {out}

Example::

    >>> torch.exp(torch.tensor([0, math.log(2.)]))
    tensor([ 1.,  2.])
""".format(**common_args))

add_docstr(torch.exp2,
           r"""
exp2(input, *, out=None) -> Tensor

Alias for :func:`torch.special.exp2`.
""")

add_docstr(torch.expm1,
           r"""
expm1(input, *, out=None) -> Tensor

Alias for :func:`torch.special.expm1`.
""")

add_docstr(torch.eye,
           r"""
eye(n, m=None, *, out=None, dtype=None, layout=torch.strided, device=None, requires_grad=False) -> Tensor

Returns a 2-D tensor with ones on the diagonal and zeros elsewhere.

Args:
    n (int): the number of rows
    m (int, optional): the number of columns with default being :attr:`n`

Keyword arguments:
    {out}
    {dtype}
    {layout}
    {device}
    {requires_grad}

Returns:
    Tensor: A 2-D tensor with ones on the diagonal and zeros elsewhere

Example::

    >>> torch.eye(3)
    tensor([[ 1.,  0.,  0.],
            [ 0.,  1.,  0.],
            [ 0.,  0.,  1.]])
""".format(**factory_common_args))

add_docstr(torch.floor,
           r"""
floor(input, *, out=None) -> Tensor

Returns a new tensor with the floor of the elements of :attr:`input`,
the largest integer less than or equal to each element.

.. math::
    \text{out}_{i} = \left\lfloor \text{input}_{i} \right\rfloor
""" + r"""
Args:
    {input}

Keyword args:
    {out}

Example::

    >>> a = torch.randn(4)
    >>> a
    tensor([-0.8166,  1.5308, -0.2530, -0.2091])
    >>> torch.floor(a)
    tensor([-1.,  1., -1., -1.])
""".format(**common_args))

add_docstr(torch.floor_divide, r"""
floor_divide(input, other, *, out=None) -> Tensor

.. warning::

    :func:`torch.floor_divide` is deprecated and will be removed in a future PyTorch
    release. Its name is a misnomer because it actually rounds the quotient
    towards zero instead of taking its floor. To keep the current behavior use
    :func:`torch.div` with ``rounding_mode='trunc'``. To actually perform floor
    division, use :func:`torch.div` with ``rounding_mode='floor'``.

Computes :attr:`input` divided by :attr:`other`, elementwise, and rounds each
quotient towards zero. Equivalently, it truncates the quotient(s):

.. math::
    \text{{out}}_i = \text{trunc} \left( \frac{{\text{{input}}_i}}{{\text{{other}}_i}} \right)

""" + r"""

Supports broadcasting to a common shape, type promotion, and integer and float inputs.

Args:
    input (Tensor or Number): the dividend
    other (Tensor or Number): the divisor

Keyword args:
    {out}

Example::

    >>> a = torch.tensor([4.0, 3.0])
    >>> b = torch.tensor([2.0, 2.0])
    >>> torch.floor_divide(a, b)
    tensor([2.0, 1.0])
    >>> torch.floor_divide(a, 1.4)
    tensor([2.0, 2.0])
""".format(**common_args))

add_docstr(torch.fmod,
           r"""
fmod(input, other, *, out=None) -> Tensor

Applies C++'s `std::fmod <https://en.cppreference.com/w/cpp/numeric/math/fmod>`_ entrywise.
The result has the same sign as the dividend :attr:`input` and its absolute value
is less than that of :attr:`other`.

This function may be defined in terms of :func:`torch.div` as

.. code:: python

    torch.fmod(a, b) == a - a.div(b, rounding_mode="trunc") * b

Supports :ref:`broadcasting to a common shape <broadcasting-semantics>`,
:ref:`type promotion <type-promotion-doc>`, and integer and float inputs.

.. note::

    When the divisor is zero, returns ``NaN`` for floating point dtypes
    on both CPU and GPU; raises ``RuntimeError`` for integer division by
    zero on CPU; Integer division by zero on GPU may return any value.

.. note::

   Complex inputs are not supported. In some cases, it is not mathematically
   possible to satisfy the definition of a modulo operation with complex numbers.

.. seealso::

    :func:`torch.remainder` which implements Python's modulus operator.
    This one is defined using division rounding down the result.

Args:
    input (Tensor): the dividend
    other (Tensor or Scalar): the divisor

Keyword args:
    {out}

Example::

    >>> torch.fmod(torch.tensor([-3., -2, -1, 1, 2, 3]), 2)
    tensor([-1., -0., -1.,  1.,  0.,  1.])
    >>> torch.fmod(torch.tensor([1, 2, 3, 4, 5]), -1.5)
    tensor([1.0000, 0.5000, 0.0000, 1.0000, 0.5000])

""".format(**common_args))

add_docstr(torch.frac,
           r"""
frac(input, *, out=None) -> Tensor

Computes the fractional portion of each element in :attr:`input`.

.. math::
    \text{out}_{i} = \text{input}_{i} - \left\lfloor |\text{input}_{i}| \right\rfloor * \operatorname{sgn}(\text{input}_{i})

Example::

    >>> torch.frac(torch.tensor([1, 2.5, -3.2]))
    tensor([ 0.0000,  0.5000, -0.2000])
""")

add_docstr(torch.frexp,
           r"""
frexp(input, *, out=None) -> (Tensor mantissa, Tensor exponent)

Decomposes :attr:`input` into mantissa and exponent tensors
such that :math:`\text{input} = \text{mantissa} \times 2^{\text{exponent}}`.

The range of mantissa is the open interval (-1, 1).

Supports float inputs.

Args:
    input (Tensor): the input tensor


Keyword args:
    out (tuple, optional): the output tensors

Example::

    >>> x = torch.arange(9.)
    >>> mantissa, exponent = torch.frexp(x)
    >>> mantissa
    tensor([0.0000, 0.5000, 0.5000, 0.7500, 0.5000, 0.6250, 0.7500, 0.8750, 0.5000])
    >>> exponent
    tensor([0, 1, 2, 2, 3, 3, 3, 3, 4], dtype=torch.int32)
    >>> torch.ldexp(mantissa, exponent)
    tensor([0., 1., 2., 3., 4., 5., 6., 7., 8.])
""")

add_docstr(torch.from_numpy,
           r"""
from_numpy(ndarray) -> Tensor

Creates a :class:`Tensor` from a :class:`numpy.ndarray`.

The returned tensor and :attr:`ndarray` share the same memory. Modifications to
the tensor will be reflected in the :attr:`ndarray` and vice versa. The returned
tensor is not resizable.

It currently accepts :attr:`ndarray` with dtypes of ``numpy.float64``,
``numpy.float32``, ``numpy.float16``, ``numpy.complex64``, ``numpy.complex128``,
``numpy.int64``, ``numpy.int32``, ``numpy.int16``, ``numpy.int8``, ``numpy.uint8``,
and ``numpy.bool``.

.. warning::
    Writing to a tensor created from a read-only NumPy array is not supported and will result in undefined behavior.

Example::

    >>> a = numpy.array([1, 2, 3])
    >>> t = torch.from_numpy(a)
    >>> t
    tensor([ 1,  2,  3])
    >>> t[0] = -1
    >>> a
    array([-1,  2,  3])
""")

add_docstr(torch.frombuffer,
           r"""
frombuffer(buffer, *, dtype, count=-1, offset=0, requires_grad=False) -> Tensor

Creates a 1-dimensional :class:`Tensor` from an object that implements
the Python buffer protocol.

Skips the first :attr:`offset` bytes in the buffer, and interprets the rest of
the raw bytes as a 1-dimensional tensor of type :attr:`dtype` with :attr:`count`
elements.

Note that either of the following must be true:

1. :attr:`count` is a positive non-zero number, and the total number of bytes
in the buffer is less than :attr:`offset` plus :attr:`count` times the size
(in bytes) of :attr:`dtype`.

2. :attr:`count` is negative, and the length (number of bytes) of the buffer
subtracted by the :attr:`offset` is a multiple of the size (in bytes) of
:attr:`dtype`.

The returned tensor and buffer share the same memory. Modifications to
the tensor will be reflected in the buffer and vice versa. The returned
tensor is not resizable.

.. note::
    This function increments the reference count for the object that
    owns the shared memory. Therefore, such memory will not be deallocated
    before the returned tensor goes out of scope.

.. warning::
    This function's behavior is undefined when passed an object implementing
    the buffer protocol whose data is not on the CPU. Doing so is likely to
    cause a segmentation fault.

.. warning::
    This function does not try to infer the :attr:`dtype` (hence, it is not
    optional). Passing a different :attr:`dtype` than its source may result
    in unexpected behavior.

Args:
    buffer (object): a Python object that exposes the buffer interface.

Keyword args:
    dtype (:class:`torch.dtype`): the desired data type of returned tensor.
    count (int, optional): the number of desired elements to be read.
        If negative, all the elements (until the end of the buffer) will be
        read. Default: -1.
    offset (int, optional): the number of bytes to skip at the start of
        the buffer. Default: 0.
    {requires_grad}

Example::

    >>> import array
    >>> a = array.array('i', [1, 2, 3])
    >>> t = torch.frombuffer(a, dtype=torch.int32)
    >>> t
    tensor([ 1,  2,  3])
    >>> t[0] = -1
    >>> a
    array([-1,  2,  3])

    >>> # Interprets the signed char bytes as 32-bit integers.
    >>> # Each 4 signed char elements will be interpreted as
    >>> # 1 signed 32-bit integer.
    >>> import array
    >>> a = array.array('b', [-1, 0, 0, 0])
    >>> torch.frombuffer(a, dtype=torch.int32)
    tensor([255], dtype=torch.int32)
""".format(**factory_common_args))

add_docstr(torch.flatten,
           r"""
flatten(input, start_dim=0, end_dim=-1) -> Tensor

Flattens :attr:`input` by reshaping it into a one-dimensional tensor. If :attr:`start_dim` or :attr:`end_dim`
are passed, only dimensions starting with :attr:`start_dim` and ending with :attr:`end_dim` are flattened.
The order of elements in :attr:`input` is unchanged.

Unlike NumPy's flatten, which always copies input's data, this function may return the original object, a view,
or copy. If no dimensions are flattened, then the original object :attr:`input` is returned. Otherwise, if input can
be viewed as the flattened shape, then that view is returned. Finally, only if the input cannot be viewed as the
flattened shape is input's data copied. See :meth:`torch.Tensor.view` for details on when a view will be returned.

.. note::
    Flattening a zero-dimensional tensor will return a one-dimensional view.

Args:
    {input}
    start_dim (int): the first dim to flatten
    end_dim (int): the last dim to flatten

Example::

    >>> t = torch.tensor([[[1, 2],
    ...                    [3, 4]],
    ...                   [[5, 6],
    ...                    [7, 8]]])
    >>> torch.flatten(t)
    tensor([1, 2, 3, 4, 5, 6, 7, 8])
    >>> torch.flatten(t, start_dim=1)
    tensor([[1, 2, 3, 4],
            [5, 6, 7, 8]])
""".format(**common_args))

add_docstr(torch.gather,
           r"""
gather(input, dim, index, *, sparse_grad=False, out=None) -> Tensor

Gathers values along an axis specified by `dim`.

For a 3-D tensor the output is specified by::

    out[i][j][k] = input[index[i][j][k]][j][k]  # if dim == 0
    out[i][j][k] = input[i][index[i][j][k]][k]  # if dim == 1
    out[i][j][k] = input[i][j][index[i][j][k]]  # if dim == 2

:attr:`input` and :attr:`index` must have the same number of dimensions.
It is also required that ``index.size(d) <= input.size(d)`` for all
dimensions ``d != dim``.  :attr:`out` will have the same shape as :attr:`index`.
Note that ``input`` and ``index`` do not broadcast against each other.

Args:
    input (Tensor): the source tensor
    dim (int): the axis along which to index
    index (LongTensor): the indices of elements to gather

Keyword arguments:
    sparse_grad (bool, optional): If ``True``, gradient w.r.t. :attr:`input` will be a sparse tensor.
    out (Tensor, optional): the destination tensor

Example::

    >>> t = torch.tensor([[1, 2], [3, 4]])
    >>> torch.gather(t, 1, torch.tensor([[0, 0], [1, 0]]))
    tensor([[ 1,  1],
            [ 4,  3]])
""")


add_docstr(torch.gcd,
           r"""
gcd(input, other, *, out=None) -> Tensor

Computes the element-wise greatest common divisor (GCD) of :attr:`input` and :attr:`other`.

Both :attr:`input` and :attr:`other` must have integer types.

.. note::
    This defines :math:`gcd(0, 0) = 0`.

Args:
    {input}
    other (Tensor): the second input tensor

Keyword arguments:
    {out}

Example::

    >>> a = torch.tensor([5, 10, 15])
    >>> b = torch.tensor([3, 4, 5])
    >>> torch.gcd(a, b)
    tensor([1, 2, 5])
    >>> c = torch.tensor([3])
    >>> torch.gcd(a, c)
    tensor([1, 1, 3])
""".format(**common_args))

add_docstr(torch.ge, r"""
ge(input, other, *, out=None) -> Tensor

Computes :math:`\text{input} \geq \text{other}` element-wise.
""" + r"""

The second argument can be a number or a tensor whose shape is
:ref:`broadcastable <broadcasting-semantics>` with the first argument.

Args:
    input (Tensor): the tensor to compare
    other (Tensor or float): the tensor or value to compare

Keyword args:
    {out}

Returns:
    A boolean tensor that is True where :attr:`input` is greater than or equal to :attr:`other` and False elsewhere

Example::

    >>> torch.ge(torch.tensor([[1, 2], [3, 4]]), torch.tensor([[1, 1], [4, 4]]))
    tensor([[True, True], [False, True]])
""".format(**common_args))

add_docstr(torch.greater_equal, r"""
greater_equal(input, other, *, out=None) -> Tensor

Alias for :func:`torch.ge`.
""")

add_docstr(torch.gradient,
           r"""
gradient(input, *, spacing=1, dim=None, edge_order=1) -> List of Tensors

Estimates the gradient of a function :math:`g : \mathbb{R}^n \rightarrow \mathbb{R}` in
one or more dimensions using the `second-order accurate central differences method
<https://www.ams.org/journals/mcom/1988-51-184/S0025-5718-1988-0935077-0/S0025-5718-1988-0935077-0.pdf>`_.

The gradient of :math:`g` is estimated using samples. By default, when :attr:`spacing` is not
specified, the samples are entirely described by :attr:`input`, and the mapping of input coordinates
to an output is the same as the tensor's mapping of indices to values. For example, for a three-dimensional
:attr:`input` the function described is :math:`g : \mathbb{R}^3 \rightarrow \mathbb{R}`, and
:math:`g(1, 2, 3)\ == input[1, 2, 3]`.

When :attr:`spacing` is specified, it modifies the relationship between :attr:`input` and input coordinates.
This is detailed in the "Keyword Arguments" section below.

The gradient is estimated by estimating each partial derivative of :math:`g` independently. This estimation is
accurate if :math:`g` is in :math:`C^3` (it has at least 3 continuous derivatives), and the estimation can be
improved by providing closer samples. Mathematically, the value at each interior point of a partial derivative
is estimated using `Taylor’s theorem with remainder <https://en.wikipedia.org/wiki/Taylor%27s_theorem>`_.
Letting :math:`x` be an interior point and  :math:`x+h_r` be point neighboring it, the partial gradient at
:math:`f(x+h_r)` is estimated using:

.. math::
    \begin{aligned}
        f(x+h_r) = f(x) + h_r f'(x) + {h_r}^2  \frac{f''(x)}{2} + {h_r}^3 \frac{f'''(x_r)}{6} \\
    \end{aligned}

where :math:`x_r` is a number in the interval :math:`[x, x+ h_r]`  and using the fact that :math:`f \in C^3`
we derive :

.. math::
    f'(x) \approx \frac{ {h_l}^2 f(x+h_r) - {h_r}^2 f(x-h_l)
          + ({h_r}^2-{h_l}^2 ) f(x) }{ {h_r} {h_l}^2 + {h_r}^2 {h_l} }

.. note::
    We estimate the gradient of functions in complex domain
    :math:`g : \mathbb{C}^n \rightarrow \mathbb{C}` in the same way.

The value of each partial derivative at the boundary points is computed differently. See edge_order below.

Args:
    input (``Tensor``): the tensor that represents the values of the function

Keyword args:
    spacing (``scalar``, ``list of scalar``, ``list of Tensor``, optional): :attr:`spacing` can be used to modify
        how the :attr:`input` tensor's indices relate to sample coordinates. If :attr:`spacing` is a scalar then
        the indices are multiplied by the scalar to produce the coordinates. For example, if :attr:`spacing=2` the
        indices (1, 2, 3) become coordinates (2, 4, 6). If :attr:`spacing` is a list of scalars then the corresponding
        indices are multiplied. For example, if :attr:`spacing=(2, -1, 3)` the indices (1, 2, 3) become coordinates (2, -2, 9).
        Finally, if :attr:`spacing` is a list of one-dimensional tensors then each tensor specifies the coordinates for
        the corresponding dimension. For example, if the indices are (1, 2, 3) and the tensors are (t0, t1, t2), then
        the coordinates are (t0[1], t1[2], t2[3])

    dim (``int``, ``list of int``, optional): the dimension or dimensions to approximate the gradient over.  By default
        the partial  gradient in every dimension is computed. Note that when :attr:`dim` is  specified the elements of
        the :attr:`spacing` argument must correspond with the specified dims."

    edge_order (``int``, optional): 1 or 2, for `first-order
        <https://www.ams.org/journals/mcom/1988-51-184/S0025-5718-1988-0935077-0/S0025-5718-1988-0935077-0.pdf>`_ or
        `second-order <https://www.ams.org/journals/mcom/1988-51-184/S0025-5718-1988-0935077-0/S0025-5718-1988-0935077-0.pdf>`_
        estimation of the boundary ("edge") values, respectively.

Examples::

    >>> # Estimates the gradient of f(x)=x^2 at points [-2, -1, 2, 4]
    >>> coordinates = (torch.tensor([-2., -1., 1., 4.]),)
    >>> values = torch.tensor([4., 1., 1., 16.], )
    >>> torch.gradient(values, spacing = coordinates)
    (tensor([-3., -2., 2., 5.]),)

    >>> # Estimates the gradient of the R^2 -> R function whose samples are
    >>> # described by the tensor t. Implicit coordinates are [0, 1] for the outermost
    >>> # dimension and [0, 1, 2, 3] for the innermost dimension, and function estimates
    >>> # partial derivative for both dimensions.
    >>> t = torch.tensor([[1, 2, 4, 8], [10, 20, 40, 80]])
    >>> torch.gradient(t)
    (tensor([[ 9., 18., 36., 72.],
             [ 9., 18., 36., 72.]]),
     tensor([[ 1.0000, 1.5000, 3.0000, 4.0000],
             [10.0000, 15.0000, 30.0000, 40.0000]]))

    >>> # A scalar value for spacing modifies the relationship between tensor indices
    >>> # and input coordinates by multiplying the indices to find the
    >>> # coordinates. For example, below the indices of the innermost
    >>> # 0, 1, 2, 3 translate to coordinates of [0, 2, 4, 6], and the indices of
    >>> # the outermost dimension 0, 1 translate to coordinates of [0, 2].
    >>> torch.gradient(t, spacing = 2.0) # dim = None (implicitly [0, 1])
    (tensor([[ 4.5000, 9.0000, 18.0000, 36.0000],
              [ 4.5000, 9.0000, 18.0000, 36.0000]]),
     tensor([[ 0.5000, 0.7500, 1.5000, 2.0000],
              [ 5.0000, 7.5000, 15.0000, 20.0000]]))
    >>> # doubling the spacing between samples halves the estimated partial gradients.

    >>>
    >>> # Estimates only the partial derivative for dimension 1
    >>> torch.gradient(t, dim = 1) # spacing = None (implicitly 1.)
    (tensor([[ 1.0000, 1.5000, 3.0000, 4.0000],
             [10.0000, 15.0000, 30.0000, 40.0000]]),)

    >>> # When spacing is a list of scalars, the relationship between the tensor
    >>> # indices and input coordinates changes based on dimension.
    >>> # For example, below, the indices of the innermost dimension 0, 1, 2, 3 translate
    >>> # to coordinates of [0, 3, 6, 9], and the indices of the outermost dimension
    >>> # 0, 1 translate to coordinates of [0, 2].
    >>> torch.gradient(t, spacing = [3., 2.])
    (tensor([[ 4.5000, 9.0000, 18.0000, 36.0000],
             [ 4.5000, 9.0000, 18.0000, 36.0000]]),
     tensor([[ 0.3333, 0.5000, 1.0000, 1.3333],
             [ 3.3333, 5.0000, 10.0000, 13.3333]]))

    >>> # The following example is a replication of the previous one with explicit
    >>> # coordinates.
    >>> coords = (torch.tensor([0, 2]), torch.tensor([0, 3, 6, 9]))
    >>> torch.gradient(t, spacing = coords)
    (tensor([[ 4.5000, 9.0000, 18.0000, 36.0000],
             [ 4.5000, 9.0000, 18.0000, 36.0000]]),
     tensor([[ 0.3333, 0.5000, 1.0000, 1.3333],
             [ 3.3333, 5.0000, 10.0000, 13.3333]]))

""")

add_docstr(torch.geqrf,
           r"""
geqrf(input, *, out=None) -> (Tensor, Tensor)

This is a low-level function for calling LAPACK's geqrf directly. This function
returns a namedtuple (a, tau) as defined in `LAPACK documentation for geqrf`_ .

Computes a QR decomposition of :attr:`input`.
Both `Q` and `R` matrices are stored in the same output tensor `a`.
The elements of `R` are stored on and above the diagonal.
Elementary reflectors (or Householder vectors) implicitly defining matrix `Q`
are stored below the diagonal.
The results of this function can be used together with :func:`torch.linalg.householder_product`
to obtain the `Q` matrix or
with :func:`torch.ormqr`, which uses an implicit representation of the `Q` matrix,
for an efficient matrix-matrix multiplication.

See `LAPACK documentation for geqrf`_ for further details.

.. note::
    See also :func:`torch.linalg.qr`, which computes Q and R matrices, and :func:`torch.linalg.lstsq`
    with the ``driver="gels"`` option for a function that can solve matrix equations using a QR decomposition.

Args:
    input (Tensor): the input matrix

Keyword args:
    out (tuple, optional): the output tuple of (Tensor, Tensor). Ignored if `None`. Default: `None`.

.. _LAPACK documentation for geqrf:
    http://www.netlib.org/lapack/explore-html/df/dc5/group__variants_g_ecomputational_ga3766ea903391b5cf9008132f7440ec7b.html

""")

add_docstr(torch.inner, r"""
inner(input, other, *, out=None) -> Tensor

Computes the dot product for 1D tensors. For higher dimensions, sums the product
of elements from :attr:`input` and :attr:`other` along their last dimension.

.. note::

    If either :attr:`input` or :attr:`other` is a scalar, the result is equivalent
    to `torch.mul(input, other)`.

    If both :attr:`input` and :attr:`other` are non-scalars, the size of their last
    dimension must match and the result is equivalent to `torch.tensordot(input,
    other, dims=([-1], [-1]))`

Args:
    input (Tensor): First input tensor
    other (Tensor): Second input tensor

Keyword args:
    out (Tensor, optional): Optional output tensor to write result into. The output
                            shape is `input.shape[:-1] + other.shape[:-1]`.

Example::

    # Dot product
    >>> torch.inner(torch.tensor([1, 2, 3]), torch.tensor([0, 2, 1]))
    tensor(7)

    # Multidimensional input tensors
    >>> a = torch.randn(2, 3)
    >>> a
    tensor([[0.8173, 1.0874, 1.1784],
            [0.3279, 0.1234, 2.7894]])
    >>> b = torch.randn(2, 4, 3)
    >>> b
    tensor([[[-0.4682, -0.7159,  0.1506],
            [ 0.4034, -0.3657,  1.0387],
            [ 0.9892, -0.6684,  0.1774],
            [ 0.9482,  1.3261,  0.3917]],

            [[ 0.4537,  0.7493,  1.1724],
            [ 0.2291,  0.5749, -0.2267],
            [-0.7920,  0.3607, -0.3701],
            [ 1.3666, -0.5850, -1.7242]]])
    >>> torch.inner(a, b)
    tensor([[[-0.9837,  1.1560,  0.2907,  2.6785],
            [ 2.5671,  0.5452, -0.6912, -1.5509]],

            [[ 0.1782,  2.9843,  0.7366,  1.5672],
            [ 3.5115, -0.4864, -1.2476, -4.4337]]])

    # Scalar input
    >>> torch.inner(a, torch.tensor(2))
    tensor([[1.6347, 2.1748, 2.3567],
            [0.6558, 0.2469, 5.5787]])
""")

add_docstr(torch.outer, r"""
outer(input, vec2, *, out=None) -> Tensor

Outer product of :attr:`input` and :attr:`vec2`.
If :attr:`input` is a vector of size :math:`n` and :attr:`vec2` is a vector of
size :math:`m`, then :attr:`out` must be a matrix of size :math:`(n \times m)`.

.. note:: This function does not :ref:`broadcast <broadcasting-semantics>`.

Args:
    input (Tensor): 1-D input vector
    vec2 (Tensor): 1-D input vector

Keyword args:
    out (Tensor, optional): optional output matrix

Example::

    >>> v1 = torch.arange(1., 5.)
    >>> v2 = torch.arange(1., 4.)
    >>> torch.outer(v1, v2)
    tensor([[  1.,   2.,   3.],
            [  2.,   4.,   6.],
            [  3.,   6.,   9.],
            [  4.,   8.,  12.]])
""")

add_docstr(torch.ger,
           r"""
ger(input, vec2, *, out=None) -> Tensor

Alias of :func:`torch.outer`.

.. warning::
    This function is deprecated and will be removed in a future PyTorch release.
    Use :func:`torch.outer` instead.
""")

add_docstr(torch.solve,
           r"""
torch.solve(input, A, *, out=None) -> (Tensor, Tensor)

This function returns the solution to the system of linear
equations represented by :math:`AX = B` and the LU factorization of
A, in order as a namedtuple `solution, LU`.

`LU` contains `L` and `U` factors for LU factorization of `A`.

`torch.solve(B, A)` can take in 2D inputs `B, A` or inputs that are
batches of 2D matrices. If the inputs are batches, then returns
batched outputs `solution, LU`.

Supports real-valued and complex-valued inputs.

.. warning::

    :func:`torch.solve` is deprecated in favor of :func:`torch.linalg.solve`
    and will be removed in a future PyTorch release.
    :func:`torch.linalg.solve` has its arguments reversed and does not return the
    LU factorization of the input. To get the LU factorization see :func:`torch.lu`,
    which may be used with :func:`torch.lu_solve` and :func:`torch.lu_unpack`.

    ``X = torch.solve(B, A).solution`` should be replaced with

    .. code:: python

        X = torch.linalg.solve(A, B)

.. note::

    Irrespective of the original strides, the returned matrices
    `solution` and `LU` will be transposed, i.e. with strides like
    `B.contiguous().mT.stride()` and
    `A.contiguous().mT.stride()` respectively.

Args:
    input (Tensor): input matrix :math:`B` of size :math:`(*, m, k)` , where :math:`*`
                is zero or more batch dimensions.
    A (Tensor): input square matrix of size :math:`(*, m, m)`, where
                :math:`*` is zero or more batch dimensions.

Keyword args:
    out ((Tensor, Tensor), optional): optional output tuple.

Example::

    >>> A = torch.tensor([[6.80, -2.11,  5.66,  5.97,  8.23],
    ...                   [-6.05, -3.30,  5.36, -4.44,  1.08],
    ...                   [-0.45,  2.58, -2.70,  0.27,  9.04],
    ...                   [8.32,  2.71,  4.35,  -7.17,  2.14],
    ...                   [-9.67, -5.14, -7.26,  6.08, -6.87]]).t()
    >>> B = torch.tensor([[4.02,  6.19, -8.22, -7.57, -3.03],
    ...                   [-1.56,  4.00, -8.67,  1.75,  2.86],
    ...                   [9.81, -4.09, -4.57, -8.61,  8.99]]).t()
    >>> X, LU = torch.solve(B, A)
    >>> torch.dist(B, torch.mm(A, X))
    tensor(1.00000e-06 *
           7.0977)

    >>> # Batched solver example
    >>> A = torch.randn(2, 3, 1, 4, 4)
    >>> B = torch.randn(2, 3, 1, 4, 6)
    >>> X, LU = torch.solve(B, A)
    >>> torch.dist(B, A.matmul(X))
    tensor(1.00000e-06 *
       3.6386)

""")

add_docstr(torch.get_default_dtype,
           r"""
get_default_dtype() -> torch.dtype

Get the current default floating point :class:`torch.dtype`.

Example::

    >>> torch.get_default_dtype()  # initial default for floating point is torch.float32
    torch.float32
    >>> torch.set_default_dtype(torch.float64)
    >>> torch.get_default_dtype()  # default is now changed to torch.float64
    torch.float64
    >>> torch.set_default_tensor_type(torch.FloatTensor)  # setting tensor type also affects this
    >>> torch.get_default_dtype()  # changed to torch.float32, the dtype for torch.FloatTensor
    torch.float32

""")

add_docstr(torch.get_num_threads,
           r"""
get_num_threads() -> int

Returns the number of threads used for parallelizing CPU operations
""")

add_docstr(torch.get_num_interop_threads,
           r"""
get_num_interop_threads() -> int

Returns the number of threads used for inter-op parallelism on CPU
(e.g. in JIT interpreter)
""")

add_docstr(torch.gt, r"""
gt(input, other, *, out=None) -> Tensor

Computes :math:`\text{input} > \text{other}` element-wise.
""" + r"""

The second argument can be a number or a tensor whose shape is
:ref:`broadcastable <broadcasting-semantics>` with the first argument.

Args:
    input (Tensor): the tensor to compare
    other (Tensor or float): the tensor or value to compare

Keyword args:
    {out}

Returns:
    A boolean tensor that is True where :attr:`input` is greater than :attr:`other` and False elsewhere

Example::

    >>> torch.gt(torch.tensor([[1, 2], [3, 4]]), torch.tensor([[1, 1], [4, 4]]))
    tensor([[False, True], [False, False]])
""".format(**common_args))

add_docstr(torch.greater, r"""
greater(input, other, *, out=None) -> Tensor

Alias for :func:`torch.gt`.
""")

add_docstr(torch.histc,
           r"""
histc(input, bins=100, min=0, max=0, *, out=None) -> Tensor

Computes the histogram of a tensor.

The elements are sorted into equal width bins between :attr:`min` and
:attr:`max`. If :attr:`min` and :attr:`max` are both zero, the minimum and
maximum values of the data are used.

Elements lower than min and higher than max are ignored.

Args:
    {input}
    bins (int): number of histogram bins
    min (Scalar): lower end of the range (inclusive)
    max (Scalar): upper end of the range (inclusive)

Keyword args:
    {out}

Returns:
    Tensor: Histogram represented as a tensor

Example::

    >>> torch.histc(torch.tensor([1., 2, 1]), bins=4, min=0, max=3)
    tensor([ 0.,  2.,  1.,  0.])
""".format(**common_args))

add_docstr(torch.histogram,
           r"""
histogram(input, bins, *, range=None, weight=None, density=False, out=None) -> (Tensor, Tensor)

Computes a histogram of the values in a tensor.

:attr:`bins` can be an integer or a 1D tensor.

If :attr:`bins` is an int, it specifies the number of equal-width bins.
By default, the lower and upper range of the bins is determined by the
minimum and maximum elements of the input tensor. The :attr:`range`
argument can be provided to specify a range for the bins.

If :attr:`bins` is a 1D tensor, it specifies the sequence of bin edges
including the rightmost edge. It should contain at least 2 elements
and its elements should be increasing.

Args:
    {input}
    bins: int or 1D Tensor. If int, defines the number of equal-width bins. If tensor,
          defines the sequence of bin edges including the rightmost edge.

Keyword args:
    range (tuple of float): Defines the range of the bins.
    weight (Tensor): If provided, weight should have the same shape as input. Each value in
                     input contributes its associated weight towards its bin's result.
    density (bool): If False, the result will contain the count (or total weight) in each bin.
                    If True, the result is the value of the probability density function over the bins,
                    normalized such that the integral over the range of the bins is 1.
    {out} (tuple, optional): The result tuple of two output tensors (hist, bin_edges).

Returns:
    hist (Tensor): 1D Tensor containing the values of the histogram.
    bin_edges(Tensor): 1D Tensor containing the edges of the histogram bins.

Example::

    >>> torch.histogram(torch.tensor([1., 2, 1]), bins=4, range=(0., 3.), weight=torch.tensor([1., 2., 4.]))
    (tensor([ 0.,  5.,  2.,  0.]), tensor([0., 0.75, 1.5, 2.25, 3.]))
    >>> torch.histogram(torch.tensor([1., 2, 1]), bins=4, range=(0., 3.), weight=torch.tensor([1., 2., 4.]), density=True)
    (tensor([ 0.,  0.9524,  0.3810,  0.]), tensor([0., 0.75, 1.5, 2.25, 3.]))
""".format(**common_args))

add_docstr(torch.hypot,
           r"""
hypot(input, other, *, out=None) -> Tensor

Given the legs of a right triangle, return its hypotenuse.

.. math::
    \text{out}_{i} = \sqrt{\text{input}_{i}^{2} + \text{other}_{i}^{2}}

The shapes of ``input`` and ``other`` must be
:ref:`broadcastable <broadcasting-semantics>`.
""" + r"""
Args:
    input (Tensor): the first input tensor
    other (Tensor): the second input tensor

Keyword args:
    {out}

Example::

    >>> a = torch.hypot(torch.tensor([4.0]), torch.tensor([3.0, 4.0, 5.0]))
    tensor([5.0000, 5.6569, 6.4031])

""".format(**common_args))

add_docstr(torch.i0,
           r"""
i0(input, *, out=None) -> Tensor

Alias for :func:`torch.special.i0`.
""")

add_docstr(torch.igamma,
           r"""
igamma(input, other, *, out=None) -> Tensor

Alias for :func:`torch.special.gammainc`.
""")

add_docstr(torch.igammac,
           r"""
igammac(input, other, *, out=None) -> Tensor

Alias for :func:`torch.special.gammaincc`.
""")

add_docstr(torch.index_select,
           r"""
index_select(input, dim, index, *, out=None) -> Tensor

Returns a new tensor which indexes the :attr:`input` tensor along dimension
:attr:`dim` using the entries in :attr:`index` which is a `LongTensor`.

The returned tensor has the same number of dimensions as the original tensor
(:attr:`input`).  The :attr:`dim`\ th dimension has the same size as the length
of :attr:`index`; other dimensions have the same size as in the original tensor.

.. note:: The returned tensor does **not** use the same storage as the original
          tensor.  If :attr:`out` has a different shape than expected, we
          silently change it to the correct shape, reallocating the underlying
          storage if necessary.

Args:
    {input}
    dim (int): the dimension in which we index
    index (IntTensor or LongTensor): the 1-D tensor containing the indices to index

Keyword args:
    {out}

Example::

    >>> x = torch.randn(3, 4)
    >>> x
    tensor([[ 0.1427,  0.0231, -0.5414, -1.0009],
            [-0.4664,  0.2647, -0.1228, -1.1068],
            [-1.1734, -0.6571,  0.7230, -0.6004]])
    >>> indices = torch.tensor([0, 2])
    >>> torch.index_select(x, 0, indices)
    tensor([[ 0.1427,  0.0231, -0.5414, -1.0009],
            [-1.1734, -0.6571,  0.7230, -0.6004]])
    >>> torch.index_select(x, 1, indices)
    tensor([[ 0.1427, -0.5414],
            [-0.4664, -0.1228],
            [-1.1734,  0.7230]])
""".format(**common_args))

add_docstr(torch.inverse, r"""
inverse(input, *, out=None) -> Tensor

Alias for :func:`torch.linalg.inv`
""")

add_docstr(torch.isin, r"""
isin(elements, test_elements, *, assume_unique=False, invert=False) -> Tensor

Tests if each element of :attr:`elements` is in :attr:`test_elements`. Returns
a boolean tensor of the same shape as :attr:`elements` that is True for elements
in :attr:`test_elements` and False otherwise.

.. note::
    One of :attr:`elements` or :attr:`test_elements` can be a scalar, but not both.

Args:
    elements (Tensor or Scalar): Input elements
    test_elements (Tensor or Scalar): Values against which to test for each input element
    assume_unique (bool, optional): If True, assumes both :attr:`elements` and
        :attr:`test_elements` contain unique elements, which can speed up the
        calculation. Default: False
    invert (bool, optional): If True, inverts the boolean return tensor, resulting in True
        values for elements *not* in :attr:`test_elements`. Default: False

Returns:
    A boolean tensor of the same shape as :attr:`elements` that is True for elements in
    :attr:`test_elements` and False otherwise

Example:
    >>> torch.isin(torch.tensor([[1, 2], [3, 4]]), torch.tensor([2, 3]))
    tensor([[False,  True],
            [ True, False]])
""")

add_docstr(torch.isinf, r"""
isinf(input) -> Tensor

Tests if each element of :attr:`input` is infinite
(positive or negative infinity) or not.

.. note::
    Complex values are infinite when their real or imaginary part is
    infinite.

Args:
    {input}

Returns:
    A boolean tensor that is True where :attr:`input` is infinite and False elsewhere

Example::

    >>> torch.isinf(torch.tensor([1, float('inf'), 2, float('-inf'), float('nan')]))
    tensor([False,  True,  False,  True,  False])
""".format(**common_args))

add_docstr(torch.isposinf,
           r"""
isposinf(input, *, out=None) -> Tensor
Tests if each element of :attr:`input` is positive infinity or not.

Args:
  {input}

Keyword args:
  {out}

Example::

    >>> a = torch.tensor([-float('inf'), float('inf'), 1.2])
    >>> torch.isposinf(a)
    tensor([False,  True, False])
""".format(**common_args))

add_docstr(torch.isneginf,
           r"""
isneginf(input, *, out=None) -> Tensor
Tests if each element of :attr:`input` is negative infinity or not.

Args:
  {input}

Keyword args:
  {out}

Example::

    >>> a = torch.tensor([-float('inf'), float('inf'), 1.2])
    >>> torch.isneginf(a)
    tensor([ True, False, False])
""".format(**common_args))

add_docstr(torch.isclose, r"""
isclose(input, other, rtol=1e-05, atol=1e-08, equal_nan=False) -> Tensor

Returns a new tensor with boolean elements representing if each element of
:attr:`input` is "close" to the corresponding element of :attr:`other`.
Closeness is defined as:

.. math::
    \lvert \text{input} - \text{other} \rvert \leq \texttt{atol} + \texttt{rtol} \times \lvert \text{other} \rvert
""" + r"""

where :attr:`input` and :attr:`other` are finite. Where :attr:`input`
and/or :attr:`other` are nonfinite they are close if and only if
they are equal, with NaNs being considered equal to each other when
:attr:`equal_nan` is True.

Args:
    input (Tensor): first tensor to compare
    other (Tensor): second tensor to compare
    atol (float, optional): absolute tolerance. Default: 1e-08
    rtol (float, optional): relative tolerance. Default: 1e-05
    equal_nan (bool, optional): if ``True``, then two ``NaN`` s will be considered equal. Default: ``False``

Examples::

    >>> torch.isclose(torch.tensor((1., 2, 3)), torch.tensor((1 + 1e-10, 3, 4)))
    tensor([ True, False, False])
    >>> torch.isclose(torch.tensor((float('inf'), 4)), torch.tensor((float('inf'), 6)), rtol=.5)
    tensor([True, True])
""")

add_docstr(torch.isfinite, r"""
isfinite(input) -> Tensor

Returns a new tensor with boolean elements representing if each element is `finite` or not.

Real values are finite when they are not NaN, negative infinity, or infinity.
Complex values are finite when both their real and imaginary parts are finite.

Args:
    {input}

Returns:
    A boolean tensor that is True where :attr:`input` is finite and False elsewhere

Example::

    >>> torch.isfinite(torch.tensor([1, float('inf'), 2, float('-inf'), float('nan')]))
    tensor([True,  False,  True,  False,  False])
""".format(**common_args))

add_docstr(torch.isnan, r"""
isnan(input) -> Tensor

Returns a new tensor with boolean elements representing if each element of :attr:`input`
is NaN or not. Complex values are considered NaN when either their real
and/or imaginary part is NaN.

Arguments:
    {input}

Returns:
    A boolean tensor that is True where :attr:`input` is NaN and False elsewhere

Example::

    >>> torch.isnan(torch.tensor([1, float('nan'), 2]))
    tensor([False, True, False])
""".format(**common_args))

add_docstr(torch.isreal, r"""
isreal(input) -> Tensor

Returns a new tensor with boolean elements representing if each element of :attr:`input` is real-valued or not.
All real-valued types are considered real. Complex values are considered real when their imaginary part is 0.

Arguments:
    {input}

Returns:
    A boolean tensor that is True where :attr:`input` is real and False elsewhere

Example::

    >>> torch.isreal(torch.tensor([1, 1+1j, 2+0j]))
    tensor([True, False, True])
""".format(**common_args))

add_docstr(torch.is_floating_point, r"""
is_floating_point(input) -> (bool)

Returns True if the data type of :attr:`input` is a floating point data type i.e.,
one of ``torch.float64``, ``torch.float32``, ``torch.float16``, and ``torch.bfloat16``.

Args:
    {input}
""".format(**common_args))

add_docstr(torch.is_complex, r"""
is_complex(input) -> (bool)

Returns True if the data type of :attr:`input` is a complex data type i.e.,
one of ``torch.complex64``, and ``torch.complex128``.

Args:
    {input}
""".format(**common_args))

add_docstr(torch.is_grad_enabled, r"""
is_grad_enabled() -> (bool)

Returns True if grad mode is currently enabled.
""".format(**common_args))

add_docstr(torch.is_inference_mode_enabled, r"""
is_inference_mode_enabled() -> (bool)

Returns True if inference mode is currently enabled.
""".format(**common_args))

add_docstr(torch.is_inference, r"""
is_inference(input) -> (bool)

Returns True if :attr:`input` is an inference tensor.

A non-view tensor is an inference tensor if and only if it was
allocated during inference mode. A view tensor is an inference
tensor if and only if the tensor it is a view of is an inference tensor.

For details on inference mode please see
`Inference Mode <https://pytorch.org/cppdocs/notes/inference_mode.html>`_.

Args:
    {input}
""".format(**common_args))

add_docstr(torch.is_conj, r"""
is_conj(input) -> (bool)

Returns True if the :attr:`input` is a conjugated tensor, i.e. its conjugate bit is set to `True`.

Args:
    {input}
""".format(**common_args))

add_docstr(torch.is_nonzero, r"""
is_nonzero(input) -> (bool)

Returns True if the :attr:`input` is a single element tensor which is not equal to zero
after type conversions.
i.e. not equal to ``torch.tensor([0.])`` or ``torch.tensor([0])`` or
``torch.tensor([False])``.
Throws a ``RuntimeError`` if ``torch.numel() != 1`` (even in case
of sparse tensors).

Args:
    {input}

Examples::

    >>> torch.is_nonzero(torch.tensor([0.]))
    False
    >>> torch.is_nonzero(torch.tensor([1.5]))
    True
    >>> torch.is_nonzero(torch.tensor([False]))
    False
    >>> torch.is_nonzero(torch.tensor([3]))
    True
    >>> torch.is_nonzero(torch.tensor([1, 3, 5]))
    Traceback (most recent call last):
    ...
    RuntimeError: bool value of Tensor with more than one value is ambiguous
    >>> torch.is_nonzero(torch.tensor([]))
    Traceback (most recent call last):
    ...
    RuntimeError: bool value of Tensor with no values is ambiguous
""".format(**common_args))

add_docstr(torch.kron,
           r"""
kron(input, other, *, out=None) -> Tensor

Computes the Kronecker product, denoted by :math:`\otimes`, of :attr:`input` and :attr:`other`.

If :attr:`input` is a :math:`(a_0 \times a_1 \times \dots \times a_n)` tensor and :attr:`other` is a
:math:`(b_0 \times b_1 \times \dots \times b_n)` tensor, the result will be a
:math:`(a_0*b_0 \times a_1*b_1 \times \dots \times a_n*b_n)` tensor with the following entries:

.. math::
    (\text{input} \otimes \text{other})_{k_0, k_1, \dots, k_n} =
        \text{input}_{i_0, i_1, \dots, i_n} * \text{other}_{j_0, j_1, \dots, j_n},

where :math:`k_t = i_t * b_t + j_t` for :math:`0 \leq t \leq n`.
If one tensor has fewer dimensions than the other it is unsqueezed until it has the same number of dimensions.

Supports real-valued and complex-valued inputs.

.. note::
    This function generalizes the typical definition of the Kronecker product for two matrices to two tensors,
    as described above. When :attr:`input` is a :math:`(m \times n)` matrix and :attr:`other` is a
    :math:`(p \times q)` matrix, the result will be a :math:`(p*m \times q*n)` block matrix:

    .. math::
        \mathbf{A} \otimes \mathbf{B}=\begin{bmatrix}
        a_{11} \mathbf{B} & \cdots & a_{1 n} \mathbf{B} \\
        \vdots & \ddots & \vdots \\
        a_{m 1} \mathbf{B} & \cdots & a_{m n} \mathbf{B} \end{bmatrix}

    where :attr:`input` is :math:`\mathbf{A}` and :attr:`other` is :math:`\mathbf{B}`.

Arguments:
    input (Tensor)
    other (Tensor)

Keyword args:
    out (Tensor, optional): The output tensor. Ignored if ``None``. Default: ``None``

Examples::

    >>> mat1 = torch.eye(2)
    >>> mat2 = torch.ones(2, 2)
    >>> torch.kron(mat1, mat2)
    tensor([[1., 1., 0., 0.],
            [1., 1., 0., 0.],
            [0., 0., 1., 1.],
            [0., 0., 1., 1.]])

    >>> mat1 = torch.eye(2)
    >>> mat2 = torch.arange(1, 5).reshape(2, 2)
    >>> torch.kron(mat1, mat2)
    tensor([[1., 2., 0., 0.],
            [3., 4., 0., 0.],
            [0., 0., 1., 2.],
            [0., 0., 3., 4.]])
""")

add_docstr(torch.kthvalue,
           r"""
kthvalue(input, k, dim=None, keepdim=False, *, out=None) -> (Tensor, LongTensor)

Returns a namedtuple ``(values, indices)`` where ``values`` is the :attr:`k` th
smallest element of each row of the :attr:`input` tensor in the given dimension
:attr:`dim`. And ``indices`` is the index location of each element found.

If :attr:`dim` is not given, the last dimension of the `input` is chosen.

If :attr:`keepdim` is ``True``, both the :attr:`values` and :attr:`indices` tensors
are the same size as :attr:`input`, except in the dimension :attr:`dim` where
they are of size 1. Otherwise, :attr:`dim` is squeezed
(see :func:`torch.squeeze`), resulting in both the :attr:`values` and
:attr:`indices` tensors having 1 fewer dimension than the :attr:`input` tensor.

.. note::
    When :attr:`input` is a CUDA tensor and there are multiple valid
    :attr:`k` th values, this function may nondeterministically return
    :attr:`indices` for any of them.

Args:
    {input}
    k (int): k for the k-th smallest element
    dim (int, optional): the dimension to find the kth value along
    {keepdim}

Keyword args:
    out (tuple, optional): the output tuple of (Tensor, LongTensor)
                           can be optionally given to be used as output buffers

Example::

    >>> x = torch.arange(1., 6.)
    >>> x
    tensor([ 1.,  2.,  3.,  4.,  5.])
    >>> torch.kthvalue(x, 4)
    torch.return_types.kthvalue(values=tensor(4.), indices=tensor(3))

    >>> x=torch.arange(1.,7.).resize_(2,3)
    >>> x
    tensor([[ 1.,  2.,  3.],
            [ 4.,  5.,  6.]])
    >>> torch.kthvalue(x, 2, 0, True)
    torch.return_types.kthvalue(values=tensor([[4., 5., 6.]]), indices=tensor([[1, 1, 1]]))
""".format(**single_dim_common))

add_docstr(torch.lcm,
           r"""
lcm(input, other, *, out=None) -> Tensor

Computes the element-wise least common multiple (LCM) of :attr:`input` and :attr:`other`.

Both :attr:`input` and :attr:`other` must have integer types.

.. note::
    This defines :math:`lcm(0, 0) = 0` and :math:`lcm(0, a) = 0`.

Args:
    {input}
    other (Tensor): the second input tensor

Keyword arguments:
    {out}

Example::

    >>> a = torch.tensor([5, 10, 15])
    >>> b = torch.tensor([3, 4, 5])
    >>> torch.lcm(a, b)
    tensor([15, 20, 15])
    >>> c = torch.tensor([3])
    >>> torch.lcm(a, c)
    tensor([15, 30, 15])
""".format(**common_args))

add_docstr(torch.ldexp, r"""
ldexp(input, other, *, out=None) -> Tensor

Multiplies :attr:`input` by 2**:attr:`other`.

.. math::
    \text{{out}}_i = \text{{input}}_i * 2^\text{{other}}_i
""" + r"""

Typically this function is used to construct floating point numbers by multiplying
mantissas in :attr:`input` with integral powers of two created from the exponents
in :attr:`other`.

Args:
    {input}
    other (Tensor): a tensor of exponents, typically integers.

Keyword args:
    {out}

Example::

    >>> torch.ldexp(torch.tensor([1.]), torch.tensor([1]))
    tensor([2.])
    >>> torch.ldexp(torch.tensor([1.0]), torch.tensor([1, 2, 3, 4]))
    tensor([ 2.,  4.,  8., 16.])


""".format(**common_args))

add_docstr(torch.le, r"""
le(input, other, *, out=None) -> Tensor

Computes :math:`\text{input} \leq \text{other}` element-wise.
""" + r"""

The second argument can be a number or a tensor whose shape is
:ref:`broadcastable <broadcasting-semantics>` with the first argument.

Args:
    input (Tensor): the tensor to compare
    other (Tensor or Scalar): the tensor or value to compare

Keyword args:
    {out}

Returns:
    A boolean tensor that is True where :attr:`input` is less than or equal to
    :attr:`other` and False elsewhere

Example::

    >>> torch.le(torch.tensor([[1, 2], [3, 4]]), torch.tensor([[1, 1], [4, 4]]))
    tensor([[True, False], [True, True]])
""".format(**common_args))

add_docstr(torch.less_equal, r"""
less_equal(input, other, *, out=None) -> Tensor

Alias for :func:`torch.le`.
""")

add_docstr(torch.lerp,
           r"""
lerp(input, end, weight, *, out=None)

Does a linear interpolation of two tensors :attr:`start` (given by :attr:`input`) and :attr:`end` based
on a scalar or tensor :attr:`weight` and returns the resulting :attr:`out` tensor.

.. math::
    \text{out}_i = \text{start}_i + \text{weight}_i \times (\text{end}_i - \text{start}_i)
""" + r"""
The shapes of :attr:`start` and :attr:`end` must be
:ref:`broadcastable <broadcasting-semantics>`. If :attr:`weight` is a tensor, then
the shapes of :attr:`weight`, :attr:`start`, and :attr:`end` must be :ref:`broadcastable <broadcasting-semantics>`.

Args:
    input (Tensor): the tensor with the starting points
    end (Tensor): the tensor with the ending points
    weight (float or tensor): the weight for the interpolation formula

Keyword args:
    {out}

Example::

    >>> start = torch.arange(1., 5.)
    >>> end = torch.empty(4).fill_(10)
    >>> start
    tensor([ 1.,  2.,  3.,  4.])
    >>> end
    tensor([ 10.,  10.,  10.,  10.])
    >>> torch.lerp(start, end, 0.5)
    tensor([ 5.5000,  6.0000,  6.5000,  7.0000])
    >>> torch.lerp(start, end, torch.full_like(start, 0.5))
    tensor([ 5.5000,  6.0000,  6.5000,  7.0000])
""".format(**common_args))

add_docstr(torch.lgamma,
           r"""
lgamma(input, *, out=None) -> Tensor

Computes the natural logarithm of the absolute value of the gamma function on :attr:`input`.

.. math::
    \text{out}_{i} = \ln \Gamma(|\text{input}_{i}|)
""" + """
Args:
    {input}

Keyword args:
    {out}

Example::

    >>> a = torch.arange(0.5, 2, 0.5)
    >>> torch.lgamma(a)
    tensor([ 0.5724,  0.0000, -0.1208])
""".format(**common_args))

add_docstr(torch.linspace, r"""
linspace(start, end, steps, *, out=None, dtype=None, layout=torch.strided, device=None, requires_grad=False) -> Tensor

Creates a one-dimensional tensor of size :attr:`steps` whose values are evenly
spaced from :attr:`start` to :attr:`end`, inclusive. That is, the value are:

.. math::
    (\text{start},
    \text{start} + \frac{\text{end} - \text{start}}{\text{steps} - 1},
    \ldots,
    \text{start} + (\text{steps} - 2) * \frac{\text{end} - \text{start}}{\text{steps} - 1},
    \text{end})
""" + """

From PyTorch 1.11 linspace requires the steps argument. Use steps=100 to restore the previous behavior.

Args:
    start (float): the starting value for the set of points
    end (float): the ending value for the set of points
    steps (int): size of the constructed tensor

Keyword arguments:
    {out}
    dtype (torch.dtype, optional): the data type to perform the computation in.
        Default: if None, uses the global default dtype (see torch.get_default_dtype())
        when both :attr:`start` and :attr:`end` are real,
        and corresponding complex dtype when either is complex.
    {layout}
    {device}
    {requires_grad}


Example::

    >>> torch.linspace(3, 10, steps=5)
    tensor([  3.0000,   4.7500,   6.5000,   8.2500,  10.0000])
    >>> torch.linspace(-10, 10, steps=5)
    tensor([-10.,  -5.,   0.,   5.,  10.])
    >>> torch.linspace(start=-10, end=10, steps=5)
    tensor([-10.,  -5.,   0.,   5.,  10.])
    >>> torch.linspace(start=-10, end=10, steps=1)
    tensor([-10.])
""".format(**factory_common_args))

add_docstr(torch.log,
           r"""
log(input, *, out=None) -> Tensor

Returns a new tensor with the natural logarithm of the elements
of :attr:`input`.

.. math::
    y_{i} = \log_{e} (x_{i})
""" + r"""

Args:
    {input}

Keyword args:
    {out}

Example::

    >>> a = torch.randn(5)
    >>> a
    tensor([-0.7168, -0.5471, -0.8933, -1.4428, -0.1190])
    >>> torch.log(a)
    tensor([ nan,  nan,  nan,  nan,  nan])
""".format(**common_args))

add_docstr(torch.log10,
           r"""
log10(input, *, out=None) -> Tensor

Returns a new tensor with the logarithm to the base 10 of the elements
of :attr:`input`.

.. math::
    y_{i} = \log_{10} (x_{i})
""" + r"""

Args:
    {input}

Keyword args:
    {out}

Example::

    >>> a = torch.rand(5)
    >>> a
    tensor([ 0.5224,  0.9354,  0.7257,  0.1301,  0.2251])


    >>> torch.log10(a)
    tensor([-0.2820, -0.0290, -0.1392, -0.8857, -0.6476])

""".format(**common_args))

add_docstr(torch.log1p,
           r"""
log1p(input, *, out=None) -> Tensor

Returns a new tensor with the natural logarithm of (1 + :attr:`input`).

.. math::
    y_i = \log_{e} (x_i + 1)
""" + r"""
.. note:: This function is more accurate than :func:`torch.log` for small
          values of :attr:`input`

Args:
    {input}

Keyword args:
    {out}

Example::

    >>> a = torch.randn(5)
    >>> a
    tensor([-1.0090, -0.9923,  1.0249, -0.5372,  0.2492])
    >>> torch.log1p(a)
    tensor([    nan, -4.8653,  0.7055, -0.7705,  0.2225])
""".format(**common_args))

add_docstr(torch.log2,
           r"""
log2(input, *, out=None) -> Tensor

Returns a new tensor with the logarithm to the base 2 of the elements
of :attr:`input`.

.. math::
    y_{i} = \log_{2} (x_{i})
""" + r"""

Args:
    {input}

Keyword args:
    {out}

Example::

    >>> a = torch.rand(5)
    >>> a
    tensor([ 0.8419,  0.8003,  0.9971,  0.5287,  0.0490])


    >>> torch.log2(a)
    tensor([-0.2483, -0.3213, -0.0042, -0.9196, -4.3504])

""".format(**common_args))

add_docstr(torch.logaddexp,
           r"""
logaddexp(input, other, *, out=None) -> Tensor

Logarithm of the sum of exponentiations of the inputs.

Calculates pointwise :math:`\log\left(e^x + e^y\right)`. This function is useful
in statistics where the calculated probabilities of events may be so small as to
exceed the range of normal floating point numbers. In such cases the logarithm
of the calculated probability is stored. This function allows adding
probabilities stored in such a fashion.

This op should be disambiguated with :func:`torch.logsumexp` which performs a
reduction on a single tensor.

Args:
    {input}
    other (Tensor): the second input tensor

Keyword arguments:
    {out}

Example::

    >>> torch.logaddexp(torch.tensor([-1.0]), torch.tensor([-1.0, -2, -3]))
    tensor([-0.3069, -0.6867, -0.8731])
    >>> torch.logaddexp(torch.tensor([-100.0, -200, -300]), torch.tensor([-1.0, -2, -3]))
    tensor([-1., -2., -3.])
    >>> torch.logaddexp(torch.tensor([1.0, 2000, 30000]), torch.tensor([-1.0, -2, -3]))
    tensor([1.1269e+00, 2.0000e+03, 3.0000e+04])
""".format(**common_args))

add_docstr(torch.logaddexp2,
           r"""
logaddexp2(input, other, *, out=None) -> Tensor

Logarithm of the sum of exponentiations of the inputs in base-2.

Calculates pointwise :math:`\log_2\left(2^x + 2^y\right)`. See
:func:`torch.logaddexp` for more details.

Args:
    {input}
    other (Tensor): the second input tensor

Keyword arguments:
    {out}
""".format(**common_args))

add_docstr(torch.xlogy,
           r"""
xlogy(input, other, *, out=None) -> Tensor

Alias for :func:`torch.special.xlogy`.
""")

add_docstr(torch.logical_and,
           r"""
logical_and(input, other, *, out=None) -> Tensor

Computes the element-wise logical AND of the given input tensors. Zeros are treated as ``False`` and nonzeros are
treated as ``True``.

Args:
    {input}
    other (Tensor): the tensor to compute AND with

Keyword args:
    {out}

Example::

    >>> torch.logical_and(torch.tensor([True, False, True]), torch.tensor([True, False, False]))
    tensor([ True, False, False])
    >>> a = torch.tensor([0, 1, 10, 0], dtype=torch.int8)
    >>> b = torch.tensor([4, 0, 1, 0], dtype=torch.int8)
    >>> torch.logical_and(a, b)
    tensor([False, False,  True, False])
    >>> torch.logical_and(a.double(), b.double())
    tensor([False, False,  True, False])
    >>> torch.logical_and(a.double(), b)
    tensor([False, False,  True, False])
    >>> torch.logical_and(a, b, out=torch.empty(4, dtype=torch.bool))
    tensor([False, False,  True, False])
""".format(**common_args))

add_docstr(torch.logical_not,
           r"""
logical_not(input, *, out=None) -> Tensor

Computes the element-wise logical NOT of the given input tensor. If not specified, the output tensor will have the bool
dtype. If the input tensor is not a bool tensor, zeros are treated as ``False`` and non-zeros are treated as ``True``.

Args:
    {input}

Keyword args:
    {out}

Example::

    >>> torch.logical_not(torch.tensor([True, False]))
    tensor([False,  True])
    >>> torch.logical_not(torch.tensor([0, 1, -10], dtype=torch.int8))
    tensor([ True, False, False])
    >>> torch.logical_not(torch.tensor([0., 1.5, -10.], dtype=torch.double))
    tensor([ True, False, False])
    >>> torch.logical_not(torch.tensor([0., 1., -10.], dtype=torch.double), out=torch.empty(3, dtype=torch.int16))
    tensor([1, 0, 0], dtype=torch.int16)
""".format(**common_args))

add_docstr(torch.logical_or,
           r"""
logical_or(input, other, *, out=None) -> Tensor

Computes the element-wise logical OR of the given input tensors. Zeros are treated as ``False`` and nonzeros are
treated as ``True``.

Args:
    {input}
    other (Tensor): the tensor to compute OR with

Keyword args:
    {out}

Example::

    >>> torch.logical_or(torch.tensor([True, False, True]), torch.tensor([True, False, False]))
    tensor([ True, False,  True])
    >>> a = torch.tensor([0, 1, 10, 0], dtype=torch.int8)
    >>> b = torch.tensor([4, 0, 1, 0], dtype=torch.int8)
    >>> torch.logical_or(a, b)
    tensor([ True,  True,  True, False])
    >>> torch.logical_or(a.double(), b.double())
    tensor([ True,  True,  True, False])
    >>> torch.logical_or(a.double(), b)
    tensor([ True,  True,  True, False])
    >>> torch.logical_or(a, b, out=torch.empty(4, dtype=torch.bool))
    tensor([ True,  True,  True, False])
""".format(**common_args))

add_docstr(torch.logical_xor,
           r"""
logical_xor(input, other, *, out=None) -> Tensor

Computes the element-wise logical XOR of the given input tensors. Zeros are treated as ``False`` and nonzeros are
treated as ``True``.

Args:
    {input}
    other (Tensor): the tensor to compute XOR with

Keyword args:
    {out}

Example::

    >>> torch.logical_xor(torch.tensor([True, False, True]), torch.tensor([True, False, False]))
    tensor([False, False,  True])
    >>> a = torch.tensor([0, 1, 10, 0], dtype=torch.int8)
    >>> b = torch.tensor([4, 0, 1, 0], dtype=torch.int8)
    >>> torch.logical_xor(a, b)
    tensor([ True,  True, False, False])
    >>> torch.logical_xor(a.double(), b.double())
    tensor([ True,  True, False, False])
    >>> torch.logical_xor(a.double(), b)
    tensor([ True,  True, False, False])
    >>> torch.logical_xor(a, b, out=torch.empty(4, dtype=torch.bool))
    tensor([ True,  True, False, False])
""".format(**common_args))

add_docstr(torch.logspace, """
logspace(start, end, steps, base=10.0, *, \
         out=None, dtype=None, layout=torch.strided, device=None, requires_grad=False) -> Tensor
""" + r"""

Creates a one-dimensional tensor of size :attr:`steps` whose values are evenly
spaced from :math:`{{\text{{base}}}}^{{\text{{start}}}}` to
:math:`{{\text{{base}}}}^{{\text{{end}}}}`, inclusive, on a logarithmic scale
with base :attr:`base`. That is, the values are:

.. math::
    (\text{base}^{\text{start}},
    \text{base}^{(\text{start} + \frac{\text{end} - \text{start}}{ \text{steps} - 1})},
    \ldots,
    \text{base}^{(\text{start} + (\text{steps} - 2) * \frac{\text{end} - \text{start}}{ \text{steps} - 1})},
    \text{base}^{\text{end}})
""" + """


From PyTorch 1.11 logspace requires the steps argument. Use steps=100 to restore the previous behavior.

Args:
    start (float): the starting value for the set of points
    end (float): the ending value for the set of points
    steps (int): size of the constructed tensor
    base (float, optional): base of the logarithm function. Default: ``10.0``.

Keyword arguments:
    {out}
    dtype (torch.dtype, optional): the data type to perform the computation in.
        Default: if None, uses the global default dtype (see torch.get_default_dtype())
        when both :attr:`start` and :attr:`end` are real,
        and corresponding complex dtype when either is complex.
    {layout}
    {device}
    {requires_grad}

Example::

    >>> torch.logspace(start=-10, end=10, steps=5)
    tensor([ 1.0000e-10,  1.0000e-05,  1.0000e+00,  1.0000e+05,  1.0000e+10])
    >>> torch.logspace(start=0.1, end=1.0, steps=5)
    tensor([  1.2589,   2.1135,   3.5481,   5.9566,  10.0000])
    >>> torch.logspace(start=0.1, end=1.0, steps=1)
    tensor([1.2589])
    >>> torch.logspace(start=2, end=2, steps=1, base=2)
    tensor([4.0])
""".format(**factory_common_args))

add_docstr(torch.logsumexp,
           r"""
logsumexp(input, dim, keepdim=False, *, out=None)

Returns the log of summed exponentials of each row of the :attr:`input`
tensor in the given dimension :attr:`dim`. The computation is numerically
stabilized.

For summation index :math:`j` given by `dim` and other indices :math:`i`, the result is

    .. math::
        \text{{logsumexp}}(x)_{{i}} = \log \sum_j \exp(x_{{ij}})

{keepdim_details}

Args:
    {input}
    {dim}
    {keepdim}

Keyword args:
    {out}

Example::

    >>> a = torch.randn(3, 3)
    >>> torch.logsumexp(a, 1)
    tensor([1.4907, 1.0593, 1.5696])
    >>> torch.dist(torch.logsumexp(a, 1), torch.log(torch.sum(torch.exp(a), 1)))
    tensor(1.6859e-07)
""".format(**multi_dim_common))

add_docstr(torch.lstsq,
           r"""
lstsq(input, A, *, out=None) -> (Tensor, Tensor)

Computes the solution to the least squares and least norm problems for a full
rank matrix :math:`A` of size :math:`(m \times n)` and a matrix :math:`B` of
size :math:`(m \times k)`.

If :math:`m \geq n`, :func:`lstsq` solves the least-squares problem:

.. math::

   \begin{array}{ll}
   \min_X & \|AX-B\|_2.
   \end{array}

If :math:`m < n`, :func:`lstsq` solves the least-norm problem:

.. math::

   \begin{array}{llll}
   \min_X & \|X\|_2 & \text{subject to} & AX = B.
   \end{array}

Returned tensor :math:`X` has shape :math:`(\max(m, n) \times k)`. The first :math:`n`
rows of :math:`X` contains the solution. If :math:`m \geq n`, the residual sum of squares
for the solution in each column is given by the sum of squares of elements in the
remaining :math:`m - n` rows of that column.

.. warning::

    :func:`torch.lstsq` is deprecated in favor of :func:`torch.linalg.lstsq`
    and will be removed in a future PyTorch release. :func:`torch.linalg.lstsq`
    has reversed arguments and does not return the QR decomposition in the returned tuple,
    (it returns other information about the problem).
    The returned `solution` in :func:`torch.lstsq` stores the residuals of the solution in the
    last `m - n` columns in the case `m > n`. In :func:`torch.linalg.lstsq`, the residuals
    are in the field 'residuals' of the returned named tuple.

    Unpacking the solution as ``X = torch.lstsq(B, A).solution[:A.size(1)]`` should be replaced with

    .. code:: python

        X = torch.linalg.lstsq(A, B).solution

.. note::
    The case when :math:`m < n` is not supported on the GPU.

Args:
    input (Tensor): the matrix :math:`B`
    A (Tensor): the :math:`m` by :math:`n` matrix :math:`A`

Keyword args:
    out (tuple, optional): the optional destination tensor

Returns:
    (Tensor, Tensor): A namedtuple (solution, QR) containing:

        - **solution** (*Tensor*): the least squares solution
        - **QR** (*Tensor*): the details of the QR factorization

.. note::

    The returned matrices will always be transposed, irrespective of the strides
    of the input matrices. That is, they will have stride `(1, m)` instead of
    `(m, 1)`.

Example::

    >>> A = torch.tensor([[1., 1, 1],
    ...                   [2, 3, 4],
    ...                   [3, 5, 2],
    ...                   [4, 2, 5],
    ...                   [5, 4, 3]])
    >>> B = torch.tensor([[-10., -3],
    ...                   [ 12, 14],
    ...                   [ 14, 12],
    ...                   [ 16, 16],
    ...                   [ 18, 16]])
    >>> X, _ = torch.lstsq(B, A)
    >>> X
    tensor([[  2.0000,   1.0000],
            [  1.0000,   1.0000],
            [  1.0000,   2.0000],
            [ 10.9635,   4.8501],
            [  8.9332,   5.2418]])
""")

add_docstr(torch.lt, r"""
lt(input, other, *, out=None) -> Tensor

Computes :math:`\text{input} < \text{other}` element-wise.
""" + r"""

The second argument can be a number or a tensor whose shape is
:ref:`broadcastable <broadcasting-semantics>` with the first argument.

Args:
    input (Tensor): the tensor to compare
    other (Tensor or float): the tensor or value to compare

Keyword args:
    {out}

Returns:
    A boolean tensor that is True where :attr:`input` is less than :attr:`other` and False elsewhere

Example::

    >>> torch.lt(torch.tensor([[1, 2], [3, 4]]), torch.tensor([[1, 1], [4, 4]]))
    tensor([[False, False], [True, False]])
""".format(**common_args))

add_docstr(torch.lu_unpack, r"""
lu_unpack(LU_data, LU_pivots, unpack_data=True, unpack_pivots=True, *, out=None) -> (Tensor, Tensor, Tensor)

Unpacks the data and pivots from a LU factorization of a tensor into tensors ``L`` and ``U`` and a permutation tensor ``P``
such that ``LU_data, LU_pivots = (P @ L @ U).lu()``.

Returns a tuple of tensors as ``(the P tensor (permutation matrix), the L tensor, the U tensor)``.

.. note:: ``P.dtype == LU_data.dtype`` and ``P.dtype`` is not an integer type so that matrix products with ``P``
          are possible without casting it to a floating type.

Args:
    LU_data (Tensor): the packed LU factorization data
    LU_pivots (Tensor): the packed LU factorization pivots
    unpack_data (bool): flag indicating if the data should be unpacked.
                        If ``False``, then the returned ``L`` and ``U`` are ``None``.
                        Default: ``True``
    unpack_pivots (bool): flag indicating if the pivots should be unpacked into a permutation matrix ``P``.
                          If ``False``, then the returned ``P`` is  ``None``.
                          Default: ``True``
    out (tuple, optional): a tuple of three tensors to use for the outputs ``(P, L, U)``.

Examples::

    >>> A = torch.randn(2, 3, 3)
    >>> A_LU, pivots = A.lu()
    >>> P, A_L, A_U = torch.lu_unpack(A_LU, pivots)
    >>>
    >>> # can recover A from factorization
    >>> A_ = torch.bmm(P, torch.bmm(A_L, A_U))

    >>> # LU factorization of a rectangular matrix:
    >>> A = torch.randn(2, 3, 2)
    >>> A_LU, pivots = A.lu()
    >>> P, A_L, A_U = torch.lu_unpack(A_LU, pivots)
    >>> P
    tensor([[[1., 0., 0.],
             [0., 1., 0.],
             [0., 0., 1.]],

            [[0., 0., 1.],
             [0., 1., 0.],
             [1., 0., 0.]]])
    >>> A_L
    tensor([[[ 1.0000,  0.0000],
             [ 0.4763,  1.0000],
             [ 0.3683,  0.1135]],

            [[ 1.0000,  0.0000],
             [ 0.2957,  1.0000],
             [-0.9668, -0.3335]]])
    >>> A_U
    tensor([[[ 2.1962,  1.0881],
             [ 0.0000, -0.8681]],

            [[-1.0947,  0.3736],
             [ 0.0000,  0.5718]]])
    >>> A_ = torch.bmm(P, torch.bmm(A_L, A_U))
    >>> torch.norm(A_ - A)
    tensor(2.9802e-08)
""".format(**common_args))

add_docstr(torch.less, r"""
less(input, other, *, out=None) -> Tensor

Alias for :func:`torch.lt`.
""")

add_docstr(torch.lu_solve,
           r"""
lu_solve(b, LU_data, LU_pivots, *, out=None) -> Tensor

Returns the LU solve of the linear system :math:`Ax = b` using the partially pivoted
LU factorization of A from :meth:`torch.lu`.

This function supports ``float``, ``double``, ``cfloat`` and ``cdouble`` dtypes for :attr:`input`.

Arguments:
    b (Tensor): the RHS tensor of size :math:`(*, m, k)`, where :math:`*`
                is zero or more batch dimensions.
    LU_data (Tensor): the pivoted LU factorization of A from :meth:`torch.lu` of size :math:`(*, m, m)`,
                       where :math:`*` is zero or more batch dimensions.
    LU_pivots (IntTensor): the pivots of the LU factorization from :meth:`torch.lu` of size :math:`(*, m)`,
                           where :math:`*` is zero or more batch dimensions.
                           The batch dimensions of :attr:`LU_pivots` must be equal to the batch dimensions of
                           :attr:`LU_data`.

Keyword args:
    {out}

Example::

    >>> A = torch.randn(2, 3, 3)
    >>> b = torch.randn(2, 3, 1)
    >>> A_LU = torch.lu(A)
    >>> x = torch.lu_solve(b, *A_LU)
    >>> torch.norm(torch.bmm(A, x) - b)
    tensor(1.00000e-07 *
           2.8312)
""".format(**common_args))

add_docstr(torch.masked_select,
           r"""
masked_select(input, mask, *, out=None) -> Tensor

Returns a new 1-D tensor which indexes the :attr:`input` tensor according to
the boolean mask :attr:`mask` which is a `BoolTensor`.

The shapes of the :attr:`mask` tensor and the :attr:`input` tensor don't need
to match, but they must be :ref:`broadcastable <broadcasting-semantics>`.

.. note:: The returned tensor does **not** use the same storage
          as the original tensor

Args:
    {input}
    mask  (BoolTensor): the tensor containing the binary mask to index with

Keyword args:
    {out}

Example::

    >>> x = torch.randn(3, 4)
    >>> x
    tensor([[ 0.3552, -2.3825, -0.8297,  0.3477],
            [-1.2035,  1.2252,  0.5002,  0.6248],
            [ 0.1307, -2.0608,  0.1244,  2.0139]])
    >>> mask = x.ge(0.5)
    >>> mask
    tensor([[False, False, False, False],
            [False, True, True, True],
            [False, False, False, True]])
    >>> torch.masked_select(x, mask)
    tensor([ 1.2252,  0.5002,  0.6248,  2.0139])
""".format(**common_args))

add_docstr(torch.matrix_rank, r"""
matrix_rank(input, tol=None, symmetric=False, *, out=None) -> Tensor

Returns the numerical rank of a 2-D tensor. The method to compute the
matrix rank is done using SVD by default. If :attr:`symmetric` is ``True``,
then :attr:`input` is assumed to be symmetric, and the computation of the
rank is done by obtaining the eigenvalues.

:attr:`tol` is the threshold below which the singular values (or the eigenvalues
when :attr:`symmetric` is ``True``) are considered to be 0. If :attr:`tol` is not
specified, :attr:`tol` is set to ``S.max() * max(S.size()) * eps`` where `S` is the
singular values (or the eigenvalues when :attr:`symmetric` is ``True``), and ``eps``
is the epsilon value for the datatype of :attr:`input`.

.. warning::

    :func:`torch.matrix_rank` is deprecated in favor of :func:`torch.linalg.matrix_rank`
    and will be removed in a future PyTorch release. The parameter :attr:`symmetric` was
    renamed in :func:`torch.linalg.matrix_rank` to :attr:`hermitian`.

Args:
    input (Tensor): the input 2-D tensor
    tol (float, optional): the tolerance value. Default: ``None``
    symmetric(bool, optional): indicates whether :attr:`input` is symmetric.
                               Default: ``False``

Keyword args:
    {out}

Example::

    >>> a = torch.eye(10)
    >>> torch.matrix_rank(a)
    tensor(10)
    >>> b = torch.eye(10)
    >>> b[0, 0] = 0
    >>> torch.matrix_rank(b)
    tensor(9)
""".format(**common_args))

add_docstr(torch.matrix_power, r"""
matrix_power(input, n, *, out=None) -> Tensor

Alias for :func:`torch.linalg.matrix_power`
""")

add_docstr(torch.matrix_exp, r"""
matrix_exp(A) -> Tensor

Alias for :func:`torch.linalg.matrix_exp`.
""")

add_docstr(torch.max,
           r"""
max(input) -> Tensor

Returns the maximum value of all elements in the ``input`` tensor.

.. warning::
    This function produces deterministic (sub)gradients unlike ``max(dim=0)``

Args:
    {input}

Example::

    >>> a = torch.randn(1, 3)
    >>> a
    tensor([[ 0.6763,  0.7445, -2.2369]])
    >>> torch.max(a)
    tensor(0.7445)

.. function:: max(input, dim, keepdim=False, *, out=None) -> (Tensor, LongTensor)
   :noindex:

Returns a namedtuple ``(values, indices)`` where ``values`` is the maximum
value of each row of the :attr:`input` tensor in the given dimension
:attr:`dim`. And ``indices`` is the index location of each maximum value found
(argmax).

If ``keepdim`` is ``True``, the output tensors are of the same size
as ``input`` except in the dimension ``dim`` where they are of size 1.
Otherwise, ``dim`` is squeezed (see :func:`torch.squeeze`), resulting
in the output tensors having 1 fewer dimension than ``input``.

.. note:: If there are multiple maximal values in a reduced row then
          the indices of the first maximal value are returned.

Args:
    {input}
    {dim}
    {keepdim} Default: ``False``.

Keyword args:
    out (tuple, optional): the result tuple of two output tensors (max, max_indices)

Example::

    >>> a = torch.randn(4, 4)
    >>> a
    tensor([[-1.2360, -0.2942, -0.1222,  0.8475],
            [ 1.1949, -1.1127, -2.2379, -0.6702],
            [ 1.5717, -0.9207,  0.1297, -1.8768],
            [-0.6172,  1.0036, -0.6060, -0.2432]])
    >>> torch.max(a, 1)
    torch.return_types.max(values=tensor([0.8475, 1.1949, 1.5717, 1.0036]), indices=tensor([3, 0, 0, 1]))

.. function:: max(input, other, *, out=None) -> Tensor
   :noindex:

See :func:`torch.maximum`.

""".format(**single_dim_common))

add_docstr(torch.maximum, r"""
maximum(input, other, *, out=None) -> Tensor

Computes the element-wise maximum of :attr:`input` and :attr:`other`.

.. note::
    If one of the elements being compared is a NaN, then that element is returned.
    :func:`maximum` is not supported for tensors with complex dtypes.

Args:
    {input}
    other (Tensor): the second input tensor

Keyword args:
    {out}

Example::

    >>> a = torch.tensor((1, 2, -1))
    >>> b = torch.tensor((3, 0, 4))
    >>> torch.maximum(a, b)
    tensor([3, 2, 4])
""".format(**common_args))

add_docstr(torch.fmax, r"""
fmax(input, other, *, out=None) -> Tensor

Computes the element-wise maximum of :attr:`input` and :attr:`other`.

This is like :func:`torch.maximum` except it handles NaNs differently:
if exactly one of the two elements being compared is a NaN then the non-NaN element is taken as the maximum.
Only if both elements are NaN is NaN propagated.

This function is a wrapper around C++'s ``std::fmax`` and is similar to NumPy's ``fmax`` function.

Supports :ref:`broadcasting to a common shape <broadcasting-semantics>`,
:ref:`type promotion <type-promotion-doc>`, and integer and floating-point inputs.

Args:
    {input}
    other (Tensor): the second input tensor

Keyword args:
    {out}

Example::

    >>> a = torch.tensor([9.7, float('nan'), 3.1, float('nan')])
    >>> b = torch.tensor([-2.2, 0.5, float('nan'), float('nan')])
    >>> torch.fmax(a, b)
    tensor([9.7000, 0.5000, 3.1000,    nan])
""".format(**common_args))

add_docstr(torch.amax,
           r"""
amax(input, dim, keepdim=False, *, out=None) -> Tensor

Returns the maximum value of each slice of the :attr:`input` tensor in the given
dimension(s) :attr:`dim`.

.. note::
    The difference between ``max``/``min`` and ``amax``/``amin`` is:
        - ``amax``/``amin`` supports reducing on multiple dimensions,
        - ``amax``/``amin`` does not return indices,
        - ``amax``/``amin`` evenly distributes gradient between equal values,
          while ``max(dim)``/``min(dim)`` propagates gradient only to a single
          index in the source tensor.

{keepdim_details}

Args:
    {input}
    {dim}
    {keepdim}

Keyword args:
  {out}

Example::

    >>> a = torch.randn(4, 4)
    >>> a
    tensor([[ 0.8177,  1.4878, -0.2491,  0.9130],
            [-0.7158,  1.1775,  2.0992,  0.4817],
            [-0.0053,  0.0164, -1.3738, -0.0507],
            [ 1.9700,  1.1106, -1.0318, -1.0816]])
    >>> torch.amax(a, 1)
    tensor([1.4878, 2.0992, 0.0164, 1.9700])
""".format(**multi_dim_common))

add_docstr(torch.argmax,
           r"""
argmax(input) -> LongTensor

Returns the indices of the maximum value of all elements in the :attr:`input` tensor.

This is the second value returned by :meth:`torch.max`. See its
documentation for the exact semantics of this method.

.. note:: If there are multiple maximal values then the indices of the first maximal value are returned.

Args:
    {input}

Example::

    >>> a = torch.randn(4, 4)
    >>> a
    tensor([[ 1.3398,  0.2663, -0.2686,  0.2450],
            [-0.7401, -0.8805, -0.3402, -1.1936],
            [ 0.4907, -1.3948, -1.0691, -0.3132],
            [-1.6092,  0.5419, -0.2993,  0.3195]])
    >>> torch.argmax(a)
    tensor(0)

.. function:: argmax(input, dim, keepdim=False) -> LongTensor
   :noindex:

Returns the indices of the maximum values of a tensor across a dimension.

This is the second value returned by :meth:`torch.max`. See its
documentation for the exact semantics of this method.

Args:
    {input}
    {dim} If ``None``, the argmax of the flattened input is returned.
    {keepdim} Ignored if ``dim=None``.

Example::

    >>> a = torch.randn(4, 4)
    >>> a
    tensor([[ 1.3398,  0.2663, -0.2686,  0.2450],
            [-0.7401, -0.8805, -0.3402, -1.1936],
            [ 0.4907, -1.3948, -1.0691, -0.3132],
            [-1.6092,  0.5419, -0.2993,  0.3195]])
    >>> torch.argmax(a, dim=1)
    tensor([ 0,  2,  0,  1])
""".format(**single_dim_common))

add_docstr(torch.argwhere,
           r"""
argwhere(input) -> Tensor

Returns a tensor containing the indices of all non-zero elements of
:attr:`input`.  Each row in the result contains the indices of a non-zero
element in :attr:`input`. The result is sorted lexicographically, with
the last index changing the fastest (C-style).

If :attr:`input` has :math:`n` dimensions, then the resulting indices tensor
:attr:`out` is of size :math:`(z \times n)`, where :math:`z` is the total number of
non-zero elements in the :attr:`input` tensor.

.. note::
    This function is similar to NumPy's `argwhere`.

    When :attr:`input` is on CUDA, this function causes host-device synchronization.

Args:
    {input}

Example::

    >>> t = torch.tensor([1, 0, 1])
    >>> torch.argwhere(t)
    tensor([[0],
            [2]])
    >>> t = torch.tensor([[1, 0, 1], [0, 1, 1]])
    >>> torch.argwhere(t)
    tensor([[0, 0],
            [0, 2],
            [1, 1],
            [1, 2]])
""")

add_docstr(torch.mean, r"""
mean(input, *, dtype=None) -> Tensor

Returns the mean value of all elements in the :attr:`input` tensor.

Args:
    {input}

Keyword args:
    {dtype}

Example::

    >>> a = torch.randn(1, 3)
    >>> a
    tensor([[ 0.2294, -0.5481,  1.3288]])
    >>> torch.mean(a)
    tensor(0.3367)

.. function:: mean(input, dim, keepdim=False, *, dtype=None, out=None) -> Tensor
   :noindex:

Returns the mean value of each row of the :attr:`input` tensor in the given
dimension :attr:`dim`. If :attr:`dim` is a list of dimensions,
reduce over all of them.

{keepdim_details}

Args:
    {input}
    {dim}
    {keepdim}

Keyword args:
    {dtype}
    {out}

.. seealso::

    :func:`torch.nanmean` computes the mean value of `non-NaN` elements.

Example::

    >>> a = torch.randn(4, 4)
    >>> a
    tensor([[-0.3841,  0.6320,  0.4254, -0.7384],
            [-0.9644,  1.0131, -0.6549, -1.4279],
            [-0.2951, -1.3350, -0.7694,  0.5600],
            [ 1.0842, -0.9580,  0.3623,  0.2343]])
    >>> torch.mean(a, 1)
    tensor([-0.0163, -0.5085, -0.4599,  0.1807])
    >>> torch.mean(a, 1, True)
    tensor([[-0.0163],
            [-0.5085],
            [-0.4599],
            [ 0.1807]])
""".format(**multi_dim_common))

add_docstr(torch.nanmean, r"""
nanmean(input, dim=None, keepdim=False, *, dtype=None, out=None) -> Tensor

Computes the mean of all `non-NaN` elements along the specified dimensions.

This function is identical to :func:`torch.mean` when there are no `NaN` values
in the :attr:`input` tensor. In the presence of `NaN`, :func:`torch.mean` will
propagate the `NaN` to the output whereas :func:`torch.nanmean` will ignore the
`NaN` values (`torch.nanmean(a)` is equivalent to `torch.mean(a[~a.isnan()])`).

{keepdim_details}

Args:
    {input}
    {dim} If `None`, reduces all dimensions. Default is `None`.
    {keepdim}

Keyword args:
    {dtype}
    {out}

.. seealso::

    :func:`torch.mean` computes the mean value, propagating `NaN`.

Example::

    >>> x = torch.tensor([[torch.nan, 1, 2], [1, 2, 3]])
    >>> x.mean()
    tensor(nan)
    >>> x.nanmean()
    tensor(1.8000)
    >>> x.mean(dim=0)
    tensor([   nan, 1.5000, 2.5000])
    >>> x.nanmean(dim=0)
    tensor([1.0000, 1.5000, 2.5000])

    # If all elements in the reduced dimensions are NaN then the result is NaN
    >>> torch.tensor([torch.nan]).nanmean()
    tensor(nan)
""".format(**multi_dim_common))

add_docstr(torch.median,
           r"""
median(input) -> Tensor

Returns the median of the values in :attr:`input`.

.. note::
    The median is not unique for :attr:`input` tensors with an even number
    of elements. In this case the lower of the two medians is returned. To
    compute the mean of both medians, use :func:`torch.quantile` with ``q=0.5`` instead.

.. warning::
    This function produces deterministic (sub)gradients unlike ``median(dim=0)``

Args:
    {input}

Example::

    >>> a = torch.randn(1, 3)
    >>> a
    tensor([[ 1.5219, -1.5212,  0.2202]])
    >>> torch.median(a)
    tensor(0.2202)

.. function:: median(input, dim=-1, keepdim=False, *, out=None) -> (Tensor, LongTensor)
   :noindex:

Returns a namedtuple ``(values, indices)`` where ``values`` contains the median of each row of :attr:`input`
in the dimension :attr:`dim`, and ``indices`` contains the index of the median values found in the dimension :attr:`dim`.

By default, :attr:`dim` is the last dimension of the :attr:`input` tensor.

If :attr:`keepdim` is ``True``, the output tensors are of the same size
as :attr:`input` except in the dimension :attr:`dim` where they are of size 1.
Otherwise, :attr:`dim` is squeezed (see :func:`torch.squeeze`), resulting in
the outputs tensor having 1 fewer dimension than :attr:`input`.

.. note::
    The median is not unique for :attr:`input` tensors with an even number
    of elements in the dimension :attr:`dim`. In this case the lower of the
    two medians is returned. To compute the mean of both medians in
    :attr:`input`, use :func:`torch.quantile` with ``q=0.5`` instead.

.. warning::
    ``indices`` does not necessarily contain the first occurrence of each
    median value found, unless it is unique.
    The exact implementation details are device-specific.
    Do not expect the same result when run on CPU and GPU in general.
    For the same reason do not expect the gradients to be deterministic.

Args:
    {input}
    {dim}
    {keepdim}

Keyword args:
    out ((Tensor, Tensor), optional): The first tensor will be populated with the median values and the second
                                      tensor, which must have dtype long, with their indices in the dimension
                                      :attr:`dim` of :attr:`input`.

Example::

    >>> a = torch.randn(4, 5)
    >>> a
    tensor([[ 0.2505, -0.3982, -0.9948,  0.3518, -1.3131],
            [ 0.3180, -0.6993,  1.0436,  0.0438,  0.2270],
            [-0.2751,  0.7303,  0.2192,  0.3321,  0.2488],
            [ 1.0778, -1.9510,  0.7048,  0.4742, -0.7125]])
    >>> torch.median(a, 1)
    torch.return_types.median(values=tensor([-0.3982,  0.2270,  0.2488,  0.4742]), indices=tensor([1, 4, 4, 3]))
""".format(**single_dim_common))

add_docstr(torch.nanmedian,
           r"""
nanmedian(input) -> Tensor

Returns the median of the values in :attr:`input`, ignoring ``NaN`` values.

This function is identical to :func:`torch.median` when there are no ``NaN`` values in :attr:`input`.
When :attr:`input` has one or more ``NaN`` values, :func:`torch.median` will always return ``NaN``,
while this function will return the median of the non-``NaN`` elements in :attr:`input`.
If all the elements in :attr:`input` are ``NaN`` it will also return ``NaN``.

Args:
    {input}

Example::

    >>> a = torch.tensor([1, float('nan'), 3, 2])
    >>> a.median()
    tensor(nan)
    >>> a.nanmedian()
    tensor(2.)

.. function:: nanmedian(input, dim=-1, keepdim=False, *, out=None) -> (Tensor, LongTensor)
   :noindex:

Returns a namedtuple ``(values, indices)`` where ``values`` contains the median of each row of :attr:`input`
in the dimension :attr:`dim`, ignoring ``NaN`` values, and ``indices`` contains the index of the median values
found in the dimension :attr:`dim`.

This function is identical to :func:`torch.median` when there are no ``NaN`` values in a reduced row. When a reduced row has
one or more ``NaN`` values, :func:`torch.median` will always reduce it to ``NaN``, while this function will reduce it to the
median of the non-``NaN`` elements. If all the elements in a reduced row are ``NaN`` then it will be reduced to ``NaN``, too.

Args:
    {input}
    {dim}
    {keepdim}

Keyword args:
    out ((Tensor, Tensor), optional): The first tensor will be populated with the median values and the second
                                      tensor, which must have dtype long, with their indices in the dimension
                                      :attr:`dim` of :attr:`input`.

Example::

    >>> a = torch.tensor([[2, 3, 1], [float('nan'), 1, float('nan')]])
    >>> a
    tensor([[2., 3., 1.],
            [nan, 1., nan]])
    >>> a.median(0)
    torch.return_types.median(values=tensor([nan, 1., nan]), indices=tensor([1, 1, 1]))
    >>> a.nanmedian(0)
    torch.return_types.nanmedian(values=tensor([2., 1., 1.]), indices=tensor([0, 1, 0]))
""".format(**single_dim_common))

add_docstr(torch.quantile, r"""
quantile(input, q, dim=None, keepdim=False, *, interpolation='linear', out=None) -> Tensor

Computes the q-th quantiles of each row of the :attr:`input` tensor along the dimension :attr:`dim`.

To compute the quantile, we map q in [0, 1] to the range of indices [0, n] to find the location
of the quantile in the sorted input. If the quantile lies between two data points ``a < b`` with
indices ``i`` and ``j`` in the sorted order, result is computed according to the given
:attr:`interpolation` method as follows:

- ``linear``: ``a + (b - a) * fraction``, where ``fraction`` is the fractional part of the computed quantile index.
- ``lower``: ``a``.
- ``higher``: ``b``.
- ``nearest``: ``a`` or ``b``, whichever's index is closer to the computed quantile index (rounding down for .5 fractions).
- ``midpoint``: ``(a + b) / 2``.

If :attr:`q` is a 1D tensor, the first dimension of the output represents the quantiles and has size
equal to the size of :attr:`q`, the remaining dimensions are what remains from the reduction.

.. note::
    By default :attr:`dim` is ``None`` resulting in the :attr:`input` tensor being flattened before computation.

Args:
    {input}
    q (float or Tensor): a scalar or 1D tensor of values in the range [0, 1].
    {dim}
    {keepdim}

Keyword arguments:
    interpolation (string): interpolation method to use when the desired quantile lies between two data points.
                            Can be ``linear``, ``lower``, ``higher``, ``midpoint`` and ``nearest``.
                            Default is ``linear``.
    {out}

Example::

    >>> a = torch.randn(2, 3)
    >>> a
    tensor([[ 0.0795, -1.2117,  0.9765],
            [ 1.1707,  0.6706,  0.4884]])
    >>> q = torch.tensor([0.25, 0.5, 0.75])
    >>> torch.quantile(a, q, dim=1, keepdim=True)
    tensor([[[-0.5661],
            [ 0.5795]],

            [[ 0.0795],
            [ 0.6706]],

            [[ 0.5280],
            [ 0.9206]]])
    >>> torch.quantile(a, q, dim=1, keepdim=True).shape
    torch.Size([3, 2, 1])
    >>> a = torch.arange(4.)
    >>> a
    tensor([0., 1., 2., 3.])
    >>> torch.quantile(a, 0.6, interpolation='linear')
    tensor(1.8000)
    >>> torch.quantile(a, 0.6, interpolation='lower')
    tensor(1.)
    >>> torch.quantile(a, 0.6, interpolation='higher')
    tensor(2.)
    >>> torch.quantile(a, 0.6, interpolation='midpoint')
    tensor(1.5000)
    >>> torch.quantile(a, 0.6, interpolation='nearest')
    tensor(2.)
    >>> torch.quantile(a, 0.4, interpolation='nearest')
    tensor(1.)
""".format(**single_dim_common))

add_docstr(torch.nanquantile, r"""
nanquantile(input, q, dim=None, keepdim=False, *, interpolation='linear', out=None) -> Tensor

This is a variant of :func:`torch.quantile` that "ignores" ``NaN`` values,
computing the quantiles :attr:`q` as if ``NaN`` values in :attr:`input` did
not exist. If all values in a reduced row are ``NaN`` then the quantiles for
that reduction will be ``NaN``. See the documentation for :func:`torch.quantile`.

Args:
    {input}
    q (float or Tensor): a scalar or 1D tensor of quantile values in the range [0, 1]
    {dim}
    {keepdim}

Keyword arguments:
    interpolation (string): interpolation method to use when the desired quantile lies between two data points.
                            Can be ``linear``, ``lower``, ``higher``, ``midpoint`` and ``nearest``.
                            Default is ``linear``.
    {out}

Example::

    >>> t = torch.tensor([float('nan'), 1, 2])
    >>> t.quantile(0.5)
    tensor(nan)
    >>> t.nanquantile(0.5)
    tensor(1.5000)
    >>> t = torch.tensor([[float('nan'), float('nan')], [1, 2]])
    >>> t
    tensor([[nan, nan],
            [1., 2.]])
    >>> t.nanquantile(0.5, dim=0)
    tensor([1., 2.])
    >>> t.nanquantile(0.5, dim=1)
    tensor([   nan, 1.5000])
""".format(**single_dim_common))

add_docstr(torch.min,
           r"""
min(input) -> Tensor

Returns the minimum value of all elements in the :attr:`input` tensor.

.. warning::
    This function produces deterministic (sub)gradients unlike ``min(dim=0)``

Args:
    {input}

Example::

    >>> a = torch.randn(1, 3)
    >>> a
    tensor([[ 0.6750,  1.0857,  1.7197]])
    >>> torch.min(a)
    tensor(0.6750)

.. function:: min(input, dim, keepdim=False, *, out=None) -> (Tensor, LongTensor)
   :noindex:

Returns a namedtuple ``(values, indices)`` where ``values`` is the minimum
value of each row of the :attr:`input` tensor in the given dimension
:attr:`dim`. And ``indices`` is the index location of each minimum value found
(argmin).

If :attr:`keepdim` is ``True``, the output tensors are of the same size as
:attr:`input` except in the dimension :attr:`dim` where they are of size 1.
Otherwise, :attr:`dim` is squeezed (see :func:`torch.squeeze`), resulting in
the output tensors having 1 fewer dimension than :attr:`input`.

.. note:: If there are multiple minimal values in a reduced row then
          the indices of the first minimal value are returned.

Args:
    {input}
    {dim}
    {keepdim}

Keyword args:
    out (tuple, optional): the tuple of two output tensors (min, min_indices)

Example::

    >>> a = torch.randn(4, 4)
    >>> a
    tensor([[-0.6248,  1.1334, -1.1899, -0.2803],
            [-1.4644, -0.2635, -0.3651,  0.6134],
            [ 0.2457,  0.0384,  1.0128,  0.7015],
            [-0.1153,  2.9849,  2.1458,  0.5788]])
    >>> torch.min(a, 1)
    torch.return_types.min(values=tensor([-1.1899, -1.4644,  0.0384, -0.1153]), indices=tensor([2, 0, 1, 0]))

.. function:: min(input, other, *, out=None) -> Tensor
   :noindex:

See :func:`torch.minimum`.
""".format(**single_dim_common))

add_docstr(torch.minimum, r"""
minimum(input, other, *, out=None) -> Tensor

Computes the element-wise minimum of :attr:`input` and :attr:`other`.

.. note::
    If one of the elements being compared is a NaN, then that element is returned.
    :func:`minimum` is not supported for tensors with complex dtypes.

Args:
    {input}
    other (Tensor): the second input tensor

Keyword args:
    {out}

Example::

    >>> a = torch.tensor((1, 2, -1))
    >>> b = torch.tensor((3, 0, 4))
    >>> torch.minimum(a, b)
    tensor([1, 0, -1])
""".format(**common_args))

add_docstr(torch.fmin, r"""
fmin(input, other, *, out=None) -> Tensor

Computes the element-wise minimum of :attr:`input` and :attr:`other`.

This is like :func:`torch.minimum` except it handles NaNs differently:
if exactly one of the two elements being compared is a NaN then the non-NaN element is taken as the minimum.
Only if both elements are NaN is NaN propagated.

This function is a wrapper around C++'s ``std::fmin`` and is similar to NumPy's ``fmin`` function.

Supports :ref:`broadcasting to a common shape <broadcasting-semantics>`,
:ref:`type promotion <type-promotion-doc>`, and integer and floating-point inputs.

Args:
    {input}
    other (Tensor): the second input tensor

Keyword args:
    {out}

Example::

    >>> a = torch.tensor([2.2, float('nan'), 2.1, float('nan')])
    >>> b = torch.tensor([-9.3, 0.1, float('nan'), float('nan')])
    >>> torch.fmin(a, b)
    tensor([-9.3000, 0.1000, 2.1000,    nan])
""".format(**common_args))

add_docstr(torch.amin,
           r"""
amin(input, dim, keepdim=False, *, out=None) -> Tensor

Returns the minimum value of each slice of the :attr:`input` tensor in the given
dimension(s) :attr:`dim`.

.. note::
    The difference between ``max``/``min`` and ``amax``/``amin`` is:
        - ``amax``/``amin`` supports reducing on multiple dimensions,
        - ``amax``/``amin`` does not return indices,
        - ``amax``/``amin`` evenly distributes gradient between equal values,
          while ``max(dim)``/``min(dim)`` propagates gradient only to a single
          index in the source tensor.

{keepdim_details}

Args:
    {input}
    {dim}
    {keepdim}

Keyword args:
  {out}

Example::

    >>> a = torch.randn(4, 4)
    >>> a
    tensor([[ 0.6451, -0.4866,  0.2987, -1.3312],
            [-0.5744,  1.2980,  1.8397, -0.2713],
            [ 0.9128,  0.9214, -1.7268, -0.2995],
            [ 0.9023,  0.4853,  0.9075, -1.6165]])
    >>> torch.amin(a, 1)
    tensor([-1.3312, -0.5744, -1.7268, -1.6165])
""".format(**multi_dim_common))

add_docstr(torch.aminmax, r"""
aminmax(input, *, dim=None, keepdim=False, out=None) -> (Tensor min, Tensor max)

Computes the minimum and maximum values of the :attr:`input` tensor.

Args:
    input (Tensor):
        The input tensor

Keyword Args:
    dim (Optional[int]):
        The dimension along which to compute the values. If `None`,
        computes the values over the entire :attr:`input` tensor.
        Default is `None`.
    keepdim (bool):
        If `True`, the reduced dimensions will be kept in the output
        tensor as dimensions with size 1 for broadcasting, otherwise
        they will be removed, as if calling (:func:`torch.squeeze`).
        Default is `False`.
    out (Optional[Tuple[Tensor, Tensor]]):
        Optional tensors on which to write the result. Must have the same
        shape and dtype as the expected output.
        Default is `None`.

Returns:
    A named tuple `(min, max)` containing the minimum and maximum values.

Raises:
    RuntimeError
        If any of the dimensions to compute the values over has size 0.

.. note::
    NaN values are propagated to the output if at least one value is NaN.

.. seealso::
    :func:`torch.amin` computes just the minimum value
    :func:`torch.amax` computes just the maximum value

Example::

    >>> torch.aminmax(torch.tensor([1, -3, 5]))
    torch.return_types.aminmax(
    min=tensor(-3),
    max=tensor(5))

    >>> # aminmax propagates NaNs
    >>> torch.aminmax(torch.tensor([1, -3, 5, torch.nan]))
    torch.return_types.aminmax(
    min=tensor(nan),
    max=tensor(nan))

    >>> t = torch.arange(10).view(2, 5)
    >>> t
    tensor([[0, 1, 2, 3, 4],
            [5, 6, 7, 8, 9]])
    >>> t.aminmax(dim=0, keepdim=True)
    torch.return_types.aminmax(
    min=tensor([[0, 1, 2, 3, 4]]),
    max=tensor([[5, 6, 7, 8, 9]]))
""")

add_docstr(torch.argmin,
           r"""
argmin(input, dim=None, keepdim=False) -> LongTensor

Returns the indices of the minimum value(s) of the flattened tensor or along a dimension

This is the second value returned by :meth:`torch.min`. See its
documentation for the exact semantics of this method.

.. note:: If there are multiple minimal values then the indices of the first minimal value are returned.

Args:
    {input}
    {dim} If ``None``, the argmin of the flattened input is returned.
    {keepdim} Ignored if ``dim=None``.

Example::

    >>> a = torch.randn(4, 4)
    >>> a
    tensor([[ 0.1139,  0.2254, -0.1381,  0.3687],
            [ 1.0100, -1.1975, -0.0102, -0.4732],
            [-0.9240,  0.1207, -0.7506, -1.0213],
            [ 1.7809, -1.2960,  0.9384,  0.1438]])
    >>> torch.argmin(a)
    tensor(13)
    >>> torch.argmin(a, dim=1)
    tensor([ 2,  1,  3,  1])
    >>> torch.argmin(a, dim=1, keepdim=True)
    tensor([[2],
            [1],
            [3],
            [1]])
""".format(**single_dim_common))

add_docstr(torch.mm,
           r"""
mm(input, mat2, *, out=None) -> Tensor

Performs a matrix multiplication of the matrices :attr:`input` and :attr:`mat2`.

If :attr:`input` is a :math:`(n \times m)` tensor, :attr:`mat2` is a
:math:`(m \times p)` tensor, :attr:`out` will be a :math:`(n \times p)` tensor.

.. note:: This function does not :ref:`broadcast <broadcasting-semantics>`.
          For broadcasting matrix products, see :func:`torch.matmul`.

Supports strided and sparse 2-D tensors as inputs, autograd with
respect to strided inputs.

{tf32_note}

Args:
    input (Tensor): the first matrix to be matrix multiplied
    mat2 (Tensor): the second matrix to be matrix multiplied

Keyword args:
    {out}

Example::

    >>> mat1 = torch.randn(2, 3)
    >>> mat2 = torch.randn(3, 3)
    >>> torch.mm(mat1, mat2)
    tensor([[ 0.4851,  0.5037, -0.3633],
            [-0.0760, -3.6705,  2.4784]])
""".format(**common_args, **tf32_notes))

add_docstr(torch.hspmm,
           r"""
hspmm(mat1, mat2, *, out=None) -> Tensor

Performs a matrix multiplication of a :ref:`sparse COO matrix
<sparse-coo-docs>` :attr:`mat1` and a strided matrix :attr:`mat2`. The
result is a (1 + 1)-dimensional :ref:`hybrid COO matrix
<sparse-hybrid-coo-docs>`.

Args:
    mat1 (Tensor): the first sparse matrix to be matrix multiplied
    mat2 (Tensor): the second strided matrix to be matrix multiplied

Keyword args:
    {out}
""".format(**common_args))

add_docstr(torch.matmul,
           r"""
matmul(input, other, *, out=None) -> Tensor

Matrix product of two tensors.

The behavior depends on the dimensionality of the tensors as follows:

- If both tensors are 1-dimensional, the dot product (scalar) is returned.
- If both arguments are 2-dimensional, the matrix-matrix product is returned.
- If the first argument is 1-dimensional and the second argument is 2-dimensional,
  a 1 is prepended to its dimension for the purpose of the matrix multiply.
  After the matrix multiply, the prepended dimension is removed.
- If the first argument is 2-dimensional and the second argument is 1-dimensional,
  the matrix-vector product is returned.
- If both arguments are at least 1-dimensional and at least one argument is
  N-dimensional (where N > 2), then a batched matrix multiply is returned.  If the first
  argument is 1-dimensional, a 1 is prepended to its dimension for the purpose of the
  batched matrix multiply and removed after.  If the second argument is 1-dimensional, a
  1 is appended to its dimension for the purpose of the batched matrix multiple and removed after.
  The non-matrix (i.e. batch) dimensions are :ref:`broadcasted <broadcasting-semantics>` (and thus
  must be broadcastable).  For example, if :attr:`input` is a
  :math:`(j \times 1 \times n \times n)` tensor and :attr:`other` is a :math:`(k \times n \times n)`
  tensor, :attr:`out` will be a :math:`(j \times k \times n \times n)` tensor.

  Note that the broadcasting logic only looks at the batch dimensions when determining if the inputs
  are broadcastable, and not the matrix dimensions. For example, if :attr:`input` is a
  :math:`(j \times 1 \times n \times m)` tensor and :attr:`other` is a :math:`(k \times m \times p)`
  tensor, these inputs are valid for broadcasting even though the final two dimensions (i.e. the
  matrix dimensions) are different. :attr:`out` will be a :math:`(j \times k \times n \times p)` tensor.

{tf32_note}

.. note::

    The 1-dimensional dot product version of this function does not support an :attr:`out` parameter.

Arguments:
    input (Tensor): the first tensor to be multiplied
    other (Tensor): the second tensor to be multiplied

Keyword args:
    {out}

Example::

    >>> # vector x vector
    >>> tensor1 = torch.randn(3)
    >>> tensor2 = torch.randn(3)
    >>> torch.matmul(tensor1, tensor2).size()
    torch.Size([])
    >>> # matrix x vector
    >>> tensor1 = torch.randn(3, 4)
    >>> tensor2 = torch.randn(4)
    >>> torch.matmul(tensor1, tensor2).size()
    torch.Size([3])
    >>> # batched matrix x broadcasted vector
    >>> tensor1 = torch.randn(10, 3, 4)
    >>> tensor2 = torch.randn(4)
    >>> torch.matmul(tensor1, tensor2).size()
    torch.Size([10, 3])
    >>> # batched matrix x batched matrix
    >>> tensor1 = torch.randn(10, 3, 4)
    >>> tensor2 = torch.randn(10, 4, 5)
    >>> torch.matmul(tensor1, tensor2).size()
    torch.Size([10, 3, 5])
    >>> # batched matrix x broadcasted matrix
    >>> tensor1 = torch.randn(10, 3, 4)
    >>> tensor2 = torch.randn(4, 5)
    >>> torch.matmul(tensor1, tensor2).size()
    torch.Size([10, 3, 5])

""".format(**common_args, **tf32_notes))

add_docstr(torch.mode,
           r"""
mode(input, dim=-1, keepdim=False, *, out=None) -> (Tensor, LongTensor)

Returns a namedtuple ``(values, indices)`` where ``values`` is the mode
value of each row of the :attr:`input` tensor in the given dimension
:attr:`dim`, i.e. a value which appears most often
in that row, and ``indices`` is the index location of each mode value found.

By default, :attr:`dim` is the last dimension of the :attr:`input` tensor.

If :attr:`keepdim` is ``True``, the output tensors are of the same size as
:attr:`input` except in the dimension :attr:`dim` where they are of size 1.
Otherwise, :attr:`dim` is squeezed (see :func:`torch.squeeze`), resulting
in the output tensors having 1 fewer dimension than :attr:`input`.

.. note:: This function is not defined for ``torch.cuda.Tensor`` yet.

Args:
    {input}
    {dim}
    {keepdim}

Keyword args:
    out (tuple, optional): the result tuple of two output tensors (values, indices)

Example::

    >>> a = torch.randint(10, (5,))
    >>> a
    tensor([6, 5, 1, 0, 2])
    >>> b = a + (torch.randn(50, 1) * 5).long()
    >>> torch.mode(b, 0)
    torch.return_types.mode(values=tensor([6, 5, 1, 0, 2]), indices=tensor([2, 2, 2, 2, 2]))
""".format(**single_dim_common))

add_docstr(torch.mul, r"""
mul(input, other, *, out=None) -> Tensor

Multiplies :attr:`input` by :attr:`other`.


.. math::
    \text{out}_i = \text{input}_i \times \text{other}_i
""" + r"""

Supports :ref:`broadcasting to a common shape <broadcasting-semantics>`,
:ref:`type promotion <type-promotion-doc>`, and integer, float, and complex inputs.

Args:
    {input}
    other (Tensor or Number) - the tensor or number to multiply input by.

Keyword args:
    {out}

Examples::

    >>> a = torch.randn(3)
    >>> a
    tensor([ 0.2015, -0.4255,  2.6087])
    >>> torch.mul(a, 100)
    tensor([  20.1494,  -42.5491,  260.8663])

    >>> b = torch.randn(4, 1)
    >>> b
    tensor([[ 1.1207],
            [-0.3137],
            [ 0.0700],
            [ 0.8378]])
    >>> c = torch.randn(1, 4)
    >>> c
    tensor([[ 0.5146,  0.1216, -0.5244,  2.2382]])
    >>> torch.mul(b, c)
    tensor([[ 0.5767,  0.1363, -0.5877,  2.5083],
            [-0.1614, -0.0382,  0.1645, -0.7021],
            [ 0.0360,  0.0085, -0.0367,  0.1567],
            [ 0.4312,  0.1019, -0.4394,  1.8753]])
""".format(**common_args))

add_docstr(torch.multiply, r"""
multiply(input, other, *, out=None)

Alias for :func:`torch.mul`.
""")

add_docstr(torch.multinomial,
           r"""
multinomial(input, num_samples, replacement=False, *, generator=None, out=None) -> LongTensor

Returns a tensor where each row contains :attr:`num_samples` indices sampled
from the multinomial probability distribution located in the corresponding row
of tensor :attr:`input`.

.. note::
    The rows of :attr:`input` do not need to sum to one (in which case we use
    the values as weights), but must be non-negative, finite and have
    a non-zero sum.

Indices are ordered from left to right according to when each was sampled
(first samples are placed in first column).

If :attr:`input` is a vector, :attr:`out` is a vector of size :attr:`num_samples`.

If :attr:`input` is a matrix with `m` rows, :attr:`out` is an matrix of shape
:math:`(m \times \text{{num\_samples}})`.

If replacement is ``True``, samples are drawn with replacement.

If not, they are drawn without replacement, which means that when a
sample index is drawn for a row, it cannot be drawn again for that row.

.. note::
    When drawn without replacement, :attr:`num_samples` must be lower than
    number of non-zero elements in :attr:`input` (or the min number of non-zero
    elements in each row of :attr:`input` if it is a matrix).

Args:
    input (Tensor): the input tensor containing probabilities
    num_samples (int): number of samples to draw
    replacement (bool, optional): whether to draw with replacement or not

Keyword args:
    {generator}
    {out}

Example::

    >>> weights = torch.tensor([0, 10, 3, 0], dtype=torch.float) # create a tensor of weights
    >>> torch.multinomial(weights, 2)
    tensor([1, 2])
    >>> torch.multinomial(weights, 4) # ERROR!
    RuntimeError: invalid argument 2: invalid multinomial distribution (with replacement=False,
    not enough non-negative category to sample) at ../aten/src/TH/generic/THTensorRandom.cpp:320
    >>> torch.multinomial(weights, 4, replacement=True)
    tensor([ 2,  1,  1,  1])
""".format(**common_args))

add_docstr(torch.mv,
           r"""
mv(input, vec, *, out=None) -> Tensor

Performs a matrix-vector product of the matrix :attr:`input` and the vector
:attr:`vec`.

If :attr:`input` is a :math:`(n \times m)` tensor, :attr:`vec` is a 1-D tensor of
size :math:`m`, :attr:`out` will be 1-D of size :math:`n`.

.. note:: This function does not :ref:`broadcast <broadcasting-semantics>`.

Args:
    input (Tensor): matrix to be multiplied
    vec (Tensor): vector to be multiplied

Keyword args:
    {out}

Example::

    >>> mat = torch.randn(2, 3)
    >>> vec = torch.randn(3)
    >>> torch.mv(mat, vec)
    tensor([ 1.0404, -0.6361])
""".format(**common_args))

add_docstr(torch.mvlgamma,
           r"""
mvlgamma(input, p, *, out=None) -> Tensor

Alias for :func:`torch.special.multigammaln`.
""")

add_docstr(torch.movedim, r"""
movedim(input, source, destination) -> Tensor

Moves the dimension(s) of :attr:`input` at the position(s) in :attr:`source`
to the position(s) in :attr:`destination`.

Other dimensions of :attr:`input` that are not explicitly moved remain in
their original order and appear at the positions not specified in :attr:`destination`.

Args:
    {input}
    source (int or tuple of ints): Original positions of the dims to move. These must be unique.
    destination (int or tuple of ints): Destination positions for each of the original dims. These must also be unique.

Examples::

    >>> t = torch.randn(3,2,1)
    >>> t
    tensor([[[-0.3362],
            [-0.8437]],

            [[-0.9627],
            [ 0.1727]],

            [[ 0.5173],
            [-0.1398]]])
    >>> torch.movedim(t, 1, 0).shape
    torch.Size([2, 3, 1])
    >>> torch.movedim(t, 1, 0)
    tensor([[[-0.3362],
            [-0.9627],
            [ 0.5173]],

            [[-0.8437],
            [ 0.1727],
            [-0.1398]]])
    >>> torch.movedim(t, (1, 2), (0, 1)).shape
    torch.Size([2, 1, 3])
    >>> torch.movedim(t, (1, 2), (0, 1))
    tensor([[[-0.3362, -0.9627,  0.5173]],

            [[-0.8437,  0.1727, -0.1398]]])
""".format(**common_args))

add_docstr(torch.moveaxis, r"""
moveaxis(input, source, destination) -> Tensor

Alias for :func:`torch.movedim`.

This function is equivalent to NumPy's moveaxis function.

Examples::

    >>> t = torch.randn(3,2,1)
    >>> t
    tensor([[[-0.3362],
            [-0.8437]],

            [[-0.9627],
            [ 0.1727]],

            [[ 0.5173],
            [-0.1398]]])
    >>> torch.moveaxis(t, 1, 0).shape
    torch.Size([2, 3, 1])
    >>> torch.moveaxis(t, 1, 0)
    tensor([[[-0.3362],
            [-0.9627],
            [ 0.5173]],

            [[-0.8437],
            [ 0.1727],
            [-0.1398]]])
    >>> torch.moveaxis(t, (1, 2), (0, 1)).shape
    torch.Size([2, 1, 3])
    >>> torch.moveaxis(t, (1, 2), (0, 1))
    tensor([[[-0.3362, -0.9627,  0.5173]],

            [[-0.8437,  0.1727, -0.1398]]])
""".format(**common_args))

add_docstr(torch.swapdims, r"""
swapdims(input, dim0, dim1) -> Tensor

Alias for :func:`torch.transpose`.

This function is equivalent to NumPy's swapaxes function.

Examples::

    >>> x = torch.tensor([[[0,1],[2,3]],[[4,5],[6,7]]])
    >>> x
    tensor([[[0, 1],
            [2, 3]],

            [[4, 5],
            [6, 7]]])
    >>> torch.swapdims(x, 0, 1)
    tensor([[[0, 1],
            [4, 5]],

            [[2, 3],
            [6, 7]]])
    >>> torch.swapdims(x, 0, 2)
    tensor([[[0, 4],
            [2, 6]],

            [[1, 5],
            [3, 7]]])
""".format(**common_args))

add_docstr(torch.swapaxes, r"""
swapaxes(input, axis0, axis1) -> Tensor

Alias for :func:`torch.transpose`.

This function is equivalent to NumPy's swapaxes function.

Examples::

    >>> x = torch.tensor([[[0,1],[2,3]],[[4,5],[6,7]]])
    >>> x
    tensor([[[0, 1],
            [2, 3]],

            [[4, 5],
            [6, 7]]])
    >>> torch.swapaxes(x, 0, 1)
    tensor([[[0, 1],
            [4, 5]],

            [[2, 3],
            [6, 7]]])
    >>> torch.swapaxes(x, 0, 2)
    tensor([[[0, 4],
            [2, 6]],

            [[1, 5],
            [3, 7]]])
""".format(**common_args))

add_docstr(torch.narrow,
           r"""
narrow(input, dim, start, length) -> Tensor

Returns a new tensor that is a narrowed version of :attr:`input` tensor. The
dimension :attr:`dim` is input from :attr:`start` to ``start + length``. The
returned tensor and :attr:`input` tensor share the same underlying storage.

Args:
    input (Tensor): the tensor to narrow
    dim (int): the dimension along which to narrow
    start (int): the starting dimension
    length (int): the distance to the ending dimension

Example::

    >>> x = torch.tensor([[1, 2, 3], [4, 5, 6], [7, 8, 9]])
    >>> torch.narrow(x, 0, 0, 2)
    tensor([[ 1,  2,  3],
            [ 4,  5,  6]])
    >>> torch.narrow(x, 1, 1, 2)
    tensor([[ 2,  3],
            [ 5,  6],
            [ 8,  9]])
""")

add_docstr(torch.nan_to_num,
           r"""
nan_to_num(input, nan=0.0, posinf=None, neginf=None, *, out=None) -> Tensor

Replaces :literal:`NaN`, positive infinity, and negative infinity values in :attr:`input`
with the values specified by :attr:`nan`, :attr:`posinf`, and :attr:`neginf`, respectively.
By default, :literal:`NaN`\ s are replaced with zero, positive infinity is replaced with the
greatest finite value representable by :attr:`input`'s dtype, and negative infinity
is replaced with the least finite value representable by :attr:`input`'s dtype.

Args:
    {input}
    nan (Number, optional): the value to replace :literal:`NaN`\s with. Default is zero.
    posinf (Number, optional): if a Number, the value to replace positive infinity values with.
        If None, positive infinity values are replaced with the greatest finite value representable by :attr:`input`'s dtype.
        Default is None.
    neginf (Number, optional): if a Number, the value to replace negative infinity values with.
        If None, negative infinity values are replaced with the lowest finite value representable by :attr:`input`'s dtype.
        Default is None.

Keyword args:
    {out}

Example::

    >>> x = torch.tensor([float('nan'), float('inf'), -float('inf'), 3.14])
    >>> torch.nan_to_num(x)
    tensor([ 0.0000e+00,  3.4028e+38, -3.4028e+38,  3.1400e+00])
    >>> torch.nan_to_num(x, nan=2.0)
    tensor([ 2.0000e+00,  3.4028e+38, -3.4028e+38,  3.1400e+00])
    >>> torch.nan_to_num(x, nan=2.0, posinf=1.0)
    tensor([ 2.0000e+00,  1.0000e+00, -3.4028e+38,  3.1400e+00])

""".format(**common_args))

add_docstr(torch.ne, r"""
ne(input, other, *, out=None) -> Tensor

Computes :math:`\text{input} \neq \text{other}` element-wise.
""" + r"""

The second argument can be a number or a tensor whose shape is
:ref:`broadcastable <broadcasting-semantics>` with the first argument.

Args:
    input (Tensor): the tensor to compare
    other (Tensor or float): the tensor or value to compare

Keyword args:
    {out}

Returns:
    A boolean tensor that is True where :attr:`input` is not equal to :attr:`other` and False elsewhere

Example::

    >>> torch.ne(torch.tensor([[1, 2], [3, 4]]), torch.tensor([[1, 1], [4, 4]]))
    tensor([[False, True], [True, False]])
""".format(**common_args))

add_docstr(torch.not_equal, r"""
not_equal(input, other, *, out=None) -> Tensor

Alias for :func:`torch.ne`.
""")

add_docstr(torch.neg,
           r"""
neg(input, *, out=None) -> Tensor

Returns a new tensor with the negative of the elements of :attr:`input`.

.. math::
    \text{out} = -1 \times \text{input}
""" + r"""
Args:
    {input}

Keyword args:
    {out}

Example::

    >>> a = torch.randn(5)
    >>> a
    tensor([ 0.0090, -0.2262, -0.0682, -0.2866,  0.3940])
    >>> torch.neg(a)
    tensor([-0.0090,  0.2262,  0.0682,  0.2866, -0.3940])
""".format(**common_args))

add_docstr(torch.negative,
           r"""
negative(input, *, out=None) -> Tensor

Alias for :func:`torch.neg`
""")

add_docstr(torch.nextafter,
           r"""
nextafter(input, other, *, out=None) -> Tensor

Return the next floating-point value after :attr:`input` towards :attr:`other`, elementwise.

The shapes of ``input`` and ``other`` must be
:ref:`broadcastable <broadcasting-semantics>`.

Args:
    input (Tensor): the first input tensor
    other (Tensor): the second input tensor

Keyword args:
    {out}

Example::

    >>> eps = torch.finfo(torch.float32).eps
    >>> torch.nextafter(torch.tensor([1.0, 2.0]), torch.tensor([2.0, 1.0])) == torch.tensor([eps + 1, 2 - eps])
    tensor([True, True])

""".format(**common_args))

add_docstr(torch.nonzero,
           r"""
nonzero(input, *, out=None, as_tuple=False) -> LongTensor or tuple of LongTensors

.. note::
    :func:`torch.nonzero(..., as_tuple=False) <torch.nonzero>` (default) returns a
    2-D tensor where each row is the index for a nonzero value.

    :func:`torch.nonzero(..., as_tuple=True) <torch.nonzero>` returns a tuple of 1-D
    index tensors, allowing for advanced indexing, so ``x[x.nonzero(as_tuple=True)]``
    gives all nonzero values of tensor ``x``. Of the returned tuple, each index tensor
    contains nonzero indices for a certain dimension.

    See below for more details on the two behaviors.

    When :attr:`input` is on CUDA, :func:`torch.nonzero() <torch.nonzero>` causes
    host-device synchronization.

**When** :attr:`as_tuple` **is** ``False`` **(default)**:

Returns a tensor containing the indices of all non-zero elements of
:attr:`input`.  Each row in the result contains the indices of a non-zero
element in :attr:`input`. The result is sorted lexicographically, with
the last index changing the fastest (C-style).

If :attr:`input` has :math:`n` dimensions, then the resulting indices tensor
:attr:`out` is of size :math:`(z \times n)`, where :math:`z` is the total number of
non-zero elements in the :attr:`input` tensor.

**When** :attr:`as_tuple` **is** ``True``:

Returns a tuple of 1-D tensors, one for each dimension in :attr:`input`,
each containing the indices (in that dimension) of all non-zero elements of
:attr:`input` .

If :attr:`input` has :math:`n` dimensions, then the resulting tuple contains :math:`n`
tensors of size :math:`z`, where :math:`z` is the total number of
non-zero elements in the :attr:`input` tensor.

As a special case, when :attr:`input` has zero dimensions and a nonzero scalar
value, it is treated as a one-dimensional tensor with one element.

Args:
    {input}

Keyword args:
    out (LongTensor, optional): the output tensor containing indices

Returns:
    LongTensor or tuple of LongTensor: If :attr:`as_tuple` is ``False``, the output
    tensor containing indices. If :attr:`as_tuple` is ``True``, one 1-D tensor for
    each dimension, containing the indices of each nonzero element along that
    dimension.

Example::

    >>> torch.nonzero(torch.tensor([1, 1, 1, 0, 1]))
    tensor([[ 0],
            [ 1],
            [ 2],
            [ 4]])
    >>> torch.nonzero(torch.tensor([[0.6, 0.0, 0.0, 0.0],
    ...                             [0.0, 0.4, 0.0, 0.0],
    ...                             [0.0, 0.0, 1.2, 0.0],
    ...                             [0.0, 0.0, 0.0,-0.4]]))
    tensor([[ 0,  0],
            [ 1,  1],
            [ 2,  2],
            [ 3,  3]])
    >>> torch.nonzero(torch.tensor([1, 1, 1, 0, 1]), as_tuple=True)
    (tensor([0, 1, 2, 4]),)
    >>> torch.nonzero(torch.tensor([[0.6, 0.0, 0.0, 0.0],
    ...                             [0.0, 0.4, 0.0, 0.0],
    ...                             [0.0, 0.0, 1.2, 0.0],
    ...                             [0.0, 0.0, 0.0,-0.4]]), as_tuple=True)
    (tensor([0, 1, 2, 3]), tensor([0, 1, 2, 3]))
    >>> torch.nonzero(torch.tensor(5), as_tuple=True)
    (tensor([0]),)
""".format(**common_args))

add_docstr(torch.normal,
           r"""
normal(mean, std, *, generator=None, out=None) -> Tensor

Returns a tensor of random numbers drawn from separate normal distributions
whose mean and standard deviation are given.

The :attr:`mean` is a tensor with the mean of
each output element's normal distribution

The :attr:`std` is a tensor with the standard deviation of
each output element's normal distribution

The shapes of :attr:`mean` and :attr:`std` don't need to match, but the
total number of elements in each tensor need to be the same.

.. note:: When the shapes do not match, the shape of :attr:`mean`
          is used as the shape for the returned output tensor

.. note:: When :attr:`std` is a CUDA tensor, this function synchronizes
          its device with the CPU.

Args:
    mean (Tensor): the tensor of per-element means
    std (Tensor): the tensor of per-element standard deviations

Keyword args:
    {generator}
    {out}

Example::

    >>> torch.normal(mean=torch.arange(1., 11.), std=torch.arange(1, 0, -0.1))
    tensor([  1.0425,   3.5672,   2.7969,   4.2925,   4.7229,   6.2134,
              8.0505,   8.1408,   9.0563,  10.0566])

.. function:: normal(mean=0.0, std, *, out=None) -> Tensor
   :noindex:

Similar to the function above, but the means are shared among all drawn
elements.

Args:
    mean (float, optional): the mean for all distributions
    std (Tensor): the tensor of per-element standard deviations

Keyword args:
    {out}

Example::

    >>> torch.normal(mean=0.5, std=torch.arange(1., 6.))
    tensor([-1.2793, -1.0732, -2.0687,  5.1177, -1.2303])

.. function:: normal(mean, std=1.0, *, out=None) -> Tensor
   :noindex:

Similar to the function above, but the standard deviations are shared among
all drawn elements.

Args:
    mean (Tensor): the tensor of per-element means
    std (float, optional): the standard deviation for all distributions

Keyword args:
    out (Tensor, optional): the output tensor

Example::

    >>> torch.normal(mean=torch.arange(1., 6.))
    tensor([ 1.1552,  2.6148,  2.6535,  5.8318,  4.2361])

.. function:: normal(mean, std, size, *, out=None) -> Tensor
   :noindex:

Similar to the function above, but the means and standard deviations are shared
among all drawn elements. The resulting tensor has size given by :attr:`size`.

Args:
    mean (float): the mean for all distributions
    std (float): the standard deviation for all distributions
    size (int...): a sequence of integers defining the shape of the output tensor.

Keyword args:
    {out}

Example::

    >>> torch.normal(2, 3, size=(1, 4))
    tensor([[-1.3987, -1.9544,  3.6048,  0.7909]])
""".format(**common_args))

add_docstr(torch.numel,
           r"""
numel(input) -> int

Returns the total number of elements in the :attr:`input` tensor.

Args:
    {input}

Example::

    >>> a = torch.randn(1, 2, 3, 4, 5)
    >>> torch.numel(a)
    120
    >>> a = torch.zeros(4,4)
    >>> torch.numel(a)
    16

""".format(**common_args))

add_docstr(torch.ones,
           r"""
ones(*size, *, out=None, dtype=None, layout=torch.strided, device=None, requires_grad=False) -> Tensor

Returns a tensor filled with the scalar value `1`, with the shape defined
by the variable argument :attr:`size`.

Args:
    size (int...): a sequence of integers defining the shape of the output tensor.
        Can be a variable number of arguments or a collection like a list or tuple.

Keyword arguments:
    {out}
    {dtype}
    {layout}
    {device}
    {requires_grad}

Example::

    >>> torch.ones(2, 3)
    tensor([[ 1.,  1.,  1.],
            [ 1.,  1.,  1.]])

    >>> torch.ones(5)
    tensor([ 1.,  1.,  1.,  1.,  1.])

""".format(**factory_common_args))

add_docstr(torch.ones_like,
           r"""
ones_like(input, *, dtype=None, layout=None, device=None, requires_grad=False, memory_format=torch.preserve_format) -> Tensor

Returns a tensor filled with the scalar value `1`, with the same size as
:attr:`input`. ``torch.ones_like(input)`` is equivalent to
``torch.ones(input.size(), dtype=input.dtype, layout=input.layout, device=input.device)``.

.. warning::
    As of 0.4, this function does not support an :attr:`out` keyword. As an alternative,
    the old ``torch.ones_like(input, out=output)`` is equivalent to
    ``torch.ones(input.size(), out=output)``.

Args:
    {input}

Keyword arguments:
    {dtype}
    {layout}
    {device}
    {requires_grad}
    {memory_format}

Example::

    >>> input = torch.empty(2, 3)
    >>> torch.ones_like(input)
    tensor([[ 1.,  1.,  1.],
            [ 1.,  1.,  1.]])
""".format(**factory_like_common_args))

add_docstr(torch.orgqr,
           r"""
orgqr(input, tau) -> Tensor

Alias for :func:`torch.linalg.householder_product`.
""")

add_docstr(torch.ormqr,
           r"""
ormqr(input, tau, other, left=True, transpose=False, *, out=None) -> Tensor

Computes the matrix-matrix multiplication of a product of Householder matrices with a general matrix.

Multiplies a :math:`m \times n` matrix `C` (given by :attr:`other`) with a matrix `Q`,
where `Q` is represented using Householder reflectors `(input, tau)`.
See `Representation of Orthogonal or Unitary Matrices`_ for further details.

If :attr:`left` is `True` then `op(Q)` times `C` is computed, otherwise the result is `C` times `op(Q)`.
When :attr:`left` is `True`, the implicit matrix `Q` has size :math:`m \times m`.
It has size :math:`n \times n` otherwise.
If :attr:`transpose` is `True` then `op` is the conjugate transpose operation, otherwise it's a no-op.

Supports inputs of float, double, cfloat and cdouble dtypes.
Also supports batched inputs, and, if the input is batched, the output is batched with the same dimensions.

.. seealso::

        :func:`torch.geqrf` can be used to form the Householder representation `(input, tau)` of matrix `Q`
        from the QR decomposition.

Args:
    input (Tensor): tensor of shape `(*, mn, k)` where `*` is zero or more batch dimensions
                    and `mn` equals to `m` or `n` depending on the :attr:`left`.
    tau (Tensor): tensor of shape `(*, min(mn, k))` where `*` is zero or more batch dimensions.
    other (Tensor): tensor of shape `(*, m, n)` where `*` is zero or more batch dimensions.
    left (bool): controls the order of multiplication.
    transpose (bool): controls whether the matrix `Q` is conjugate transposed or not.

Keyword args:
    out (Tensor, optional): the output Tensor. Ignored if `None`. Default: `None`.

.. _Representation of Orthogonal or Unitary Matrices:
    https://www.netlib.org/lapack/lug/node128.html
""")

add_docstr(torch.permute,
           r"""
permute(input, dims) -> Tensor

Returns a view of the original tensor :attr:`input` with its dimensions permuted.

Args:
    {input}
    dims (tuple of ints): The desired ordering of dimensions

Example:
    >>> x = torch.randn(2, 3, 5)
    >>> x.size()
    torch.Size([2, 3, 5])
    >>> torch.permute(x, (2, 0, 1)).size()
    torch.Size([5, 2, 3])
""".format(**common_args))

add_docstr(torch.poisson,
           r"""
poisson(input, generator=None) -> Tensor

Returns a tensor of the same size as :attr:`input` with each element
sampled from a Poisson distribution with rate parameter given by the corresponding
element in :attr:`input` i.e.,

.. math::
    \text{{out}}_i \sim \text{{Poisson}}(\text{{input}}_i)

Args:
    input (Tensor): the input tensor containing the rates of the Poisson distribution

Keyword args:
    {generator}

Example::

    >>> rates = torch.rand(4, 4) * 5  # rate parameter between 0 and 5
    >>> torch.poisson(rates)
    tensor([[9., 1., 3., 5.],
            [8., 6., 6., 0.],
            [0., 4., 5., 3.],
            [2., 1., 4., 2.]])
""".format(**common_args))

add_docstr(torch.polygamma,
           r"""
polygamma(n, input, *, out=None) -> Tensor

Alias for :func:`torch.special.polygamma`.
""")

add_docstr(torch.positive,
           r"""
positive(input) -> Tensor

Returns :attr:`input`.
Throws a runtime error if :attr:`input` is a bool tensor.
""" + r"""
Args:
    {input}

Example::

    >>> t = torch.randn(5)
    >>> t
    tensor([ 0.0090, -0.2262, -0.0682, -0.2866,  0.3940])
    >>> torch.positive(t)
    tensor([ 0.0090, -0.2262, -0.0682, -0.2866,  0.3940])
""".format(**common_args))

add_docstr(torch.pow,
           r"""
pow(input, exponent, *, out=None) -> Tensor

Takes the power of each element in :attr:`input` with :attr:`exponent` and
returns a tensor with the result.

:attr:`exponent` can be either a single ``float`` number or a `Tensor`
with the same number of elements as :attr:`input`.

When :attr:`exponent` is a scalar value, the operation applied is:

.. math::
    \text{out}_i = x_i ^ \text{exponent}

When :attr:`exponent` is a tensor, the operation applied is:

.. math::
    \text{out}_i = x_i ^ {\text{exponent}_i}
""" + r"""
When :attr:`exponent` is a tensor, the shapes of :attr:`input`
and :attr:`exponent` must be :ref:`broadcastable <broadcasting-semantics>`.

Args:
    {input}
    exponent (float or tensor): the exponent value

Keyword args:
    {out}

Example::

    >>> a = torch.randn(4)
    >>> a
    tensor([ 0.4331,  1.2475,  0.6834, -0.2791])
    >>> torch.pow(a, 2)
    tensor([ 0.1875,  1.5561,  0.4670,  0.0779])
    >>> exp = torch.arange(1., 5.)

    >>> a = torch.arange(1., 5.)
    >>> a
    tensor([ 1.,  2.,  3.,  4.])
    >>> exp
    tensor([ 1.,  2.,  3.,  4.])
    >>> torch.pow(a, exp)
    tensor([   1.,    4.,   27.,  256.])

.. function:: pow(self, exponent, *, out=None) -> Tensor
   :noindex:

:attr:`self` is a scalar ``float`` value, and :attr:`exponent` is a tensor.
The returned tensor :attr:`out` is of the same shape as :attr:`exponent`

The operation applied is:

.. math::
    \text{{out}}_i = \text{{self}} ^ {{\text{{exponent}}_i}}

Args:
    self (float): the scalar base value for the power operation
    exponent (Tensor): the exponent tensor

Keyword args:
    {out}

Example::

    >>> exp = torch.arange(1., 5.)
    >>> base = 2
    >>> torch.pow(base, exp)
    tensor([  2.,   4.,   8.,  16.])
""".format(**common_args))

add_docstr(torch.float_power,
           r"""
float_power(input, exponent, *, out=None) -> Tensor

Raises :attr:`input` to the power of :attr:`exponent`, elementwise, in double precision.
If neither input is complex returns a ``torch.float64`` tensor,
and if one or more inputs is complex returns a ``torch.complex128`` tensor.

.. note::
    This function always computes in double precision, unlike :func:`torch.pow`,
    which implements more typical :ref:`type promotion <type-promotion-doc>`.
    This is useful when the computation needs to be performed in a wider or more precise dtype,
    or the results of the computation may contain fractional values not representable in the input dtypes,
    like when an integer base is raised to a negative integer exponent.

Args:
    input (Tensor or Number): the base value(s)
    exponent (Tensor or Number): the exponent value(s)

Keyword args:
    {out}

Example::

    >>> a = torch.randint(10, (4,))
    >>> a
    tensor([6, 4, 7, 1])
    >>> torch.float_power(a, 2)
    tensor([36., 16., 49.,  1.], dtype=torch.float64)

    >>> a = torch.arange(1, 5)
    >>> a
    tensor([ 1,  2,  3,  4])
    >>> exp = torch.tensor([2, -3, 4, -5])
    >>> exp
    tensor([ 2, -3,  4, -5])
    >>> torch.float_power(a, exp)
    tensor([1.0000e+00, 1.2500e-01, 8.1000e+01, 9.7656e-04], dtype=torch.float64)
""".format(**common_args))

add_docstr(torch.prod,
           r"""
prod(input, *, dtype=None) -> Tensor

Returns the product of all elements in the :attr:`input` tensor.

Args:
    {input}

Keyword args:
    {dtype}

Example::

    >>> a = torch.randn(1, 3)
    >>> a
    tensor([[-0.8020,  0.5428, -1.5854]])
    >>> torch.prod(a)
    tensor(0.6902)

.. function:: prod(input, dim, keepdim=False, *, dtype=None) -> Tensor
   :noindex:

Returns the product of each row of the :attr:`input` tensor in the given
dimension :attr:`dim`.

{keepdim_details}

Args:
    {input}
    {dim}
    {keepdim}

Keyword args:
    {dtype}

Example::

    >>> a = torch.randn(4, 2)
    >>> a
    tensor([[ 0.5261, -0.3837],
            [ 1.1857, -0.2498],
            [-1.1646,  0.0705],
            [ 1.1131, -1.0629]])
    >>> torch.prod(a, 1)
    tensor([-0.2018, -0.2962, -0.0821, -1.1831])
""".format(**single_dim_common))

add_docstr(torch.promote_types,
           r"""
promote_types(type1, type2) -> dtype

Returns the :class:`torch.dtype` with the smallest size and scalar kind that is
not smaller nor of lower kind than either `type1` or `type2`. See type promotion
:ref:`documentation <type-promotion-doc>` for more information on the type
promotion logic.

Args:
    type1 (:class:`torch.dtype`)
    type2 (:class:`torch.dtype`)

Example::

    >>> torch.promote_types(torch.int32, torch.float32)
    torch.float32
    >>> torch.promote_types(torch.uint8, torch.long)
    torch.long
""")

add_docstr(torch.qr,
           r"""
qr(input, some=True, *, out=None) -> (Tensor, Tensor)

Computes the QR decomposition of a matrix or a batch of matrices :attr:`input`,
and returns a namedtuple (Q, R) of tensors such that :math:`\text{input} = Q R`
with :math:`Q` being an orthogonal matrix or batch of orthogonal matrices and
:math:`R` being an upper triangular matrix or batch of upper triangular matrices.

If :attr:`some` is ``True``, then this function returns the thin (reduced) QR factorization.
Otherwise, if :attr:`some` is ``False``, this function returns the complete QR factorization.

.. warning::

    :func:`torch.qr` is deprecated in favor of :func:`torch.linalg.qr`
    and will be removed in a future PyTorch release. The boolean parameter :attr:`some` has been
    replaced with a string parameter :attr:`mode`.

    ``Q, R = torch.qr(A)`` should be replaced with

    .. code:: python

        Q, R = torch.linalg.qr(A)

    ``Q, R = torch.qr(A, some=False)`` should be replaced with

    .. code:: python

        Q, R = torch.linalg.qr(A, mode="complete")

.. warning::
          If you plan to backpropagate through QR, note that the current backward implementation
          is only well-defined when the first :math:`\min(input.size(-1), input.size(-2))`
          columns of :attr:`input` are linearly independent.
          This behavior will propably change once QR supports pivoting.

.. note:: This function uses LAPACK for CPU inputs and MAGMA for CUDA inputs,
          and may produce different (valid) decompositions on different device types
          or different platforms.

Args:
    input (Tensor): the input tensor of size :math:`(*, m, n)` where `*` is zero or more
                batch dimensions consisting of matrices of dimension :math:`m \times n`.
    some (bool, optional): Set to ``True`` for reduced QR decomposition and ``False`` for
                complete QR decomposition. If `k = min(m, n)` then:

                  * ``some=True`` : returns `(Q, R)` with dimensions (m, k), (k, n) (default)

                  * ``'some=False'``: returns `(Q, R)` with dimensions (m, m), (m, n)

Keyword args:
    out (tuple, optional): tuple of `Q` and `R` tensors.
                The dimensions of `Q` and `R` are detailed in the description of :attr:`some` above.

Example::

    >>> a = torch.tensor([[12., -51, 4], [6, 167, -68], [-4, 24, -41]])
    >>> q, r = torch.qr(a)
    >>> q
    tensor([[-0.8571,  0.3943,  0.3314],
            [-0.4286, -0.9029, -0.0343],
            [ 0.2857, -0.1714,  0.9429]])
    >>> r
    tensor([[ -14.0000,  -21.0000,   14.0000],
            [   0.0000, -175.0000,   70.0000],
            [   0.0000,    0.0000,  -35.0000]])
    >>> torch.mm(q, r).round()
    tensor([[  12.,  -51.,    4.],
            [   6.,  167.,  -68.],
            [  -4.,   24.,  -41.]])
    >>> torch.mm(q.t(), q).round()
    tensor([[ 1.,  0.,  0.],
            [ 0.,  1., -0.],
            [ 0., -0.,  1.]])
    >>> a = torch.randn(3, 4, 5)
    >>> q, r = torch.qr(a, some=False)
    >>> torch.allclose(torch.matmul(q, r), a)
    True
    >>> torch.allclose(torch.matmul(q.mT, q), torch.eye(5))
    True
""")

add_docstr(torch.rad2deg,
           r"""
rad2deg(input, *, out=None) -> Tensor

Returns a new tensor with each of the elements of :attr:`input`
converted from angles in radians to degrees.

Args:
    {input}

Keyword arguments:
    {out}

Example::

    >>> a = torch.tensor([[3.142, -3.142], [6.283, -6.283], [1.570, -1.570]])
    >>> torch.rad2deg(a)
    tensor([[ 180.0233, -180.0233],
            [ 359.9894, -359.9894],
            [  89.9544,  -89.9544]])

""".format(**common_args))

add_docstr(torch.deg2rad,
           r"""
deg2rad(input, *, out=None) -> Tensor

Returns a new tensor with each of the elements of :attr:`input`
converted from angles in degrees to radians.

Args:
    {input}

Keyword arguments:
    {out}

Example::

    >>> a = torch.tensor([[180.0, -180.0], [360.0, -360.0], [90.0, -90.0]])
    >>> torch.deg2rad(a)
    tensor([[ 3.1416, -3.1416],
            [ 6.2832, -6.2832],
            [ 1.5708, -1.5708]])

""".format(**common_args))

add_docstr(torch.heaviside,
           r"""
heaviside(input, values, *, out=None) -> Tensor

Computes the Heaviside step function for each element in :attr:`input`.
The Heaviside step function is defined as:

.. math::
    \text{{heaviside}}(input, values) = \begin{cases}
        0, & \text{if input < 0}\\
        values, & \text{if input == 0}\\
        1, & \text{if input > 0}
    \end{cases}
""" + r"""

Args:
    {input}
    values (Tensor): The values to use where :attr:`input` is zero.

Keyword arguments:
    {out}

Example::

    >>> input = torch.tensor([-1.5, 0, 2.0])
    >>> values = torch.tensor([0.5])
    >>> torch.heaviside(input, values)
    tensor([0.0000, 0.5000, 1.0000])
    >>> values = torch.tensor([1.2, -2.0, 3.5])
    >>> torch.heaviside(input, values)
    tensor([0., -2., 1.])

""".format(**common_args))

add_docstr(torch.rand,
           r"""
rand(*size, *, out=None, dtype=None, layout=torch.strided, device=None, requires_grad=False) -> Tensor

Returns a tensor filled with random numbers from a uniform distribution
on the interval :math:`[0, 1)`

The shape of the tensor is defined by the variable argument :attr:`size`.

Args:
    size (int...): a sequence of integers defining the shape of the output tensor.
        Can be a variable number of arguments or a collection like a list or tuple.

Keyword args:
    {generator}
    {out}
    {dtype}
    {layout}
    {device}
    {requires_grad}

Example::

    >>> torch.rand(4)
    tensor([ 0.5204,  0.2503,  0.3525,  0.5673])
    >>> torch.rand(2, 3)
    tensor([[ 0.8237,  0.5781,  0.6879],
            [ 0.3816,  0.7249,  0.0998]])
""".format(**factory_common_args))

add_docstr(torch.rand_like,
           r"""
rand_like(input, *, dtype=None, layout=None, device=None, requires_grad=False, memory_format=torch.preserve_format) -> Tensor

Returns a tensor with the same size as :attr:`input` that is filled with
random numbers from a uniform distribution on the interval :math:`[0, 1)`.
``torch.rand_like(input)`` is equivalent to
``torch.rand(input.size(), dtype=input.dtype, layout=input.layout, device=input.device)``.

Args:
    {input}

Keyword args:
    {dtype}
    {layout}
    {device}
    {requires_grad}
    {memory_format}

""".format(**factory_like_common_args))

add_docstr(torch.randint,
           """
randint(low=0, high, size, \\*, generator=None, out=None, \
dtype=None, layout=torch.strided, device=None, requires_grad=False) -> Tensor

Returns a tensor filled with random integers generated uniformly
between :attr:`low` (inclusive) and :attr:`high` (exclusive).

The shape of the tensor is defined by the variable argument :attr:`size`.

.. note::
    With the global dtype default (``torch.float32``), this function returns
    a tensor with dtype ``torch.int64``.

Args:
    low (int, optional): Lowest integer to be drawn from the distribution. Default: 0.
    high (int): One above the highest integer to be drawn from the distribution.
    size (tuple): a tuple defining the shape of the output tensor.

Keyword args:
    {generator}
    {out}
    dtype (`torch.dtype`, optional) - the desired data type of returned tensor. Default: if ``None``,
        this function returns a tensor with dtype ``torch.int64``.
    {layout}
    {device}
    {requires_grad}

Example::

    >>> torch.randint(3, 5, (3,))
    tensor([4, 3, 4])


    >>> torch.randint(10, (2, 2))
    tensor([[0, 2],
            [5, 5]])


    >>> torch.randint(3, 10, (2, 2))
    tensor([[4, 5],
            [6, 7]])


""".format(**factory_common_args))

add_docstr(torch.randint_like,
           """
randint_like(input, low=0, high, \\*, dtype=None, layout=torch.strided, device=None, requires_grad=False, \
memory_format=torch.preserve_format) -> Tensor

Returns a tensor with the same shape as Tensor :attr:`input` filled with
random integers generated uniformly between :attr:`low` (inclusive) and
:attr:`high` (exclusive).

.. note:
    With the global dtype default (``torch.float32``), this function returns
    a tensor with dtype ``torch.int64``.

Args:
    {input}
    low (int, optional): Lowest integer to be drawn from the distribution. Default: 0.
    high (int): One above the highest integer to be drawn from the distribution.

Keyword args:
    {dtype}
    {layout}
    {device}
    {requires_grad}
    {memory_format}

""".format(**factory_like_common_args))

add_docstr(torch.randn,
           r"""
randn(*size, *, out=None, dtype=None, layout=torch.strided, device=None, requires_grad=False) -> Tensor

Returns a tensor filled with random numbers from a normal distribution
with mean `0` and variance `1` (also called the standard normal
distribution).

.. math::
    \text{{out}}_{{i}} \sim \mathcal{{N}}(0, 1)

The shape of the tensor is defined by the variable argument :attr:`size`.

Args:
    size (int...): a sequence of integers defining the shape of the output tensor.
        Can be a variable number of arguments or a collection like a list or tuple.

Keyword args:
    {generator}
    {out}
    {dtype}
    {layout}
    {device}
    {requires_grad}

Example::

    >>> torch.randn(4)
    tensor([-2.1436,  0.9966,  2.3426, -0.6366])
    >>> torch.randn(2, 3)
    tensor([[ 1.5954,  2.8929, -1.0923],
            [ 1.1719, -0.4709, -0.1996]])
""".format(**factory_common_args))

add_docstr(torch.randn_like,
           r"""
randn_like(input, *, dtype=None, layout=None, device=None, requires_grad=False, memory_format=torch.preserve_format) -> Tensor

Returns a tensor with the same size as :attr:`input` that is filled with
random numbers from a normal distribution with mean 0 and variance 1.
``torch.randn_like(input)`` is equivalent to
``torch.randn(input.size(), dtype=input.dtype, layout=input.layout, device=input.device)``.

Args:
    {input}

Keyword args:
    {dtype}
    {layout}
    {device}
    {requires_grad}
    {memory_format}

""".format(**factory_like_common_args))

add_docstr(torch.randperm,
           """
randperm(n, *, generator=None, out=None, dtype=torch.int64,layout=torch.strided, \
device=None, requires_grad=False, pin_memory=False) -> Tensor
""" + r"""
Returns a random permutation of integers from ``0`` to ``n - 1``.

Args:
    n (int): the upper bound (exclusive)

Keyword args:
    {generator}
    {out}
    dtype (:class:`torch.dtype`, optional): the desired data type of returned tensor.
        Default: ``torch.int64``.
    {layout}
    {device}
    {requires_grad}
    {pin_memory}

Example::

    >>> torch.randperm(4)
    tensor([2, 1, 0, 3])
""".format(**factory_common_args))

add_docstr(torch.tensor,
           r"""
tensor(data, *, dtype=None, device=None, requires_grad=False, pin_memory=False) -> Tensor

Constructs a tensor with no autograd history (also known as a "leaf tensor", see :doc:`/notes/autograd`) by copying :attr:`data`.

.. warning::

    When working with tensors prefer using :func:`torch.Tensor.clone`,
    :func:`torch.Tensor.detach`, and :func:`torch.Tensor.requires_grad_` for
    readability. Letting `t` be a tensor, ``torch.tensor(t)`` is equivalent to
    ``t.clone().detach()``, and ``torch.tensor(t, requires_grad=True)``
    is equivalent to ``t.clone().detach().requires_grad_(True)``.

.. seealso::

    :func:`torch.as_tensor` preserves autograd history and avoids copies where possible.
    :func:`torch.from_numpy` creates a tensor that shares storage with a NumPy array.

Args:
    {data}

Keyword args:
    {dtype}
    device (:class:`torch.device`, optional): the device of the constructed tensor. If None and data is a tensor
        then the device of data is used. If None and data is not a tensor then
        the result tensor is constructed on the CPU.
    {requires_grad}
    {pin_memory}


Example::

    >>> torch.tensor([[0.1, 1.2], [2.2, 3.1], [4.9, 5.2]])
    tensor([[ 0.1000,  1.2000],
            [ 2.2000,  3.1000],
            [ 4.9000,  5.2000]])

    >>> torch.tensor([0, 1])  # Type inference on data
    tensor([ 0,  1])

    >>> torch.tensor([[0.11111, 0.222222, 0.3333333]],
    ...              dtype=torch.float64,
    ...              device=torch.device('cuda:0'))  # creates a double tensor on a CUDA device
    tensor([[ 0.1111,  0.2222,  0.3333]], dtype=torch.float64, device='cuda:0')

    >>> torch.tensor(3.14159)  # Create a zero-dimensional (scalar) tensor
    tensor(3.1416)

    >>> torch.tensor([])  # Create an empty tensor (of size (0,))
    tensor([])
""".format(**factory_data_common_args))

add_docstr(torch.range,
           r"""
range(start=0, end, step=1, *, out=None, dtype=None, layout=torch.strided, device=None, requires_grad=False) -> Tensor

Returns a 1-D tensor of size :math:`\left\lfloor \frac{\text{end} - \text{start}}{\text{step}} \right\rfloor + 1`
with values from :attr:`start` to :attr:`end` with step :attr:`step`. Step is
the gap between two values in the tensor.

.. math::
    \text{out}_{i+1} = \text{out}_i + \text{step}.
""" + r"""
.. warning::
    This function is deprecated and will be removed in a future release because its behavior is inconsistent with
    Python's range builtin. Instead, use :func:`torch.arange`, which produces values in [start, end).

Args:
    start (float): the starting value for the set of points. Default: ``0``.
    end (float): the ending value for the set of points
    step (float): the gap between each pair of adjacent points. Default: ``1``.

Keyword args:
    {out}
    {dtype} If `dtype` is not given, infer the data type from the other input
        arguments. If any of `start`, `end`, or `stop` are floating-point, the
        `dtype` is inferred to be the default dtype, see
        :meth:`~torch.get_default_dtype`. Otherwise, the `dtype` is inferred to
        be `torch.int64`.
    {layout}
    {device}
    {requires_grad}

Example::

    >>> torch.range(1, 4)
    tensor([ 1.,  2.,  3.,  4.])
    >>> torch.range(1, 4, 0.5)
    tensor([ 1.0000,  1.5000,  2.0000,  2.5000,  3.0000,  3.5000,  4.0000])
""".format(**factory_common_args))

add_docstr(torch.arange,
           r"""
arange(start=0, end, step=1, *, out=None, dtype=None, layout=torch.strided, device=None, requires_grad=False) -> Tensor

Returns a 1-D tensor of size :math:`\left\lceil \frac{\text{end} - \text{start}}{\text{step}} \right\rceil`
with values from the interval ``[start, end)`` taken with common difference
:attr:`step` beginning from `start`.

Note that non-integer :attr:`step` is subject to floating point rounding errors when
comparing against :attr:`end`; to avoid inconsistency, we advise adding a small epsilon to :attr:`end`
in such cases.

.. math::
    \text{out}_{{i+1}} = \text{out}_{i} + \text{step}
""" + r"""
Args:
    start (Number): the starting value for the set of points. Default: ``0``.
    end (Number): the ending value for the set of points
    step (Number): the gap between each pair of adjacent points. Default: ``1``.

Keyword args:
    {out}
    {dtype} If `dtype` is not given, infer the data type from the other input
        arguments. If any of `start`, `end`, or `stop` are floating-point, the
        `dtype` is inferred to be the default dtype, see
        :meth:`~torch.get_default_dtype`. Otherwise, the `dtype` is inferred to
        be `torch.int64`.
    {layout}
    {device}
    {requires_grad}

Example::

    >>> torch.arange(5)
    tensor([ 0,  1,  2,  3,  4])
    >>> torch.arange(1, 4)
    tensor([ 1,  2,  3])
    >>> torch.arange(1, 2.5, 0.5)
    tensor([ 1.0000,  1.5000,  2.0000])
""".format(**factory_common_args))

add_docstr(torch.ravel,
           r"""
ravel(input) -> Tensor

Return a contiguous flattened tensor. A copy is made only if needed.

Args:
    {input}

Example::

    >>> t = torch.tensor([[[1, 2],
    ...                    [3, 4]],
    ...                   [[5, 6],
    ...                    [7, 8]]])
    >>> torch.ravel(t)
    tensor([1, 2, 3, 4, 5, 6, 7, 8])
""".format(**common_args))

add_docstr(torch.remainder,
           r"""
remainder(input, other, *, out=None) -> Tensor

Computes
`Python's modulus operation <https://docs.python.org/3/reference/expressions.html#binary-arithmetic-operations>`_
entrywise.  The result has the same sign as the divisor :attr:`other` and its absolute value
is less than that of :attr:`other`.

It may also be defined in terms of :func:`torch.div` as

.. code:: python

    torch.remainder(a, b) == a - a.div(b, rounding_mode="floor") * b

Supports :ref:`broadcasting to a common shape <broadcasting-semantics>`,
:ref:`type promotion <type-promotion-doc>`, and integer and float inputs.

.. note::
    Complex inputs are not supported. In some cases, it is not mathematically
    possible to satisfy the definition of a modulo operation with complex numbers.
    See :func:`torch.fmod` for how division by zero is handled.

.. seealso::

    :func:`torch.fmod` which implements C++'s `std::fmod <https://en.cppreference.com/w/cpp/numeric/math/fmod>`_.
    This one is defined in terms of division rounding towards zero.

Args:
    input (Tensor or Scalar): the dividend
    other (Tensor or Scalar): the divisor

Keyword args:
    {out}

Example::

    >>> torch.remainder(torch.tensor([-3., -2, -1, 1, 2, 3]), 2)
    tensor([ 1.,  0.,  1.,  1.,  0.,  1.])
    >>> torch.remainder(torch.tensor([1, 2, 3, 4, 5]), -1.5)
    tensor([ -0.5000, -1.0000,  0.0000, -0.5000, -1.0000 ])
""".format(**common_args))

add_docstr(torch.renorm,
           r"""
renorm(input, p, dim, maxnorm, *, out=None) -> Tensor

Returns a tensor where each sub-tensor of :attr:`input` along dimension
:attr:`dim` is normalized such that the `p`-norm of the sub-tensor is lower
than the value :attr:`maxnorm`

.. note:: If the norm of a row is lower than `maxnorm`, the row is unchanged

Args:
    {input}
    p (float): the power for the norm computation
    dim (int): the dimension to slice over to get the sub-tensors
    maxnorm (float): the maximum norm to keep each sub-tensor under

Keyword args:
    {out}

Example::

    >>> x = torch.ones(3, 3)
    >>> x[1].fill_(2)
    tensor([ 2.,  2.,  2.])
    >>> x[2].fill_(3)
    tensor([ 3.,  3.,  3.])
    >>> x
    tensor([[ 1.,  1.,  1.],
            [ 2.,  2.,  2.],
            [ 3.,  3.,  3.]])
    >>> torch.renorm(x, 1, 0, 5)
    tensor([[ 1.0000,  1.0000,  1.0000],
            [ 1.6667,  1.6667,  1.6667],
            [ 1.6667,  1.6667,  1.6667]])
""".format(**common_args))

add_docstr(torch.reshape,
           r"""
reshape(input, shape) -> Tensor

Returns a tensor with the same data and number of elements as :attr:`input`,
but with the specified shape. When possible, the returned tensor will be a view
of :attr:`input`. Otherwise, it will be a copy. Contiguous inputs and inputs
with compatible strides can be reshaped without copying, but you should not
depend on the copying vs. viewing behavior.

See :meth:`torch.Tensor.view` on when it is possible to return a view.

A single dimension may be -1, in which case it's inferred from the remaining
dimensions and the number of elements in :attr:`input`.

Args:
    input (Tensor): the tensor to be reshaped
    shape (tuple of ints): the new shape

Example::

    >>> a = torch.arange(4.)
    >>> torch.reshape(a, (2, 2))
    tensor([[ 0.,  1.],
            [ 2.,  3.]])
    >>> b = torch.tensor([[0, 1], [2, 3]])
    >>> torch.reshape(b, (-1,))
    tensor([ 0,  1,  2,  3])
""")


add_docstr(torch.result_type,
           r"""
result_type(tensor1, tensor2) -> dtype

Returns the :class:`torch.dtype` that would result from performing an arithmetic
operation on the provided input tensors. See type promotion :ref:`documentation <type-promotion-doc>`
for more information on the type promotion logic.

Args:
    tensor1 (Tensor or Number): an input tensor or number
    tensor2 (Tensor or Number): an input tensor or number

Example::

    >>> torch.result_type(torch.tensor([1, 2], dtype=torch.int), 1.0)
    torch.float32
    >>> torch.result_type(torch.tensor([1, 2], dtype=torch.uint8), torch.tensor(1))
    torch.uint8
""")

add_docstr(torch.row_stack,
           r"""
row_stack(tensors, *, out=None) -> Tensor

Alias of :func:`torch.vstack`.
""")

add_docstr(torch.round, r"""
round(input, *, decimals=0, out=None) -> Tensor

Rounds elements of :attr:`input` to the nearest integer.

.. note::
    This function implements the "round half to even" to
    break ties when a number is equidistant from two
    integers (e.g. `round(2.5)` is 2).

    When the :attr:\`decimals\` argument is specified the
    algorithm used is similar to NumPy's `around`. This
    algorithm is fast but inexact and it can easily
    overflow for low precision dtypes.
    Eg. `round(tensor([10000], dtype=torch.float16), decimals=3)` is `inf`.

.. seealso::
    :func:`torch.ceil`, which rounds up.
    :func:`torch.floor`, which rounds down.
    :func:`torch.trunc`, which rounds towards zero.

Args:
    {input}
    decimals (int): Number of decimal places to round to (default: 0).
        If decimals is negative, it specifies the number of positions
        to the left of the decimal point.

Keyword args:
    {out}

Example::

    >>> torch.round(torch.tensor((4.7, -2.3, 9.1, -7.7)))
    tensor([ 5.,  -2.,  9., -8.])

    >>> # Values equidistant from two integers are rounded towards the
    >>> #   the nearest even value (zero is treated as even)
    >>> torch.round(torch.tensor([-0.5, 0.5, 1.5, 2.5]))
    tensor([-0., 0., 2., 2.])

    >>> # A positive decimals argument rounds to the to that decimal place
    >>> torch.round(torch.tensor([0.1234567]), decimals=3)
    tensor([0.1230])

    >>> # A negative decimals argument rounds to the left of the decimal
    >>> torch.round(torch.tensor([1200.1234567]), decimals=-3)
    tensor([1000.])
""".format(**common_args))

add_docstr(torch.rsqrt,
           r"""
rsqrt(input, *, out=None) -> Tensor

Returns a new tensor with the reciprocal of the square-root of each of
the elements of :attr:`input`.

.. math::
    \text{out}_{i} = \frac{1}{\sqrt{\text{input}_{i}}}
""" + r"""
Args:
    {input}

Keyword args:
    {out}

Example::

    >>> a = torch.randn(4)
    >>> a
    tensor([-0.0370,  0.2970,  1.5420, -0.9105])
    >>> torch.rsqrt(a)
    tensor([    nan,  1.8351,  0.8053,     nan])
""".format(**common_args))

add_docstr(torch.scatter,
           r"""
scatter(input, dim, index, src) -> Tensor

Out-of-place version of :meth:`torch.Tensor.scatter_`
""")

add_docstr(torch.scatter_add,
           r"""
scatter_add(input, dim, index, src) -> Tensor

Out-of-place version of :meth:`torch.Tensor.scatter_add_`
""")

add_docstr(torch.scatter_reduce, r"""
scatter_reduce(input, dim, index, src, reduce, *, include_self=True) -> Tensor

Reduces all values from the :attr:`input` tensor to the indices specified in
the :attr:`index` tensor. For each value in :attr:`input`, its output index is
specified by its index in :attr:`input` for ``dimension != dim`` and by the
corresponding value in :attr:`index` for ``dimension = dim``.
The applied reduction for non-unique indices is defined via the :attr:`reduce`
argument (:obj:`"sum"`, :obj:`"prod"`, :obj:`"mean"`, :obj:`"amax"`, :obj:`"amin"`).
For non-existing indices, the output will be filled with the identity of the
applied reduction (1 for :obj:`"prod"` and 0 otherwise).

It is also required that ``index.size(d) == input.size(d)`` for all dimensions ``d``.
Moreover, if :attr:`output_size` is defined the the values of :attr:`index` must be
between ``0`` and ``output_size - 1`` inclusive.


For a 3-D tensor with :obj:`reduce="sum"`, the output is given as::

    out[index[i][j][k]][j][k] += input[i][j][k]  # if dim == 0
    out[i][index[i][j][k]][k] += input[i][j][k]  # if dim == 1
    out[i][j][index[i][j][k]] += input[i][j][k]  # if dim == 2

Note:
    This out-of-place operation is similar to the in-place versions of
    :meth:`~torch.Tensor.scatter_` and :meth:`~torch.Tensor.scatter_add_`,
    in which the output tensor is automatically created according to the
    maximum values in :attr:`index` and filled based on the identity of the
    applied reduction.

Note:
    {forward_reproducibility_note}

Args:
    input (Tensor): the input tensor
    dim (int): the axis along which to index
    index (LongTensor): the indices of elements to scatter and reduce.
    src (Tensor): the source elements to scatter and reduce
    reduce (str): the reduction operation to apply for non-unique indices
        (:obj:`"sum"`, :obj:`"prod"`, :obj:`"mean"`, :obj:`"amax"`, :obj:`"amin"`)

Example::

    >>> src = torch.tensor([1, 2, 3, 4, 5, 6])
    >>> index = torch.tensor([0, 1, 0, 1, 2, 1])
    >>> input = torch.zeros(3)
    >>> torch.scatter_reduce(input, 0, index, src, reduce="sum")
    tensor([4, 12, 5])

""".format(**reproducibility_notes))

add_docstr(torch.select,
           r"""
select(input, dim, index) -> Tensor

Slices the :attr:`input` tensor along the selected dimension at the given index.
This function returns a view of the original tensor with the given dimension removed.

Args:
    {input}
    dim (int): the dimension to slice
    index (int): the index to select with

.. note::

    :meth:`select` is equivalent to slicing. For example,
    ``tensor.select(0, index)`` is equivalent to ``tensor[index]`` and
    ``tensor.select(2, index)`` is equivalent to ``tensor[:,:,index]``.
""".format(**common_args))

add_docstr(torch.select_scatter,
           r"""
select_scatter(input, src, dim, index) -> Tensor

Embeds the values of the :attr:`src` tensor into :attr:`input` at the given index.
This function returns a tensor with fresh storage; it does not create a view.


Args:
    {input}
    src (Tensor): The tensor to embed into :attr:`input`
    dim (int): the dimension to insert the slice into.
    index (int): the index to select with

.. note::

    :attr:`src` must be of the proper size in order to be embedded
    into :attr:`input`. Specifically, it should have the same shape as
    ``torch.select(input, dim, index)``

Example::

    >>> a = torch.zeros(2, 2)
    >>> b = torch.ones(2)
    >>> a.select_scatter(b, 0, 0)
    tensor([[1., 1.],
            [0., 0.]])
""".format(**common_args))

add_docstr(torch.slice_scatter,
           r"""
slice_scatter(input, src, dim=0, start=None, end=None, step=1) -> Tensor

Embeds the values of the :attr:`src` tensor into :attr:`input` at the given
dimension.
This function returns a tensor with fresh storage; it does not create a view.


Args:
    {input}
    src (Tensor): The tensor to embed into :attr:`input`
    dim (int): the dimension to insert the slice into
    start (Optional[int]): the start index of where to insert the slice
    end (Optional[int]): the end index of where to insert the slice
    step (int): the how many elements to skip in

Example::

    >>> a = torch.zeros(8, 8)
    >>> b = torch.ones(8)
    >>> a.slice_scatter(b, start=6)
    tensor([[0., 0., 0., 0., 0., 0., 0., 0.],
            [0., 0., 0., 0., 0., 0., 0., 0.],
            [0., 0., 0., 0., 0., 0., 0., 0.],
            [0., 0., 0., 0., 0., 0., 0., 0.],
            [0., 0., 0., 0., 0., 0., 0., 0.],
            [0., 0., 0., 0., 0., 0., 0., 0.],
            [1., 1., 1., 1., 1., 1., 1., 1.],
            [1., 1., 1., 1., 1., 1., 1., 1.]])

    >>> b = torch.ones(2)
    >>> a.slice_scatter(b, dim=1, start=2, end=6, step=2)
    tensor([[0., 0., 1., 0., 1., 0., 0., 0.],
            [0., 0., 1., 0., 1., 0., 0., 0.],
            [0., 0., 1., 0., 1., 0., 0., 0.],
            [0., 0., 1., 0., 1., 0., 0., 0.],
            [0., 0., 1., 0., 1., 0., 0., 0.],
            [0., 0., 1., 0., 1., 0., 0., 0.],
            [0., 0., 1., 0., 1., 0., 0., 0.],
            [0., 0., 1., 0., 1., 0., 0., 0.]])
""".format(**common_args))

add_docstr(torch.set_flush_denormal,
           r"""
set_flush_denormal(mode) -> bool

Disables denormal floating numbers on CPU.

Returns ``True`` if your system supports flushing denormal numbers and it
successfully configures flush denormal mode.  :meth:`~torch.set_flush_denormal`
is only supported on x86 architectures supporting SSE3.

Args:
    mode (bool): Controls whether to enable flush denormal mode or not

Example::

    >>> torch.set_flush_denormal(True)
    True
    >>> torch.tensor([1e-323], dtype=torch.float64)
    tensor([ 0.], dtype=torch.float64)
    >>> torch.set_flush_denormal(False)
    True
    >>> torch.tensor([1e-323], dtype=torch.float64)
    tensor(9.88131e-324 *
           [ 1.0000], dtype=torch.float64)
""")

add_docstr(torch.set_num_threads, r"""
set_num_threads(int)

Sets the number of threads used for intraop parallelism on CPU.

.. warning::
    To ensure that the correct number of threads is used, set_num_threads
    must be called before running eager, JIT or autograd code.
""")

add_docstr(torch.set_num_interop_threads, r"""
set_num_interop_threads(int)

Sets the number of threads used for interop parallelism
(e.g. in JIT interpreter) on CPU.

.. warning::
    Can only be called once and before any inter-op parallel work
    is started (e.g. JIT execution).
""")

add_docstr(torch.sigmoid, r"""
sigmoid(input, *, out=None) -> Tensor

Alias for :func:`torch.special.expit`.
""")

add_docstr(torch.logit,
           r"""
logit(input, eps=None, *, out=None) -> Tensor

Alias for :func:`torch.special.logit`.
""")

add_docstr(torch.sign,
           r"""
sign(input, *, out=None) -> Tensor

Returns a new tensor with the signs of the elements of :attr:`input`.

.. math::
    \text{out}_{i} = \operatorname{sgn}(\text{input}_{i})
""" + r"""
Args:
    {input}

Keyword args:
    {out}

Example::

    >>> a = torch.tensor([0.7, -1.2, 0., 2.3])
    >>> a
    tensor([ 0.7000, -1.2000,  0.0000,  2.3000])
    >>> torch.sign(a)
    tensor([ 1., -1.,  0.,  1.])
""".format(**common_args))

add_docstr(torch.signbit,
           r"""
signbit(input, *, out=None) -> Tensor

Tests if each element of :attr:`input` has its sign bit set (is less than zero) or not.

Args:
  {input}

Keyword args:
  {out}

Example::

    >>> a = torch.tensor([0.7, -1.2, 0., 2.3])
    >>> torch.signbit(a)
    tensor([ False, True,  False,  False])
""".format(**common_args))

add_docstr(torch.sgn,
           r"""
sgn(input, *, out=None) -> Tensor

This function is an extension of torch.sign() to complex tensors.
It computes a new tensor whose elements have
the same angles as the corresponding elements of :attr:`input` and
absolute values (i.e. magnitudes) of one for complex tensors and
is equivalent to torch.sign() for non-complex tensors.

.. math::
    \text{out}_{i} = \begin{cases}
                    0 & |\text{{input}}_i| == 0 \\
                    \frac{{\text{{input}}_i}}{|{\text{{input}}_i}|} & \text{otherwise}
                    \end{cases}

""" + r"""
Args:
    {input}

Keyword args:
  {out}

Example::

    >>> t = torch.tensor([3+4j, 7-24j, 0, 1+2j])
    >>> t.sgn()
    tensor([0.6000+0.8000j, 0.2800-0.9600j, 0.0000+0.0000j, 0.4472+0.8944j])
""".format(**common_args))

add_docstr(torch.sin,
           r"""
sin(input, *, out=None) -> Tensor

Returns a new tensor with the sine of the elements of :attr:`input`.

.. math::
    \text{out}_{i} = \sin(\text{input}_{i})
""" + r"""
Args:
    {input}

Keyword args:
    {out}

Example::

    >>> a = torch.randn(4)
    >>> a
    tensor([-0.5461,  0.1347, -2.7266, -0.2746])
    >>> torch.sin(a)
    tensor([-0.5194,  0.1343, -0.4032, -0.2711])
""".format(**common_args))

add_docstr(torch.sinc,
           r"""
sinc(input, *, out=None) -> Tensor

Alias for :func:`torch.special.sinc`.
""")

add_docstr(torch.sinh,
           r"""
sinh(input, *, out=None) -> Tensor

Returns a new tensor with the hyperbolic sine of the elements of
:attr:`input`.

.. math::
    \text{out}_{i} = \sinh(\text{input}_{i})
""" + r"""
Args:
    {input}

Keyword args:
    {out}

Example::

    >>> a = torch.randn(4)
    >>> a
    tensor([ 0.5380, -0.8632, -0.1265,  0.9399])
    >>> torch.sinh(a)
    tensor([ 0.5644, -0.9744, -0.1268,  1.0845])

.. note::
   When :attr:`input` is on the CPU, the implementation of torch.sinh may use
   the Sleef library, which rounds very large results to infinity or negative
   infinity. See `here <https://sleef.org/purec.xhtml>`_ for details.
""".format(**common_args))

add_docstr(torch.sort,
           r"""
sort(input, dim=-1, descending=False, stable=False, *, out=None) -> (Tensor, LongTensor)

Sorts the elements of the :attr:`input` tensor along a given dimension
in ascending order by value.

If :attr:`dim` is not given, the last dimension of the `input` is chosen.

If :attr:`descending` is ``True`` then the elements are sorted in descending
order by value.

If :attr:`stable` is ``True`` then the sorting routine becomes stable, preserving
the order of equivalent elements.

A namedtuple of (values, indices) is returned, where the `values` are the
sorted values and `indices` are the indices of the elements in the original
`input` tensor.

Args:
    {input}
    dim (int, optional): the dimension to sort along
    descending (bool, optional): controls the sorting order (ascending or descending)
    stable (bool, optional): makes the sorting routine stable, which guarantees that the order
       of equivalent elements is preserved.

Keyword args:
    out (tuple, optional): the output tuple of (`Tensor`, `LongTensor`) that can
        be optionally given to be used as output buffers

Example::

    >>> x = torch.randn(3, 4)
    >>> sorted, indices = torch.sort(x)
    >>> sorted
    tensor([[-0.2162,  0.0608,  0.6719,  2.3332],
            [-0.5793,  0.0061,  0.6058,  0.9497],
            [-0.5071,  0.3343,  0.9553,  1.0960]])
    >>> indices
    tensor([[ 1,  0,  2,  3],
            [ 3,  1,  0,  2],
            [ 0,  3,  1,  2]])

    >>> sorted, indices = torch.sort(x, 0)
    >>> sorted
    tensor([[-0.5071, -0.2162,  0.6719, -0.5793],
            [ 0.0608,  0.0061,  0.9497,  0.3343],
            [ 0.6058,  0.9553,  1.0960,  2.3332]])
    >>> indices
    tensor([[ 2,  0,  0,  1],
            [ 0,  1,  1,  2],
            [ 1,  2,  2,  0]])
    >>> x = torch.tensor([0, 1] * 9)
    >>> x.sort()
    torch.return_types.sort(
        values=tensor([0, 0, 0, 0, 0, 0, 0, 0, 0, 1, 1, 1, 1, 1, 1, 1, 1, 1]),
        indices=tensor([ 2, 16,  4,  6, 14,  8,  0, 10, 12,  9, 17, 15, 13, 11,  7,  5,  3,  1]))
    >>> x.sort(stable=True)
    torch.return_types.sort(
        values=tensor([0, 0, 0, 0, 0, 0, 0, 0, 0, 1, 1, 1, 1, 1, 1, 1, 1, 1]),
        indices=tensor([ 0,  2,  4,  6,  8, 10, 12, 14, 16,  1,  3,  5,  7,  9, 11, 13, 15, 17]))
""".format(**common_args))

add_docstr(torch.argsort,
           r"""
argsort(input, dim=-1, descending=False) -> LongTensor

Returns the indices that sort a tensor along a given dimension in ascending
order by value.

This is the second value returned by :meth:`torch.sort`.  See its documentation
for the exact semantics of this method.

Args:
    {input}
    dim (int, optional): the dimension to sort along
    descending (bool, optional): controls the sorting order (ascending or descending)

Example::

    >>> a = torch.randn(4, 4)
    >>> a
    tensor([[ 0.0785,  1.5267, -0.8521,  0.4065],
            [ 0.1598,  0.0788, -0.0745, -1.2700],
            [ 1.2208,  1.0722, -0.7064,  1.2564],
            [ 0.0669, -0.2318, -0.8229, -0.9280]])


    >>> torch.argsort(a, dim=1)
    tensor([[2, 0, 3, 1],
            [3, 2, 1, 0],
            [2, 1, 0, 3],
            [3, 2, 1, 0]])
""".format(**common_args))

add_docstr(torch.msort,
           r"""
msort(input, *, out=None) -> Tensor

Sorts the elements of the :attr:`input` tensor along its first dimension
in ascending order by value.

.. note:: `torch.msort(t)` is equivalent to `torch.sort(t, dim=0)[0]`.
          See also :func:`torch.sort`.

Args:
    {input}

Keyword args:
    {out}

Example::

    >>> t = torch.randn(3, 4)
    >>> t
    tensor([[-0.1321,  0.4370, -1.2631, -1.1289],
            [-2.0527, -1.1250,  0.2275,  0.3077],
            [-0.0881, -0.1259, -0.5495,  1.0284]])
    >>> torch.msort(t)
    tensor([[-2.0527, -1.1250, -1.2631, -1.1289],
            [-0.1321, -0.1259, -0.5495,  0.3077],
            [-0.0881,  0.4370,  0.2275,  1.0284]])
""".format(**common_args))

add_docstr(torch.sparse_csr_tensor,
           r"""
sparse_csr_tensor(crow_indices, col_indices, values, size=None, *, dtype=None, device=None, requires_grad=False) -> Tensor

Constructs a :ref:`sparse tensor in CSR (Compressed Sparse Row) <sparse-csr-docs>` with specified
values at the given :attr:`crow_indices` and :attr:`col_indices`. Sparse matrix multiplication operations
in CSR format are typically faster than that for sparse tensors in COO format. Make you have a look
at :ref:`the note on the data type of the indices <sparse-csr-docs>`.

Args:
    crow_indices (array_like): One-dimensional array of size size[0] + 1. The last element
        is the number of non-zeros. This tensor encodes the index in values and col_indices
        depending on where the given row starts. Each successive number in the tensor
        subtracted by the number before it denotes the number of elements in a given row.
    col_indices (array_like): Column co-ordinates of each element in values. Strictly one
        dimensional tensor with the same length as values.
    values (array_list): Initial values for the tensor. Can be a list, tuple, NumPy ``ndarray``, scalar,
        and other types.
    size (list, tuple, :class:`torch.Size`, optional): Size of the sparse tensor. If not provided, the
        size will be inferred as the minimum size big enough to hold all non-zero elements.

Keyword args:
    dtype (:class:`torch.dtype`, optional): the desired data type of returned tensor.
        Default: if None, infers data type from :attr:`values`.
    device (:class:`torch.device`, optional): the desired device of returned tensor.
        Default: if None, uses the current device for the default tensor type
        (see :func:`torch.set_default_tensor_type`). :attr:`device` will be the CPU
        for CPU tensor types and the current CUDA device for CUDA tensor types.
    {requires_grad}

Example ::
    >>> crow_indices = [0, 2, 4]
    >>> col_indices = [0, 1, 0, 1]
    >>> values = [1, 2, 3, 4]
    >>> torch.sparse_csr_tensor(torch.tensor(crow_indices, dtype=torch.int64),
    ...                         torch.tensor(col_indices, dtype=torch.int64),
    ...                         torch.tensor(values), dtype=torch.double)
    tensor(crow_indices=tensor([0, 2, 4]),
           col_indices=tensor([0, 1, 0, 1]),
           values=tensor([1., 2., 3., 4.]), size=(2, 2), nnz=4,
           dtype=torch.float64, layout=torch.sparse_csr)
""".format(**factory_common_args))

add_docstr(torch.sparse_coo_tensor,
           r"""
sparse_coo_tensor(indices, values, size=None, *, dtype=None, device=None, requires_grad=False) -> Tensor

Constructs a :ref:`sparse tensor in COO(rdinate) format
<sparse-coo-docs>` with specified values at the given
:attr:`indices`.

.. note::

   This function returns an :ref:`uncoalesced tensor <sparse-uncoalesced-coo-docs>`.

Args:
    indices (array_like): Initial data for the tensor. Can be a list, tuple,
        NumPy ``ndarray``, scalar, and other types. Will be cast to a :class:`torch.LongTensor`
        internally. The indices are the coordinates of the non-zero values in the matrix, and thus
        should be two-dimensional where the first dimension is the number of tensor dimensions and
        the second dimension is the number of non-zero values.
    values (array_like): Initial values for the tensor. Can be a list, tuple,
        NumPy ``ndarray``, scalar, and other types.
    size (list, tuple, or :class:`torch.Size`, optional): Size of the sparse tensor. If not
        provided the size will be inferred as the minimum size big enough to hold all non-zero
        elements.

Keyword args:
    dtype (:class:`torch.dtype`, optional): the desired data type of returned tensor.
        Default: if None, infers data type from :attr:`values`.
    device (:class:`torch.device`, optional): the desired device of returned tensor.
        Default: if None, uses the current device for the default tensor type
        (see :func:`torch.set_default_tensor_type`). :attr:`device` will be the CPU
        for CPU tensor types and the current CUDA device for CUDA tensor types.
    {requires_grad}


Example::

    >>> i = torch.tensor([[0, 1, 1],
    ...                   [2, 0, 2]])
    >>> v = torch.tensor([3, 4, 5], dtype=torch.float32)
    >>> torch.sparse_coo_tensor(i, v, [2, 4])
    tensor(indices=tensor([[0, 1, 1],
                           [2, 0, 2]]),
           values=tensor([3., 4., 5.]),
           size=(2, 4), nnz=3, layout=torch.sparse_coo)

    >>> torch.sparse_coo_tensor(i, v)  # Shape inference
    tensor(indices=tensor([[0, 1, 1],
                           [2, 0, 2]]),
           values=tensor([3., 4., 5.]),
           size=(2, 3), nnz=3, layout=torch.sparse_coo)

    >>> torch.sparse_coo_tensor(i, v, [2, 4],
    ...                         dtype=torch.float64,
    ...                         device=torch.device('cuda:0'))
    tensor(indices=tensor([[0, 1, 1],
                           [2, 0, 2]]),
           values=tensor([3., 4., 5.]),
           device='cuda:0', size=(2, 4), nnz=3, dtype=torch.float64,
           layout=torch.sparse_coo)

    # Create an empty sparse tensor with the following invariants:
    #   1. sparse_dim + dense_dim = len(SparseTensor.shape)
    #   2. SparseTensor._indices().shape = (sparse_dim, nnz)
    #   3. SparseTensor._values().shape = (nnz, SparseTensor.shape[sparse_dim:])
    #
    # For instance, to create an empty sparse tensor with nnz = 0, dense_dim = 0 and
    # sparse_dim = 1 (hence indices is a 2D tensor of shape = (1, 0))
    >>> S = torch.sparse_coo_tensor(torch.empty([1, 0]), [], [1])
    tensor(indices=tensor([], size=(1, 0)),
           values=tensor([], size=(0,)),
           size=(1,), nnz=0, layout=torch.sparse_coo)

    # and to create an empty sparse tensor with nnz = 0, dense_dim = 1 and
    # sparse_dim = 1
    >>> S = torch.sparse_coo_tensor(torch.empty([1, 0]), torch.empty([0, 2]), [1, 2])
    tensor(indices=tensor([], size=(1, 0)),
           values=tensor([], size=(0, 2)),
           size=(1, 2), nnz=0, layout=torch.sparse_coo)

.. _torch.sparse: https://pytorch.org/docs/stable/sparse.html
""".format(**factory_common_args))

add_docstr(torch.sqrt,
           r"""
sqrt(input, *, out=None) -> Tensor

Returns a new tensor with the square-root of the elements of :attr:`input`.

.. math::
    \text{out}_{i} = \sqrt{\text{input}_{i}}
""" + r"""
Args:
    {input}

Keyword args:
    {out}

Example::

    >>> a = torch.randn(4)
    >>> a
    tensor([-2.0755,  1.0226,  0.0831,  0.4806])
    >>> torch.sqrt(a)
    tensor([    nan,  1.0112,  0.2883,  0.6933])
""".format(**common_args))

add_docstr(torch.square,
           r"""
square(input, *, out=None) -> Tensor

Returns a new tensor with the square of the elements of :attr:`input`.

Args:
    {input}

Keyword args:
    {out}

Example::

    >>> a = torch.randn(4)
    >>> a
    tensor([-2.0755,  1.0226,  0.0831,  0.4806])
    >>> torch.square(a)
    tensor([ 4.3077,  1.0457,  0.0069,  0.2310])
""".format(**common_args))

add_docstr(torch.squeeze,
           r"""
squeeze(input, dim=None, *, out=None) -> Tensor

Returns a tensor with all the dimensions of :attr:`input` of size `1` removed.

For example, if `input` is of shape:
:math:`(A \times 1 \times B \times C \times 1 \times D)` then the `out` tensor
will be of shape: :math:`(A \times B \times C \times D)`.

When :attr:`dim` is given, a squeeze operation is done only in the given
dimension. If `input` is of shape: :math:`(A \times 1 \times B)`,
``squeeze(input, 0)`` leaves the tensor unchanged, but ``squeeze(input, 1)``
will squeeze the tensor to the shape :math:`(A \times B)`.

.. note:: The returned tensor shares the storage with the input tensor,
          so changing the contents of one will change the contents of the other.

.. warning:: If the tensor has a batch dimension of size 1, then `squeeze(input)`
          will also remove the batch dimension, which can lead to unexpected
          errors.

Args:
    {input}
    dim (int, optional): if given, the input will be squeezed only in
           this dimension

Keyword args:
    {out}

Example::

    >>> x = torch.zeros(2, 1, 2, 1, 2)
    >>> x.size()
    torch.Size([2, 1, 2, 1, 2])
    >>> y = torch.squeeze(x)
    >>> y.size()
    torch.Size([2, 2, 2])
    >>> y = torch.squeeze(x, 0)
    >>> y.size()
    torch.Size([2, 1, 2, 1, 2])
    >>> y = torch.squeeze(x, 1)
    >>> y.size()
    torch.Size([2, 2, 1, 2])
""".format(**common_args))

add_docstr(torch.std, r"""
std(input, dim, unbiased, keepdim=False, *, out=None) -> Tensor

If :attr:`unbiased` is ``True``, Bessel's correction will be used.
Otherwise, the sample deviation is calculated, without any correction.

Args:
    {input}
    {dim}

Keyword args:
    unbiased (bool): whether to use Bessel's correction (:math:`\delta N = 1`).
    {keepdim}
    {out}


.. function:: std(input, unbiased) -> Tensor
   :noindex:

Calculates the standard deviation of all elements in the :attr:`input` tensor.

If :attr:`unbiased` is ``True``, Bessel's correction will be used.
Otherwise, the sample deviation is calculated, without any correction.

Args:
    {input}
    unbiased (bool): whether to use Bessel's correction (:math:`\delta N = 1`).

Example::

    >>> a = torch.tensor([[-0.8166, -1.3802, -0.3560]])
    >>> torch.std(a, unbiased=False)
    tensor(0.4188)
""".format(**multi_dim_common))

add_docstr(torch.std_mean,
           r"""
std_mean(input, dim, unbiased, keepdim=False, *, out=None) -> (Tensor, Tensor)

If :attr:`unbiased` is ``True``, Bessel's correction will be used to calculate
the standard deviation. Otherwise, the sample deviation is calculated, without
any correction.

Args:
    {input}
    {dim}

Keyword args:
    unbiased (bool): whether to use Bessel's correction (:math:`\delta N = 1`).
    {keepdim}
    {out}

Returns:
    A tuple (std, mean) containing the standard deviation and mean.

.. function:: std_mean(input, unbiased) -> (Tensor, Tensor)
   :noindex:

Calculates the standard deviation and mean of all elements in the :attr:`input`
tensor.

If :attr:`unbiased` is ``True``, Bessel's correction will be used.
Otherwise, the sample deviation is calculated, without any correction.

Args:
    {input}
    unbiased (bool): whether to use Bessel's correction (:math:`\delta N = 1`).

Returns:
    A tuple (std, mean) containing the standard deviation and mean.

Example::

    >>> a = torch.tensor([[-0.8166, -1.3802, -0.3560]])
    >>> torch.std_mean(a, unbiased=False)
    (tensor(0.4188), tensor(-0.8509))
""".format(**multi_dim_common))

add_docstr(torch.sub, r"""
sub(input, other, *, alpha=1, out=None) -> Tensor

Subtracts :attr:`other`, scaled by :attr:`alpha`, from :attr:`input`.

.. math::
    \text{{out}}_i = \text{{input}}_i - \text{{alpha}} \times \text{{other}}_i
""" + r"""

Supports :ref:`broadcasting to a common shape <broadcasting-semantics>`,
:ref:`type promotion <type-promotion-doc>`, and integer, float, and complex inputs.

Args:
    {input}
    other (Tensor or Number): the tensor or number to subtract from :attr:`input`.

Keyword args:
    alpha (Number): the multiplier for :attr:`other`.
    {out}

Example::

    >>> a = torch.tensor((1, 2))
    >>> b = torch.tensor((0, 1))
    >>> torch.sub(a, b, alpha=2)
    tensor([1, 0])
""".format(**common_args))

add_docstr(torch.subtract, r"""
subtract(input, other, *, alpha=1, out=None) -> Tensor

Alias for :func:`torch.sub`.
""")

add_docstr(torch.sum,
           r"""
sum(input, *, dtype=None) -> Tensor

Returns the sum of all elements in the :attr:`input` tensor.

Args:
    {input}

Keyword args:
    {dtype}

Example::

    >>> a = torch.randn(1, 3)
    >>> a
    tensor([[ 0.1133, -0.9567,  0.2958]])
    >>> torch.sum(a)
    tensor(-0.5475)

.. function:: sum(input, dim, keepdim=False, *, dtype=None) -> Tensor
   :noindex:

Returns the sum of each row of the :attr:`input` tensor in the given
dimension :attr:`dim`. If :attr:`dim` is a list of dimensions,
reduce over all of them.

{keepdim_details}

Args:
    {input}
    {dim}
    {keepdim}

Keyword args:
    {dtype}

Example::

    >>> a = torch.randn(4, 4)
    >>> a
    tensor([[ 0.0569, -0.2475,  0.0737, -0.3429],
            [-0.2993,  0.9138,  0.9337, -1.6864],
            [ 0.1132,  0.7892, -0.1003,  0.5688],
            [ 0.3637, -0.9906, -0.4752, -1.5197]])
    >>> torch.sum(a, 1)
    tensor([-0.4598, -0.1381,  1.3708, -2.6217])
    >>> b = torch.arange(4 * 5 * 6).view(4, 5, 6)
    >>> torch.sum(b, (2, 1))
    tensor([  435.,  1335.,  2235.,  3135.])
""".format(**multi_dim_common))

add_docstr(torch.nansum,
           r"""
nansum(input, *, dtype=None) -> Tensor

Returns the sum of all elements, treating Not a Numbers (NaNs) as zero.

Args:
    {input}

Keyword args:
    {dtype}

Example::

    >>> a = torch.tensor([1., 2., float('nan'), 4.])
    >>> torch.nansum(a)
    tensor(7.)

.. function:: nansum(input, dim, keepdim=False, *, dtype=None) -> Tensor
   :noindex:

Returns the sum of each row of the :attr:`input` tensor in the given
dimension :attr:`dim`, treating Not a Numbers (NaNs) as zero.
If :attr:`dim` is a list of dimensions, reduce over all of them.

{keepdim_details}

Args:
    {input}
    {dim}
    {keepdim}

Keyword args:
    {dtype}

Example::

    >>> torch.nansum(torch.tensor([1., float("nan")]))
    1.0
    >>> a = torch.tensor([[1, 2], [3., float("nan")]])
    >>> torch.nansum(a)
    tensor(6.)
    >>> torch.nansum(a, dim=0)
    tensor([4., 2.])
    >>> torch.nansum(a, dim=1)
    tensor([3., 3.])
""".format(**multi_dim_common))

add_docstr(torch.svd,
           r"""
svd(input, some=True, compute_uv=True, *, out=None) -> (Tensor, Tensor, Tensor)

Computes the singular value decomposition of either a matrix or batch of
matrices :attr:`input`. The singular value decomposition is represented as a
namedtuple `(U, S, V)`, such that :attr:`input` :math:`= U \text{diag}(S) V^{\text{H}}`.
where :math:`V^{\text{H}}` is the transpose of `V` for real inputs,
and the conjugate transpose of `V` for complex inputs.
If :attr:`input` is a batch of matrices, then `U`, `S`, and `V` are also
batched with the same batch dimensions as :attr:`input`.

If :attr:`some` is `True` (default), the method returns the reduced singular
value decomposition. In this case, if the last two dimensions of :attr:`input` are
`m` and `n`, then the returned `U` and `V` matrices will contain only
`min(n, m)` orthonormal columns.

If :attr:`compute_uv` is `False`, the returned `U` and `V` will be
zero-filled matrices of shape `(m, m)` and `(n, n)`
respectively, and the same device as :attr:`input`. The argument :attr:`some`
has no effect when :attr:`compute_uv` is `False`.

Supports :attr:`input` of float, double, cfloat and cdouble data types.
The dtypes of `U` and `V` are the same as :attr:`input`'s. `S` will
always be real-valued, even if :attr:`input` is complex.

.. warning::

    :func:`torch.svd` is deprecated in favor of :func:`torch.linalg.svd`
    and will be removed in a future PyTorch release.

    ``U, S, V = torch.svd(A, some=some, compute_uv=True)`` (default) should be replaced with

    .. code:: python

        U, S, Vh = torch.linalg.svd(A, full_matrices=not some)
        V = Vh.mH

    ``_, S, _ = torch.svd(A, some=some, compute_uv=False)`` should be replaced with

    .. code:: python

        S = torch.linalg.svdvals(A)

.. note:: Differences with :func:`torch.linalg.svd`:

             * :attr:`some` is the opposite of
               :func:`torch.linalg.svd`'s :attr:`full_matrices`. Note that
               default value for both is `True`, so the default behavior is
               effectively the opposite.
             * :func:`torch.svd` returns `V`, whereas :func:`torch.linalg.svd` returns
               `Vh`, that is, :math:`V^{\text{H}}`.
             * If :attr:`compute_uv` is `False`, :func:`torch.svd` returns zero-filled
               tensors for `U` and `Vh`, whereas :func:`torch.linalg.svd` returns
               empty tensors.

.. note:: The singular values are returned in descending order. If :attr:`input` is a batch of matrices,
          then the singular values of each matrix in the batch are returned in descending order.

.. note:: The `S` tensor can only be used to compute gradients if :attr:`compute_uv` is `True`.

.. note:: When :attr:`some` is `False`, the gradients on `U[..., :, min(m, n):]`
          and `V[..., :, min(m, n):]` will be ignored in the backward pass, as those vectors
          can be arbitrary bases of the corresponding subspaces.

.. note:: The implementation of :func:`torch.linalg.svd` on CPU uses LAPACK's routine `?gesdd`
          (a divide-and-conquer algorithm) instead of `?gesvd` for speed. Analogously,
          on GPU, it uses cuSOLVER's routines `gesvdj` and `gesvdjBatched` on CUDA 10.1.243
          and later, and MAGMA's routine `gesdd` on earlier versions of CUDA.

.. note:: The returned `U` will not be contiguous. The matrix (or batch of matrices) will
          be represented as a column-major matrix (i.e. Fortran-contiguous).

.. warning:: The gradients with respect to `U` and `V` will only be finite when the input does not
             have zero nor repeated singular values.

.. warning:: If the distance between any two singular values is close to zero, the gradients with respect to
             `U` and `V` will be numerically unstable, as they depends on
             :math:`\frac{1}{\min_{i \neq j} \sigma_i^2 - \sigma_j^2}`. The same happens when the matrix
             has small singular values, as these gradients also depend on `S⁻¹`.

.. warning:: For complex-valued :attr:`input` the singular value decomposition is not unique,
             as `U` and `V` may be multiplied by an arbitrary phase factor :math:`e^{i \phi}` on every column.
             The same happens when :attr:`input` has repeated singular values, where one may multiply
             the columns of the spanning subspace in `U` and `V` by a rotation matrix
             and `the resulting vectors will span the same subspace`_.
             Different platforms, like NumPy, or inputs on different device types,
             may produce different `U` and `V` tensors.

Args:
    input (Tensor): the input tensor of size `(*, m, n)` where `*` is zero or more
                    batch dimensions consisting of `(m, n)` matrices.
    some (bool, optional): controls whether to compute the reduced or full decomposition, and
                           consequently, the shape of returned `U` and `V`. Default: `True`.
    compute_uv (bool, optional): controls whether to compute `U` and `V`. Default: `True`.

Keyword args:
    out (tuple, optional): the output tuple of tensors

Example::

    >>> a = torch.randn(5, 3)
    >>> a
    tensor([[ 0.2364, -0.7752,  0.6372],
            [ 1.7201,  0.7394, -0.0504],
            [-0.3371, -1.0584,  0.5296],
            [ 0.3550, -0.4022,  1.5569],
            [ 0.2445, -0.0158,  1.1414]])
    >>> u, s, v = torch.svd(a)
    >>> u
    tensor([[ 0.4027,  0.0287,  0.5434],
            [-0.1946,  0.8833,  0.3679],
            [ 0.4296, -0.2890,  0.5261],
            [ 0.6604,  0.2717, -0.2618],
            [ 0.4234,  0.2481, -0.4733]])
    >>> s
    tensor([2.3289, 2.0315, 0.7806])
    >>> v
    tensor([[-0.0199,  0.8766,  0.4809],
            [-0.5080,  0.4054, -0.7600],
            [ 0.8611,  0.2594, -0.4373]])
    >>> torch.dist(a, torch.mm(torch.mm(u, torch.diag(s)), v.t()))
    tensor(8.6531e-07)
    >>> a_big = torch.randn(7, 5, 3)
    >>> u, s, v = torch.svd(a_big)
    >>> torch.dist(a_big, torch.matmul(torch.matmul(u, torch.diag_embed(s)), v.mT))
    tensor(2.6503e-06)

.. _the resulting vectors will span the same subspace:
       (https://en.wikipedia.org/wiki/Singular_value_decomposition#Singular_values,_singular_vectors,_and_their_relation_to_the_SVD)
""")

add_docstr(torch.symeig, r"""
symeig(input, eigenvectors=False, upper=True, *, out=None) -> (Tensor, Tensor)

This function returns eigenvalues and eigenvectors
of a real symmetric or complex Hermitian matrix :attr:`input` or a batch thereof,
represented by a namedtuple (eigenvalues, eigenvectors).

This function calculates all eigenvalues (and vectors) of :attr:`input`
such that :math:`\text{input} = V \text{diag}(e) V^T`.

The boolean argument :attr:`eigenvectors` defines computation of
both eigenvectors and eigenvalues or eigenvalues only.

If it is ``False``, only eigenvalues are computed. If it is ``True``,
both eigenvalues and eigenvectors are computed.

Since the input matrix :attr:`input` is supposed to be symmetric or Hermitian,
only the upper triangular portion is used by default.

If :attr:`upper` is ``False``, then lower triangular portion is used.

.. warning::

    :func:`torch.symeig` is deprecated in favor of :func:`torch.linalg.eigh`
    and will be removed in a future PyTorch release. The default behavior has changed
    from using the upper triangular portion of the matrix by default to using the
    lower triangular portion.

    ``L, _ = torch.symeig(A, upper=upper)`` should be replaced with

    .. code :: python

        UPLO = "U" if upper else "L"
        L = torch.linalg.eigvalsh(A, UPLO=UPLO)

    ``L, V = torch.symeig(A, eigenvectors=True, upper=upper)`` should be replaced with

    .. code :: python

        UPLO = "U" if upper else "L"
        L, V = torch.linalg.eigh(A, UPLO=UPLO)

.. note:: The eigenvalues are returned in ascending order. If :attr:`input` is a batch of matrices,
          then the eigenvalues of each matrix in the batch is returned in ascending order.

.. note:: Irrespective of the original strides, the returned matrix `V` will
          be transposed, i.e. with strides `V.contiguous().mT.stride()`.

.. warning:: Extra care needs to be taken when backward through outputs. Such
             operation is only stable when all eigenvalues are distinct and becomes
             less stable the smaller :math:`\min_{i \neq j} |\lambda_i - \lambda_j|` is.

Args:
    input (Tensor): the input tensor of size :math:`(*, n, n)` where `*` is zero or more
                    batch dimensions consisting of symmetric or Hermitian matrices.
    eigenvectors(bool, optional): controls whether eigenvectors have to be computed
    upper(boolean, optional): controls whether to consider upper-triangular or lower-triangular region

Keyword args:
    out (tuple, optional): the output tuple of (Tensor, Tensor)

Returns:
    (Tensor, Tensor): A namedtuple (eigenvalues, eigenvectors) containing

        - **eigenvalues** (*Tensor*): Shape :math:`(*, m)`. The eigenvalues in ascending order.
        - **eigenvectors** (*Tensor*): Shape :math:`(*, m, m)`.
          If ``eigenvectors=False``, it's an empty tensor.
          Otherwise, this tensor contains the orthonormal eigenvectors of the ``input``.

Examples::


    >>> a = torch.randn(5, 5)
    >>> a = a + a.t()  # To make a symmetric
    >>> a
    tensor([[-5.7827,  4.4559, -0.2344, -1.7123, -1.8330],
            [ 4.4559,  1.4250, -2.8636, -3.2100, -0.1798],
            [-0.2344, -2.8636,  1.7112, -5.5785,  7.1988],
            [-1.7123, -3.2100, -5.5785, -2.6227,  3.1036],
            [-1.8330, -0.1798,  7.1988,  3.1036, -5.1453]])
    >>> e, v = torch.symeig(a, eigenvectors=True)
    >>> e
    tensor([-13.7012,  -7.7497,  -2.3163,   5.2477,   8.1050])
    >>> v
    tensor([[ 0.1643,  0.9034, -0.0291,  0.3508,  0.1817],
            [-0.2417, -0.3071, -0.5081,  0.6534,  0.4026],
            [-0.5176,  0.1223, -0.0220,  0.3295, -0.7798],
            [-0.4850,  0.2695, -0.5773, -0.5840,  0.1337],
            [ 0.6415, -0.0447, -0.6381, -0.0193, -0.4230]])
    >>> a_big = torch.randn(5, 2, 2)
    >>> a_big = a_big + a_big.mT  # To make a_big symmetric
    >>> e, v = a_big.symeig(eigenvectors=True)
    >>> torch.allclose(torch.matmul(v, torch.matmul(e.diag_embed(), v.mT)), a_big)
    True
""")

add_docstr(torch.t,
           r"""
t(input) -> Tensor

Expects :attr:`input` to be <= 2-D tensor and transposes dimensions 0
and 1.

0-D and 1-D tensors are returned as is. When input is a 2-D tensor this
is equivalent to ``transpose(input, 0, 1)``.

Args:
    {input}

Example::

    >>> x = torch.randn(())
    >>> x
    tensor(0.1995)
    >>> torch.t(x)
    tensor(0.1995)
    >>> x = torch.randn(3)
    >>> x
    tensor([ 2.4320, -0.4608,  0.7702])
    >>> torch.t(x)
    tensor([ 2.4320, -0.4608,  0.7702])
    >>> x = torch.randn(2, 3)
    >>> x
    tensor([[ 0.4875,  0.9158, -0.5872],
            [ 0.3938, -0.6929,  0.6932]])
    >>> torch.t(x)
    tensor([[ 0.4875,  0.3938],
            [ 0.9158, -0.6929],
            [-0.5872,  0.6932]])

See also :func:`torch.transpose`.
""".format(**common_args))

add_docstr(torch.flip,
           r"""
flip(input, dims) -> Tensor

Reverse the order of a n-D tensor along given axis in dims.

.. note::
    `torch.flip` makes a copy of :attr:`input`'s data. This is different from NumPy's `np.flip`,
    which returns a view in constant time. Since copying a tensor's data is more work than viewing that data,
    `torch.flip` is expected to be slower than `np.flip`.

Args:
    {input}
    dims (a list or tuple): axis to flip on

Example::

    >>> x = torch.arange(8).view(2, 2, 2)
    >>> x
    tensor([[[ 0,  1],
             [ 2,  3]],

            [[ 4,  5],
             [ 6,  7]]])
    >>> torch.flip(x, [0, 1])
    tensor([[[ 6,  7],
             [ 4,  5]],

            [[ 2,  3],
             [ 0,  1]]])
""".format(**common_args))

add_docstr(torch.fliplr,
           r"""
fliplr(input) -> Tensor

Flip tensor in the left/right direction, returning a new tensor.

Flip the entries in each row in the left/right direction.
Columns are preserved, but appear in a different order than before.

Note:
    Requires the tensor to be at least 2-D.

.. note::
    `torch.fliplr` makes a copy of :attr:`input`'s data. This is different from NumPy's `np.fliplr`,
    which returns a view in constant time. Since copying a tensor's data is more work than viewing that data,
    `torch.fliplr` is expected to be slower than `np.fliplr`.

Args:
    input (Tensor): Must be at least 2-dimensional.

Example::

    >>> x = torch.arange(4).view(2, 2)
    >>> x
    tensor([[0, 1],
            [2, 3]])
    >>> torch.fliplr(x)
    tensor([[1, 0],
            [3, 2]])
""".format(**common_args))

add_docstr(torch.flipud,
           r"""
flipud(input) -> Tensor

Flip tensor in the up/down direction, returning a new tensor.

Flip the entries in each column in the up/down direction.
Rows are preserved, but appear in a different order than before.

Note:
    Requires the tensor to be at least 1-D.

.. note::
    `torch.flipud` makes a copy of :attr:`input`'s data. This is different from NumPy's `np.flipud`,
    which returns a view in constant time. Since copying a tensor's data is more work than viewing that data,
    `torch.flipud` is expected to be slower than `np.flipud`.

Args:
    input (Tensor): Must be at least 1-dimensional.

Example::

    >>> x = torch.arange(4).view(2, 2)
    >>> x
    tensor([[0, 1],
            [2, 3]])
    >>> torch.flipud(x)
    tensor([[2, 3],
            [0, 1]])
""".format(**common_args))

add_docstr(torch.roll,
           r"""
roll(input, shifts, dims=None) -> Tensor

Roll the tensor :attr:`input` along the given dimension(s). Elements that are
shifted beyond the last position are re-introduced at the first position. If
:attr:`dims` is `None`, the tensor will be flattened before rolling and then
restored to the original shape.

Args:
    {input}
    shifts (int or tuple of ints): The number of places by which the elements
        of the tensor are shifted. If shifts is a tuple, dims must be a tuple of
        the same size, and each dimension will be rolled by the corresponding
        value
    dims (int or tuple of ints): Axis along which to roll

Example::

    >>> x = torch.tensor([1, 2, 3, 4, 5, 6, 7, 8]).view(4, 2)
    >>> x
    tensor([[1, 2],
            [3, 4],
            [5, 6],
            [7, 8]])
    >>> torch.roll(x, 1)
    tensor([[8, 1],
            [2, 3],
            [4, 5],
            [6, 7]])
    >>> torch.roll(x, 1, 0)
    tensor([[7, 8],
            [1, 2],
            [3, 4],
            [5, 6]])
    >>> torch.roll(x, -1, 0)
    tensor([[3, 4],
            [5, 6],
            [7, 8],
            [1, 2]])
    >>> torch.roll(x, shifts=(2, 1), dims=(0, 1))
    tensor([[6, 5],
            [8, 7],
            [2, 1],
            [4, 3]])
""".format(**common_args))

add_docstr(torch.rot90,
           r"""
rot90(input, k, dims) -> Tensor

Rotate a n-D tensor by 90 degrees in the plane specified by dims axis.
Rotation direction is from the first towards the second axis if k > 0, and from the second towards the first for k < 0.

Args:
    {input}
    k (int): number of times to rotate
    dims (a list or tuple): axis to rotate

Example::

    >>> x = torch.arange(4).view(2, 2)
    >>> x
    tensor([[0, 1],
            [2, 3]])
    >>> torch.rot90(x, 1, [0, 1])
    tensor([[1, 3],
            [0, 2]])

    >>> x = torch.arange(8).view(2, 2, 2)
    >>> x
    tensor([[[0, 1],
             [2, 3]],

            [[4, 5],
             [6, 7]]])
    >>> torch.rot90(x, 1, [1, 2])
    tensor([[[1, 3],
             [0, 2]],

            [[5, 7],
             [4, 6]]])
""".format(**common_args))

add_docstr(torch.take,
           r"""
take(input, index) -> Tensor

Returns a new tensor with the elements of :attr:`input` at the given indices.
The input tensor is treated as if it were viewed as a 1-D tensor. The result
takes the same shape as the indices.

Args:
    {input}
    index (LongTensor): the indices into tensor

Example::

    >>> src = torch.tensor([[4, 3, 5],
    ...                     [6, 7, 8]])
    >>> torch.take(src, torch.tensor([0, 2, 5]))
    tensor([ 4,  5,  8])
""".format(**common_args))

add_docstr(torch.take_along_dim,
           r"""
take_along_dim(input, indices, dim, *, out=None) -> Tensor

Selects values from :attr:`input` at the 1-dimensional indices from :attr:`indices` along the given :attr:`dim`.

Functions that return indices along a dimension, like :func:`torch.argmax` and :func:`torch.argsort`,
are designed to work with this function. See the examples below.

.. note::
    This function is similar to NumPy's `take_along_axis`.
    See also :func:`torch.gather`.

Args:
    {input}
    indices (tensor): the indices into :attr:`input`. Must have long dtype.
    dim (int): dimension to select along.

Keyword args:
    {out}

Example::

    >>> t = torch.tensor([[10, 30, 20], [60, 40, 50]])
    >>> max_idx = torch.argmax(t)
    >>> torch.take_along_dim(t, max_idx)
    tensor([60])
    >>> sorted_idx = torch.argsort(t, dim=1)
    >>> torch.take_along_dim(t, sorted_idx, dim=1)
    tensor([[10, 20, 30],
            [40, 50, 60]])
""".format(**common_args))

add_docstr(torch.tan,
           r"""
tan(input, *, out=None) -> Tensor

Returns a new tensor with the tangent of the elements of :attr:`input`.

.. math::
    \text{out}_{i} = \tan(\text{input}_{i})
""" + r"""
Args:
    {input}

Keyword args:
    {out}

Example::

    >>> a = torch.randn(4)
    >>> a
    tensor([-1.2027, -1.7687,  0.4412, -1.3856])
    >>> torch.tan(a)
    tensor([-2.5930,  4.9859,  0.4722, -5.3366])
""".format(**common_args))

add_docstr(torch.tanh,
           r"""
tanh(input, *, out=None) -> Tensor

Returns a new tensor with the hyperbolic tangent of the elements
of :attr:`input`.

.. math::
    \text{out}_{i} = \tanh(\text{input}_{i})
""" + r"""
Args:
    {input}

Keyword args:
    {out}

Example::

    >>> a = torch.randn(4)
    >>> a
    tensor([ 0.8986, -0.7279,  1.1745,  0.2611])
    >>> torch.tanh(a)
    tensor([ 0.7156, -0.6218,  0.8257,  0.2553])
""".format(**common_args))

add_docstr(torch.topk,
           r"""
topk(input, k, dim=None, largest=True, sorted=True, *, out=None) -> (Tensor, LongTensor)

Returns the :attr:`k` largest elements of the given :attr:`input` tensor along
a given dimension.

If :attr:`dim` is not given, the last dimension of the `input` is chosen.

If :attr:`largest` is ``False`` then the `k` smallest elements are returned.

A namedtuple of `(values, indices)` is returned with the `values` and
`indices` of the largest `k` elements of each row of the `input` tensor in the
given dimension `dim`.

The boolean option :attr:`sorted` if ``True``, will make sure that the returned
`k` elements are themselves sorted

Args:
    {input}
    k (int): the k in "top-k"
    dim (int, optional): the dimension to sort along
    largest (bool, optional): controls whether to return largest or
           smallest elements
    sorted (bool, optional): controls whether to return the elements
           in sorted order

Keyword args:
    out (tuple, optional): the output tuple of (Tensor, LongTensor) that can be
        optionally given to be used as output buffers

Example::

    >>> x = torch.arange(1., 6.)
    >>> x
    tensor([ 1.,  2.,  3.,  4.,  5.])
    >>> torch.topk(x, 3)
    torch.return_types.topk(values=tensor([5., 4., 3.]), indices=tensor([4, 3, 2]))
""".format(**common_args))

add_docstr(torch.trace,
           r"""
trace(input) -> Tensor

Returns the sum of the elements of the diagonal of the input 2-D matrix.

Example::

    >>> x = torch.arange(1., 10.).view(3, 3)
    >>> x
    tensor([[ 1.,  2.,  3.],
            [ 4.,  5.,  6.],
            [ 7.,  8.,  9.]])
    >>> torch.trace(x)
    tensor(15.)
""")

add_docstr(torch.transpose,
           r"""
transpose(input, dim0, dim1) -> Tensor

Returns a tensor that is a transposed version of :attr:`input`.
The given dimensions :attr:`dim0` and :attr:`dim1` are swapped.

If :attr:`input` is a strided tensor then the resulting :attr:`out`
tensor shares its underlying storage with the :attr:`input` tensor, so
changing the content of one would change the content of the other.

If :attr:`input` is a :ref:`sparse tensor <sparse-docs>` then the
resulting :attr:`out` tensor *does not* share the underlying storage
with the :attr:`input` tensor.

Args:
    {input}
    dim0 (int): the first dimension to be transposed
    dim1 (int): the second dimension to be transposed

Example::

    >>> x = torch.randn(2, 3)
    >>> x
    tensor([[ 1.0028, -0.9893,  0.5809],
            [-0.1669,  0.7299,  0.4942]])
    >>> torch.transpose(x, 0, 1)
    tensor([[ 1.0028, -0.1669],
            [-0.9893,  0.7299],
            [ 0.5809,  0.4942]])

See also :func:`torch.t`.
""".format(**common_args))

add_docstr(torch.triangular_solve,
           r"""
triangular_solve(b, A, upper=True, transpose=False, unitriangular=False, *, out=None) -> (Tensor, Tensor)

Solves a system of equations with a square upper or lower triangular invertible matrix :math:`A`
and multiple right-hand sides :math:`b`.

In symbols, it solves :math:`AX = b` and assumes :math:`A` is square upper-triangular
(or lower-triangular if :attr:`upper`\ `= False`) and does not have zeros on the diagonal.

`torch.triangular_solve(b, A)` can take in 2D inputs `b, A` or inputs that are
batches of 2D matrices. If the inputs are batches, then returns
batched outputs `X`

If the diagonal of :attr:`A` contains zeros or elements that are very close to zero and
:attr:`unitriangular`\ `= False` (default) or if the input matrix is badly conditioned,
the result may contain `NaN` s.

Supports input of float, double, cfloat and cdouble data types.

.. warning::

    :func:`torch.triangular_solve` is deprecated in favor of :func:`torch.linalg.solve_triangular`
    and will be removed in a future PyTorch release.
    :func:`torch.linalg.solve_triangular` has its arguments reversed and does not return a
    copy of one of the inputs.

    ``X = torch.triangular_solve(B, A).solution`` should be replaced with

    .. code:: python

        X = torch.linalg.solve_triangular(A, B)

Args:
    b (Tensor): multiple right-hand sides of size :math:`(*, m, k)` where
                :math:`*` is zero of more batch dimensions
    A (Tensor): the input triangular coefficient matrix of size :math:`(*, m, m)`
                where :math:`*` is zero or more batch dimensions
    upper (bool, optional): whether :math:`A` is upper or lower triangular. Default: ``True``.
    transpose (bool, optional): solves `op(A)X = b` where `op(A) = A^T` if this flag is ``True``,
                                and `op(A) = A` if it is ``False``. Default: ``False``.
    unitriangular (bool, optional): whether :math:`A` is unit triangular.
        If True, the diagonal elements of :math:`A` are assumed to be
        1 and not referenced from :math:`A`. Default: ``False``.

Keyword args:
    out ((Tensor, Tensor), optional): tuple of two tensors to write
        the output to. Ignored if `None`. Default: `None`.

Returns:
    A namedtuple `(solution, cloned_coefficient)` where `cloned_coefficient`
    is a clone of :math:`A` and `solution` is the solution :math:`X` to :math:`AX = b`
    (or whatever variant of the system of equations, depending on the keyword arguments.)

Examples::

    >>> A = torch.randn(2, 2).triu()
    >>> A
    tensor([[ 1.1527, -1.0753],
            [ 0.0000,  0.7986]])
    >>> b = torch.randn(2, 3)
    >>> b
    tensor([[-0.0210,  2.3513, -1.5492],
            [ 1.5429,  0.7403, -1.0243]])
    >>> torch.triangular_solve(b, A)
    torch.return_types.triangular_solve(
    solution=tensor([[ 1.7841,  2.9046, -2.5405],
            [ 1.9320,  0.9270, -1.2826]]),
    cloned_coefficient=tensor([[ 1.1527, -1.0753],
            [ 0.0000,  0.7986]]))
""")

add_docstr(torch.tril,
           r"""
tril(input, diagonal=0, *, out=None) -> Tensor

Returns the lower triangular part of the matrix (2-D tensor) or batch of matrices
:attr:`input`, the other elements of the result tensor :attr:`out` are set to 0.

The lower triangular part of the matrix is defined as the elements on and
below the diagonal.

The argument :attr:`diagonal` controls which diagonal to consider. If
:attr:`diagonal` = 0, all elements on and below the main diagonal are
retained. A positive value includes just as many diagonals above the main
diagonal, and similarly a negative value excludes just as many diagonals below
the main diagonal. The main diagonal are the set of indices
:math:`\lbrace (i, i) \rbrace` for :math:`i \in [0, \min\{d_{1}, d_{2}\} - 1]` where
:math:`d_{1}, d_{2}` are the dimensions of the matrix.
""" + r"""
Args:
    {input}
    diagonal (int, optional): the diagonal to consider

Keyword args:
    {out}

Example::

    >>> a = torch.randn(3, 3)
    >>> a
    tensor([[-1.0813, -0.8619,  0.7105],
            [ 0.0935,  0.1380,  2.2112],
            [-0.3409, -0.9828,  0.0289]])
    >>> torch.tril(a)
    tensor([[-1.0813,  0.0000,  0.0000],
            [ 0.0935,  0.1380,  0.0000],
            [-0.3409, -0.9828,  0.0289]])

    >>> b = torch.randn(4, 6)
    >>> b
    tensor([[ 1.2219,  0.5653, -0.2521, -0.2345,  1.2544,  0.3461],
            [ 0.4785, -0.4477,  0.6049,  0.6368,  0.8775,  0.7145],
            [ 1.1502,  3.2716, -1.1243, -0.5413,  0.3615,  0.6864],
            [-0.0614, -0.7344, -1.3164, -0.7648, -1.4024,  0.0978]])
    >>> torch.tril(b, diagonal=1)
    tensor([[ 1.2219,  0.5653,  0.0000,  0.0000,  0.0000,  0.0000],
            [ 0.4785, -0.4477,  0.6049,  0.0000,  0.0000,  0.0000],
            [ 1.1502,  3.2716, -1.1243, -0.5413,  0.0000,  0.0000],
            [-0.0614, -0.7344, -1.3164, -0.7648, -1.4024,  0.0000]])
    >>> torch.tril(b, diagonal=-1)
    tensor([[ 0.0000,  0.0000,  0.0000,  0.0000,  0.0000,  0.0000],
            [ 0.4785,  0.0000,  0.0000,  0.0000,  0.0000,  0.0000],
            [ 1.1502,  3.2716,  0.0000,  0.0000,  0.0000,  0.0000],
            [-0.0614, -0.7344, -1.3164,  0.0000,  0.0000,  0.0000]])
""".format(**common_args))

# docstr is split in two parts to avoid format mis-captureing :math: braces '{}'
# as common args.
add_docstr(torch.tril_indices,
           r"""
tril_indices(row, col, offset=0, *, dtype=torch.long, device='cpu', layout=torch.strided) -> Tensor

Returns the indices of the lower triangular part of a :attr:`row`-by-
:attr:`col` matrix in a 2-by-N Tensor, where the first row contains row
coordinates of all indices and the second row contains column coordinates.
Indices are ordered based on rows and then columns.

The lower triangular part of the matrix is defined as the elements on and
below the diagonal.

The argument :attr:`offset` controls which diagonal to consider. If
:attr:`offset` = 0, all elements on and below the main diagonal are
retained. A positive value includes just as many diagonals above the main
diagonal, and similarly a negative value excludes just as many diagonals below
the main diagonal. The main diagonal are the set of indices
:math:`\lbrace (i, i) \rbrace` for :math:`i \in [0, \min\{d_{1}, d_{2}\} - 1]`
where :math:`d_{1}, d_{2}` are the dimensions of the matrix.

.. note::
    When running on CUDA, ``row * col`` must be less than :math:`2^{59}` to
    prevent overflow during calculation.
""" + r"""
Args:
    row (``int``): number of rows in the 2-D matrix.
    col (``int``): number of columns in the 2-D matrix.
    offset (``int``): diagonal offset from the main diagonal.
        Default: if not provided, 0.

Keyword args:
    dtype (:class:`torch.dtype`, optional): the desired data type of returned tensor.
        Default: if ``None``, ``torch.long``.
    {device}
    layout (:class:`torch.layout`, optional): currently only support ``torch.strided``.

Example::

    >>> a = torch.tril_indices(3, 3)
    >>> a
    tensor([[0, 1, 1, 2, 2, 2],
            [0, 0, 1, 0, 1, 2]])

    >>> a = torch.tril_indices(4, 3, -1)
    >>> a
    tensor([[1, 2, 2, 3, 3, 3],
            [0, 0, 1, 0, 1, 2]])

    >>> a = torch.tril_indices(4, 3, 1)
    >>> a
    tensor([[0, 0, 1, 1, 1, 2, 2, 2, 3, 3, 3],
            [0, 1, 0, 1, 2, 0, 1, 2, 0, 1, 2]])
""".format(**factory_common_args))

add_docstr(torch.triu,
           r"""
triu(input, diagonal=0, *, out=None) -> Tensor

Returns the upper triangular part of a matrix (2-D tensor) or batch of matrices
:attr:`input`, the other elements of the result tensor :attr:`out` are set to 0.

The upper triangular part of the matrix is defined as the elements on and
above the diagonal.

The argument :attr:`diagonal` controls which diagonal to consider. If
:attr:`diagonal` = 0, all elements on and above the main diagonal are
retained. A positive value excludes just as many diagonals above the main
diagonal, and similarly a negative value includes just as many diagonals below
the main diagonal. The main diagonal are the set of indices
:math:`\lbrace (i, i) \rbrace` for :math:`i \in [0, \min\{d_{1}, d_{2}\} - 1]` where
:math:`d_{1}, d_{2}` are the dimensions of the matrix.
""" + r"""
Args:
    {input}
    diagonal (int, optional): the diagonal to consider

Keyword args:
    {out}

Example::

    >>> a = torch.randn(3, 3)
    >>> a
    tensor([[ 0.2309,  0.5207,  2.0049],
            [ 0.2072, -1.0680,  0.6602],
            [ 0.3480, -0.5211, -0.4573]])
    >>> torch.triu(a)
    tensor([[ 0.2309,  0.5207,  2.0049],
            [ 0.0000, -1.0680,  0.6602],
            [ 0.0000,  0.0000, -0.4573]])
    >>> torch.triu(a, diagonal=1)
    tensor([[ 0.0000,  0.5207,  2.0049],
            [ 0.0000,  0.0000,  0.6602],
            [ 0.0000,  0.0000,  0.0000]])
    >>> torch.triu(a, diagonal=-1)
    tensor([[ 0.2309,  0.5207,  2.0049],
            [ 0.2072, -1.0680,  0.6602],
            [ 0.0000, -0.5211, -0.4573]])

    >>> b = torch.randn(4, 6)
    >>> b
    tensor([[ 0.5876, -0.0794, -1.8373,  0.6654,  0.2604,  1.5235],
            [-0.2447,  0.9556, -1.2919,  1.3378, -0.1768, -1.0857],
            [ 0.4333,  0.3146,  0.6576, -1.0432,  0.9348, -0.4410],
            [-0.9888,  1.0679, -1.3337, -1.6556,  0.4798,  0.2830]])
    >>> torch.triu(b, diagonal=1)
    tensor([[ 0.0000, -0.0794, -1.8373,  0.6654,  0.2604,  1.5235],
            [ 0.0000,  0.0000, -1.2919,  1.3378, -0.1768, -1.0857],
            [ 0.0000,  0.0000,  0.0000, -1.0432,  0.9348, -0.4410],
            [ 0.0000,  0.0000,  0.0000,  0.0000,  0.4798,  0.2830]])
    >>> torch.triu(b, diagonal=-1)
    tensor([[ 0.5876, -0.0794, -1.8373,  0.6654,  0.2604,  1.5235],
            [-0.2447,  0.9556, -1.2919,  1.3378, -0.1768, -1.0857],
            [ 0.0000,  0.3146,  0.6576, -1.0432,  0.9348, -0.4410],
            [ 0.0000,  0.0000, -1.3337, -1.6556,  0.4798,  0.2830]])
""".format(**common_args))

# docstr is split in two parts to avoid format mis-capturing :math: braces '{}'
# as common args.
add_docstr(torch.triu_indices,
           r"""
triu_indices(row, col, offset=0, *, dtype=torch.long, device='cpu', layout=torch.strided) -> Tensor

Returns the indices of the upper triangular part of a :attr:`row` by
:attr:`col` matrix in a 2-by-N Tensor, where the first row contains row
coordinates of all indices and the second row contains column coordinates.
Indices are ordered based on rows and then columns.

The upper triangular part of the matrix is defined as the elements on and
above the diagonal.

The argument :attr:`offset` controls which diagonal to consider. If
:attr:`offset` = 0, all elements on and above the main diagonal are
retained. A positive value excludes just as many diagonals above the main
diagonal, and similarly a negative value includes just as many diagonals below
the main diagonal. The main diagonal are the set of indices
:math:`\lbrace (i, i) \rbrace` for :math:`i \in [0, \min\{d_{1}, d_{2}\} - 1]`
where :math:`d_{1}, d_{2}` are the dimensions of the matrix.

.. note::
    When running on CUDA, ``row * col`` must be less than :math:`2^{59}` to
    prevent overflow during calculation.
""" + r"""
Args:
    row (``int``): number of rows in the 2-D matrix.
    col (``int``): number of columns in the 2-D matrix.
    offset (``int``): diagonal offset from the main diagonal.
        Default: if not provided, 0.

Keyword args:
    dtype (:class:`torch.dtype`, optional): the desired data type of returned tensor.
        Default: if ``None``, ``torch.long``.
    {device}
    layout (:class:`torch.layout`, optional): currently only support ``torch.strided``.

Example::

    >>> a = torch.triu_indices(3, 3)
    >>> a
    tensor([[0, 0, 0, 1, 1, 2],
            [0, 1, 2, 1, 2, 2]])

    >>> a = torch.triu_indices(4, 3, -1)
    >>> a
    tensor([[0, 0, 0, 1, 1, 1, 2, 2, 3],
            [0, 1, 2, 0, 1, 2, 1, 2, 2]])

    >>> a = torch.triu_indices(4, 3, 1)
    >>> a
    tensor([[0, 0, 1],
            [1, 2, 2]])
""".format(**factory_common_args))

add_docstr(torch.true_divide, r"""
true_divide(dividend, divisor, *, out) -> Tensor

Alias for :func:`torch.div` with ``rounding_mode=None``.
""")

add_docstr(torch.trunc,
           r"""
trunc(input, *, out=None) -> Tensor

Returns a new tensor with the truncated integer values of
the elements of :attr:`input`.

Args:
    {input}

Keyword args:
    {out}

Example::

    >>> a = torch.randn(4)
    >>> a
    tensor([ 3.4742,  0.5466, -0.8008, -0.9079])
    >>> torch.trunc(a)
    tensor([ 3.,  0., -0., -0.])
""".format(**common_args))

add_docstr(torch.fake_quantize_per_tensor_affine,
           r"""
fake_quantize_per_tensor_affine(input, scale, zero_point, quant_min, quant_max) -> Tensor

Returns a new tensor with the data in :attr:`input` fake quantized using :attr:`scale`,
:attr:`zero_point`, :attr:`quant_min` and :attr:`quant_max`.

.. math::
    \text{output} = min(
        \text{quant\_max},
        max(
            \text{quant\_min},
            \text{std::nearby\_int}(\text{input} / \text{scale}) + \text{zero\_point}
        )
    )

Args:
    input (Tensor): the input value(s), in ``torch.float32``.
    scale (double or Tensor): quantization scale
    zero_point (int64 or Tensor): quantization zero_point
    quant_min (int64): lower bound of the quantized domain
    quant_max (int64): upper bound of the quantized domain

Returns:
    Tensor: A newly fake_quantized tensor

Example::

    >>> x = torch.randn(4)
    >>> x
    tensor([ 0.0552,  0.9730,  0.3973, -1.0780])
    >>> torch.fake_quantize_per_tensor_affine(x, 0.1, 0, 0, 255)
    tensor([0.1000, 1.0000, 0.4000, 0.0000])
    >>> torch.fake_quantize_per_tensor_affine(x, torch.tensor(0.1), torch.tensor(0), 0, 255)
    tensor([0.6000, 0.4000, 0.0000, 0.0000])
""")

add_docstr(torch.fake_quantize_per_channel_affine,
           r"""
fake_quantize_per_channel_affine(input, scale, zero_point, quant_min, quant_max) -> Tensor

Returns a new tensor with the data in :attr:`input` fake quantized per channel using :attr:`scale`,
:attr:`zero_point`, :attr:`quant_min` and :attr:`quant_max`, across the channel specified by :attr:`axis`.

.. math::
    \text{output} = min(
        \text{quant\_max},
        max(
            \text{quant\_min},
            \text{std::nearby\_int}(\text{input} / \text{scale}) + \text{zero\_point}
        )
    )

Args:
    input (Tensor): the input value(s), in ``torch.float32``.
    scale (Tensor): quantization scale, per channel
    zero_point (Tensor): quantization zero_point, per channel
    axis (int32): channel axis
    quant_min (int64): lower bound of the quantized domain
    quant_max (int64): upper bound of the quantized domain

Returns:
    Tensor: A newly fake_quantized per channel tensor

Example::

    >>> x = torch.randn(2, 2, 2)
    >>> x
    tensor([[[-0.2525, -0.0466],
             [ 0.3491, -0.2168]],

            [[-0.5906,  1.6258],
             [ 0.6444, -0.0542]]])
    >>> scales = (torch.randn(2) + 1) * 0.05
    >>> scales
    tensor([0.0475, 0.0486])
    >>> zero_points = torch.zeros(2).to(torch.long)
    >>> zero_points
    tensor([0, 0])
    >>> torch.fake_quantize_per_channel_affine(x, scales, zero_points, 1, 0, 255)
    tensor([[[0.0000, 0.0000],
             [0.3405, 0.0000]],

            [[0.0000, 1.6134],
            [0.6323, 0.0000]]])
""")

add_docstr(torch.fix,
           r"""
fix(input, *, out=None) -> Tensor

Alias for :func:`torch.trunc`
""")

add_docstr(torch.unsqueeze,
           r"""
unsqueeze(input, dim) -> Tensor

Returns a new tensor with a dimension of size one inserted at the
specified position.

The returned tensor shares the same underlying data with this tensor.

A :attr:`dim` value within the range ``[-input.dim() - 1, input.dim() + 1)``
can be used. Negative :attr:`dim` will correspond to :meth:`unsqueeze`
applied at :attr:`dim` = ``dim + input.dim() + 1``.

Args:
    {input}
    dim (int): the index at which to insert the singleton dimension

Example::

    >>> x = torch.tensor([1, 2, 3, 4])
    >>> torch.unsqueeze(x, 0)
    tensor([[ 1,  2,  3,  4]])
    >>> torch.unsqueeze(x, 1)
    tensor([[ 1],
            [ 2],
            [ 3],
            [ 4]])
""".format(**common_args))

add_docstr(torch.var, r"""
var(input, dim, unbiased, keepdim=False, *, out=None) -> Tensor

If :attr:`unbiased` is ``True``, Bessel's correction will be used.
Otherwise, the sample variance is calculated, without any correction.

Args:
    {input}
    {dim}

Keyword args:
    unbiased (bool): whether to use Bessel's correction (:math:`\delta N = 1`).
    {keepdim}
    {out}

.. function:: var(input, unbiased) -> Tensor
   :noindex:

Calculates the variance of all elements in the :attr:`input` tensor.

If :attr:`unbiased` is ``True``, Bessel's correction will be used.
Otherwise, the sample deviation is calculated, without any correction.

Args:
    {input}
    unbiased (bool): whether to use Bessel's correction (:math:`\delta N = 1`).

Example::

    >>> a = torch.tensor([[-0.8166, -1.3802, -0.3560]])
    >>> torch.var(a, unbiased=False)
    tensor(0.1754)
""".format(**multi_dim_common))

add_docstr(torch.var_mean,
           r"""
var_mean(input, dim, unbiased, keepdim=False, *, out=None) -> (Tensor, Tensor)

If :attr:`unbiased` is ``True``, Bessel's correction will be used to calculate
the variance. Otherwise, the sample variance is calculated, without any
correction.

Args:
    {input}
    {dim}

Keyword args:
    unbiased (bool): whether to use Bessel's correction (:math:`\delta N = 1`).
    {keepdim}
    {out}

Returns:
    A tuple (var, mean) containing the variance and mean.

.. function:: var_mean(input, unbiased) -> (Tensor, Tensor)
   :noindex:

Calculates the variance and mean of all elements in the :attr:`input`
tensor.

If :attr:`unbiased` is ``True``, Bessel's correction will be used.
Otherwise, the sample deviation is calculated, without any correction.

Args:
    {input}
    unbiased (bool): whether to use Bessel's correction (:math:`\delta N = 1`).

Returns:
    A tuple (var, mean) containing the variance and mean.

Example::

    >>> a = torch.tensor([[-0.8166, -1.3802, -0.3560]])
    >>> torch.var_mean(a, unbiased=False)
    (tensor(0.1754), tensor(-0.8509))
""".format(**multi_dim_common))

add_docstr(torch.zeros,
           r"""
zeros(*size, *, out=None, dtype=None, layout=torch.strided, device=None, requires_grad=False) -> Tensor

Returns a tensor filled with the scalar value `0`, with the shape defined
by the variable argument :attr:`size`.

Args:
    size (int...): a sequence of integers defining the shape of the output tensor.
        Can be a variable number of arguments or a collection like a list or tuple.

Keyword args:
    {out}
    {dtype}
    {layout}
    {device}
    {requires_grad}

Example::

    >>> torch.zeros(2, 3)
    tensor([[ 0.,  0.,  0.],
            [ 0.,  0.,  0.]])

    >>> torch.zeros(5)
    tensor([ 0.,  0.,  0.,  0.,  0.])
""".format(**factory_common_args))

add_docstr(torch.zeros_like,
           r"""
zeros_like(input, *, dtype=None, layout=None, device=None, requires_grad=False, memory_format=torch.preserve_format) -> Tensor

Returns a tensor filled with the scalar value `0`, with the same size as
:attr:`input`. ``torch.zeros_like(input)`` is equivalent to
``torch.zeros(input.size(), dtype=input.dtype, layout=input.layout, device=input.device)``.

.. warning::
    As of 0.4, this function does not support an :attr:`out` keyword. As an alternative,
    the old ``torch.zeros_like(input, out=output)`` is equivalent to
    ``torch.zeros(input.size(), out=output)``.

Args:
    {input}

Keyword args:
    {dtype}
    {layout}
    {device}
    {requires_grad}
    {memory_format}

Example::

    >>> input = torch.empty(2, 3)
    >>> torch.zeros_like(input)
    tensor([[ 0.,  0.,  0.],
            [ 0.,  0.,  0.]])
""".format(**factory_like_common_args))

add_docstr(torch.empty,
           """
empty(*size, *, out=None, dtype=None, layout=torch.strided, device=None, requires_grad=False, pin_memory=False, \
memory_format=torch.contiguous_format) -> Tensor

Returns a tensor filled with uninitialized data. The shape of the tensor is
defined by the variable argument :attr:`size`.

Args:
    size (int...): a sequence of integers defining the shape of the output tensor.
        Can be a variable number of arguments or a collection like a list or tuple.

Keyword args:
    {out}
    {dtype}
    {layout}
    {device}
    {requires_grad}
    {pin_memory}
    {memory_format}

Example::

    >>> torch.empty((2,3), dtype=torch.int64)
    tensor([[ 9.4064e+13,  2.8000e+01,  9.3493e+13],
            [ 7.5751e+18,  7.1428e+18,  7.5955e+18]])
""".format(**factory_common_args))

add_docstr(torch.empty_like,
           r"""
empty_like(input, *, dtype=None, layout=None, device=None, requires_grad=False, memory_format=torch.preserve_format) -> Tensor

Returns an uninitialized tensor with the same size as :attr:`input`.
``torch.empty_like(input)`` is equivalent to
``torch.empty(input.size(), dtype=input.dtype, layout=input.layout, device=input.device)``.

Args:
    {input}

Keyword args:
    {dtype}
    {layout}
    {device}
    {requires_grad}
    {memory_format}

Example::

    >>> a=torch.empty((2,3), dtype=torch.int32, device = 'cuda')
    >>> torch.empty_like(a)
    tensor([[0, 0, 0],
            [0, 0, 0]], device='cuda:0', dtype=torch.int32)
""".format(**factory_like_common_args))

add_docstr(torch.empty_strided,
           r"""
empty_strided(size, stride, *, dtype=None, layout=None, device=None, requires_grad=False, pin_memory=False) -> Tensor

Creates a tensor with the specified :attr:`size` and :attr:`stride` and filled with undefined data.

.. warning::
    If the constructed tensor is "overlapped" (with multiple indices referring to the same element
    in memory) its behavior is undefined.

Args:
    size (tuple of ints): the shape of the output tensor
    stride (tuple of ints): the strides of the output tensor

Keyword args:
    {dtype}
    {layout}
    {device}
    {requires_grad}
    {pin_memory}

Example::

    >>> a = torch.empty_strided((2, 3), (1, 2))
    >>> a
    tensor([[8.9683e-44, 4.4842e-44, 5.1239e+07],
            [0.0000e+00, 0.0000e+00, 3.0705e-41]])
    >>> a.stride()
    (1, 2)
    >>> a.size()
    torch.Size([2, 3])
""".format(**factory_common_args))

add_docstr(torch.full, r"""
full(size, fill_value, *, out=None, dtype=None, layout=torch.strided, device=None, requires_grad=False) -> Tensor

Creates a tensor of size :attr:`size` filled with :attr:`fill_value`. The
tensor's dtype is inferred from :attr:`fill_value`.

Args:
    size (int...): a list, tuple, or :class:`torch.Size` of integers defining the
        shape of the output tensor.
    fill_value (Scalar): the value to fill the output tensor with.

Keyword args:
    {out}
    {dtype}
    {layout}
    {device}
    {requires_grad}

Example::

    >>> torch.full((2, 3), 3.141592)
    tensor([[ 3.1416,  3.1416,  3.1416],
            [ 3.1416,  3.1416,  3.1416]])
""".format(**factory_common_args))

add_docstr(torch.full_like,
           """
full_like(input, fill_value, \\*, dtype=None, layout=torch.strided, device=None, requires_grad=False, \
memory_format=torch.preserve_format) -> Tensor

Returns a tensor with the same size as :attr:`input` filled with :attr:`fill_value`.
``torch.full_like(input, fill_value)`` is equivalent to
``torch.full(input.size(), fill_value, dtype=input.dtype, layout=input.layout, device=input.device)``.

Args:
    {input}
    fill_value: the number to fill the output tensor with.

Keyword args:
    {dtype}
    {layout}
    {device}
    {requires_grad}
    {memory_format}
""".format(**factory_like_common_args))

add_docstr(torch.det, r"""
det(input) -> Tensor

Alias for :func:`torch.linalg.det`
""")

add_docstr(torch.where,
           r"""
where(condition, x, y) -> Tensor

Return a tensor of elements selected from either :attr:`x` or :attr:`y`, depending on :attr:`condition`.

The operation is defined as:

.. math::
    \text{out}_i = \begin{cases}
        \text{x}_i & \text{if } \text{condition}_i \\
        \text{y}_i & \text{otherwise} \\
    \end{cases}

.. note::
    The tensors :attr:`condition`, :attr:`x`, :attr:`y` must be :ref:`broadcastable <broadcasting-semantics>`.

.. note::
    Currently valid scalar and tensor combination are
    1. Scalar of floating dtype and torch.double
    2. Scalar of integral dtype and torch.long
    3. Scalar of complex dtype and torch.complex128

Arguments:
    condition (BoolTensor): When True (nonzero), yield x, otherwise yield y
    x (Tensor or Scalar): value (if :attr:`x` is a scalar) or values selected at indices
                          where :attr:`condition` is ``True``
    y (Tensor or Scalar): value (if :attr:`y` is a scalar) or values selected at indices
                          where :attr:`condition` is ``False``

Returns:
    Tensor: A tensor of shape equal to the broadcasted shape of :attr:`condition`, :attr:`x`, :attr:`y`

Example::

    >>> x = torch.randn(3, 2)
    >>> y = torch.ones(3, 2)
    >>> x
    tensor([[-0.4620,  0.3139],
            [ 0.3898, -0.7197],
            [ 0.0478, -0.1657]])
    >>> torch.where(x > 0, x, y)
    tensor([[ 1.0000,  0.3139],
            [ 0.3898,  1.0000],
            [ 0.0478,  1.0000]])
    >>> x = torch.randn(2, 2, dtype=torch.double)
    >>> x
    tensor([[ 1.0779,  0.0383],
            [-0.8785, -1.1089]], dtype=torch.float64)
    >>> torch.where(x > 0, x, 0.)
    tensor([[1.0779, 0.0383],
            [0.0000, 0.0000]], dtype=torch.float64)

.. function:: where(condition) -> tuple of LongTensor
   :noindex:

``torch.where(condition)`` is identical to
``torch.nonzero(condition, as_tuple=True)``.

.. note::
    See also :func:`torch.nonzero`.
""")

add_docstr(torch.logdet,
           r"""
logdet(input) -> Tensor

Calculates log determinant of a square matrix or batches of square matrices.

.. note::
    Result is ``-inf`` if :attr:`input` has zero log determinant, and is ``nan`` if
    :attr:`input` has negative determinant.

.. note::
    Backward through :meth:`logdet` internally uses SVD results when :attr:`input`
    is not invertible. In this case, double backward through :meth:`logdet` will
    be unstable in when :attr:`input` doesn't have distinct singular values. See
    :func:`torch.linalg.svd` for details.

Arguments:
    input (Tensor): the input tensor of size ``(*, n, n)`` where ``*`` is zero or more
                batch dimensions.

Example::

    >>> A = torch.randn(3, 3)
    >>> torch.det(A)
    tensor(0.2611)
    >>> torch.logdet(A)
    tensor(-1.3430)
    >>> A
    tensor([[[ 0.9254, -0.6213],
             [-0.5787,  1.6843]],

            [[ 0.3242, -0.9665],
             [ 0.4539, -0.0887]],

            [[ 1.1336, -0.4025],
             [-0.7089,  0.9032]]])
    >>> A.det()
    tensor([1.1990, 0.4099, 0.7386])
    >>> A.det().log()
    tensor([ 0.1815, -0.8917, -0.3031])
""")

add_docstr(torch.slogdet, r"""
slogdet(input) -> (Tensor, Tensor)

Alias for :func:`torch.linalg.slogdet`
""")

add_docstr(torch.pinverse, r"""
pinverse(input, rcond=1e-15) -> Tensor

Alias for :func:`torch.linalg.pinv`
""")

add_docstr(torch.hann_window,
           """
hann_window(window_length, periodic=True, *, dtype=None, \
layout=torch.strided, device=None, requires_grad=False) -> Tensor
""" + r"""
Hann window function.

.. math::
    w[n] = \frac{1}{2}\ \left[1 - \cos \left( \frac{2 \pi n}{N - 1} \right)\right] =
            \sin^2 \left( \frac{\pi n}{N - 1} \right),

where :math:`N` is the full window size.

The input :attr:`window_length` is a positive integer controlling the
returned window size. :attr:`periodic` flag determines whether the returned
window trims off the last duplicate value from the symmetric window and is
ready to be used as a periodic window with functions like
:meth:`torch.stft`. Therefore, if :attr:`periodic` is true, the :math:`N` in
above formula is in fact :math:`\text{window\_length} + 1`. Also, we always have
``torch.hann_window(L, periodic=True)`` equal to
``torch.hann_window(L + 1, periodic=False)[:-1])``.

.. note::
    If :attr:`window_length` :math:`=1`, the returned window contains a single value 1.
""" + r"""
Arguments:
    window_length (int): the size of returned window
    periodic (bool, optional): If True, returns a window to be used as periodic
        function. If False, return a symmetric window.

Keyword args:
    {dtype} Only floating point types are supported.
    layout (:class:`torch.layout`, optional): the desired layout of returned window tensor. Only
          ``torch.strided`` (dense layout) is supported.
    {device}
    {requires_grad}

Returns:
    Tensor: A 1-D tensor of size :math:`(\text{{window\_length}},)` containing the window

""".format(**factory_common_args))


add_docstr(torch.hamming_window,
           """
hamming_window(window_length, periodic=True, alpha=0.54, beta=0.46, *, dtype=None, \
layout=torch.strided, device=None, requires_grad=False) -> Tensor
""" + r"""
Hamming window function.

.. math::
    w[n] = \alpha - \beta\ \cos \left( \frac{2 \pi n}{N - 1} \right),

where :math:`N` is the full window size.

The input :attr:`window_length` is a positive integer controlling the
returned window size. :attr:`periodic` flag determines whether the returned
window trims off the last duplicate value from the symmetric window and is
ready to be used as a periodic window with functions like
:meth:`torch.stft`. Therefore, if :attr:`periodic` is true, the :math:`N` in
above formula is in fact :math:`\text{window\_length} + 1`. Also, we always have
``torch.hamming_window(L, periodic=True)`` equal to
``torch.hamming_window(L + 1, periodic=False)[:-1])``.

.. note::
    If :attr:`window_length` :math:`=1`, the returned window contains a single value 1.

.. note::
    This is a generalized version of :meth:`torch.hann_window`.
""" + r"""
Arguments:
    window_length (int): the size of returned window
    periodic (bool, optional): If True, returns a window to be used as periodic
        function. If False, return a symmetric window.
    alpha (float, optional): The coefficient :math:`\alpha` in the equation above
    beta (float, optional): The coefficient :math:`\beta` in the equation above

Keyword args:
    {dtype} Only floating point types are supported.
    layout (:class:`torch.layout`, optional): the desired layout of returned window tensor. Only
          ``torch.strided`` (dense layout) is supported.
    {device}
    {requires_grad}

Returns:
    Tensor: A 1-D tensor of size :math:`(\text{{window\_length}},)` containing the window

""".format(**factory_common_args))


add_docstr(torch.bartlett_window,
           """
bartlett_window(window_length, periodic=True, *, dtype=None, \
layout=torch.strided, device=None, requires_grad=False) -> Tensor
""" + r"""
Bartlett window function.

.. math::
    w[n] = 1 - \left| \frac{2n}{N-1} - 1 \right| = \begin{cases}
        \frac{2n}{N - 1} & \text{if } 0 \leq n \leq \frac{N - 1}{2} \\
        2 - \frac{2n}{N - 1} & \text{if } \frac{N - 1}{2} < n < N \\
    \end{cases},

where :math:`N` is the full window size.

The input :attr:`window_length` is a positive integer controlling the
returned window size. :attr:`periodic` flag determines whether the returned
window trims off the last duplicate value from the symmetric window and is
ready to be used as a periodic window with functions like
:meth:`torch.stft`. Therefore, if :attr:`periodic` is true, the :math:`N` in
above formula is in fact :math:`\text{window\_length} + 1`. Also, we always have
``torch.bartlett_window(L, periodic=True)`` equal to
``torch.bartlett_window(L + 1, periodic=False)[:-1])``.

.. note::
    If :attr:`window_length` :math:`=1`, the returned window contains a single value 1.
""" + r"""
Arguments:
    window_length (int): the size of returned window
    periodic (bool, optional): If True, returns a window to be used as periodic
        function. If False, return a symmetric window.

Keyword args:
    {dtype} Only floating point types are supported.
    layout (:class:`torch.layout`, optional): the desired layout of returned window tensor. Only
          ``torch.strided`` (dense layout) is supported.
    {device}
    {requires_grad}

Returns:
    Tensor: A 1-D tensor of size :math:`(\text{{window\_length}},)` containing the window

""".format(**factory_common_args))


add_docstr(torch.blackman_window,
           """
blackman_window(window_length, periodic=True, *, dtype=None, \
layout=torch.strided, device=None, requires_grad=False) -> Tensor
""" + r"""
Blackman window function.

.. math::
    w[n] = 0.42 - 0.5 \cos \left( \frac{2 \pi n}{N - 1} \right) + 0.08 \cos \left( \frac{4 \pi n}{N - 1} \right)

where :math:`N` is the full window size.

The input :attr:`window_length` is a positive integer controlling the
returned window size. :attr:`periodic` flag determines whether the returned
window trims off the last duplicate value from the symmetric window and is
ready to be used as a periodic window with functions like
:meth:`torch.stft`. Therefore, if :attr:`periodic` is true, the :math:`N` in
above formula is in fact :math:`\text{window\_length} + 1`. Also, we always have
``torch.blackman_window(L, periodic=True)`` equal to
``torch.blackman_window(L + 1, periodic=False)[:-1])``.

.. note::
    If :attr:`window_length` :math:`=1`, the returned window contains a single value 1.
""" + r"""
Arguments:
    window_length (int): the size of returned window
    periodic (bool, optional): If True, returns a window to be used as periodic
        function. If False, return a symmetric window.

Keyword args:
    {dtype} Only floating point types are supported.
    layout (:class:`torch.layout`, optional): the desired layout of returned window tensor. Only
          ``torch.strided`` (dense layout) is supported.
    {device}
    {requires_grad}

Returns:
    Tensor: A 1-D tensor of size :math:`(\text{{window\_length}},)` containing the window

""".format(**factory_common_args))


add_docstr(torch.kaiser_window, """
kaiser_window(window_length, periodic=True, beta=12.0, *, dtype=None, \
layout=torch.strided, device=None, requires_grad=False) -> Tensor
""" + r"""
Computes the Kaiser window with window length :attr:`window_length` and shape parameter :attr:`beta`.

Let I_0 be the zeroth order modified Bessel function of the first kind (see :func:`torch.i0`) and
``N = L - 1`` if :attr:`periodic` is False and ``L`` if :attr:`periodic` is True,
where ``L`` is the :attr:`window_length`. This function computes:

.. math::
    out_i = I_0 \left( \beta \sqrt{1 - \left( {\frac{i - N/2}{N/2}} \right) ^2 } \right) / I_0( \beta )

Calling ``torch.kaiser_window(L, B, periodic=True)`` is equivalent to calling
``torch.kaiser_window(L + 1, B, periodic=False)[:-1])``.
The :attr:`periodic` argument is intended as a helpful shorthand
to produce a periodic window as input to functions like :func:`torch.stft`.

.. note::
    If :attr:`window_length` is one, then the returned window is a single element tensor containing a one.

""" + r"""
Args:
    window_length (int): length of the window.
    periodic (bool, optional): If True, returns a periodic window suitable for use in spectral analysis.
        If False, returns a symmetric window suitable for use in filter design.
    beta (float, optional): shape parameter for the window.

Keyword args:
    {dtype}
    layout (:class:`torch.layout`, optional): the desired layout of returned window tensor. Only
          ``torch.strided`` (dense layout) is supported.
    {device}
    {requires_grad}

""".format(**factory_common_args))


add_docstr(torch.vander,
           """
vander(x, N=None, increasing=False) -> Tensor
""" + r"""
Generates a Vandermonde matrix.

The columns of the output matrix are elementwise powers of the input vector :math:`x^{{(N-1)}}, x^{{(N-2)}}, ..., x^0`.
If increasing is True, the order of the columns is reversed :math:`x^0, x^1, ..., x^{{(N-1)}}`. Such a
matrix with a geometric progression in each row is named for Alexandre-Theophile Vandermonde.

Arguments:
    x (Tensor): 1-D input tensor.
    N (int, optional): Number of columns in the output. If N is not specified,
        a square array is returned :math:`(N = len(x))`.
    increasing (bool, optional): Order of the powers of the columns. If True,
        the powers increase from left to right, if False (the default) they are reversed.

Returns:
    Tensor: Vandermonde matrix. If increasing is False, the first column is :math:`x^{{(N-1)}}`,
    the second :math:`x^{{(N-2)}}` and so forth. If increasing is True, the columns
    are :math:`x^0, x^1, ..., x^{{(N-1)}}`.

Example::

    >>> x = torch.tensor([1, 2, 3, 5])
    >>> torch.vander(x)
    tensor([[  1,   1,   1,   1],
            [  8,   4,   2,   1],
            [ 27,   9,   3,   1],
            [125,  25,   5,   1]])
    >>> torch.vander(x, N=3)
    tensor([[ 1,  1,  1],
            [ 4,  2,  1],
            [ 9,  3,  1],
            [25,  5,  1]])
    >>> torch.vander(x, N=3, increasing=True)
    tensor([[ 1,  1,  1],
            [ 1,  2,  4],
            [ 1,  3,  9],
            [ 1,  5, 25]])

""".format(**factory_common_args))


add_docstr(torch.unbind,
           r"""
unbind(input, dim=0) -> seq

Removes a tensor dimension.

Returns a tuple of all slices along a given dimension, already without it.

Arguments:
    input (Tensor): the tensor to unbind
    dim (int): dimension to remove

Example::

    >>> torch.unbind(torch.tensor([[1, 2, 3],
    >>>                            [4, 5, 6],
    >>>                            [7, 8, 9]]))
    (tensor([1, 2, 3]), tensor([4, 5, 6]), tensor([7, 8, 9]))
""")


add_docstr(torch.combinations,
           r"""
combinations(input, r=2, with_replacement=False) -> seq

Compute combinations of length :math:`r` of the given tensor. The behavior is similar to
python's `itertools.combinations` when `with_replacement` is set to `False`, and
`itertools.combinations_with_replacement` when `with_replacement` is set to `True`.

Arguments:
    input (Tensor): 1D vector.
    r (int, optional): number of elements to combine
    with_replacement (boolean, optional): whether to allow duplication in combination

Returns:
    Tensor: A tensor equivalent to converting all the input tensors into lists, do
    `itertools.combinations` or `itertools.combinations_with_replacement` on these
    lists, and finally convert the resulting list into tensor.

Example::

    >>> a = [1, 2, 3]
    >>> list(itertools.combinations(a, r=2))
    [(1, 2), (1, 3), (2, 3)]
    >>> list(itertools.combinations(a, r=3))
    [(1, 2, 3)]
    >>> list(itertools.combinations_with_replacement(a, r=2))
    [(1, 1), (1, 2), (1, 3), (2, 2), (2, 3), (3, 3)]
    >>> tensor_a = torch.tensor(a)
    >>> torch.combinations(tensor_a)
    tensor([[1, 2],
            [1, 3],
            [2, 3]])
    >>> torch.combinations(tensor_a, r=3)
    tensor([[1, 2, 3]])
    >>> torch.combinations(tensor_a, with_replacement=True)
    tensor([[1, 1],
            [1, 2],
            [1, 3],
            [2, 2],
            [2, 3],
            [3, 3]])

""")

add_docstr(torch.trapezoid,
           r"""
trapezoid(y, x=None, *, dx=None, dim=-1) -> Tensor

Computes the `trapezoidal rule <https://en.wikipedia.org/wiki/Trapezoidal_rule>`_ along
:attr:`dim`. By default the spacing between elements is assumed to be 1, but
:attr:`dx` can be used to specify a different constant spacing, and :attr:`x` can be
used to specify arbitrary spacing along :attr:`dim`.


Assuming :attr:`y` is a one-dimensional tensor with elements :math:`{y_0, y_1, ..., y_n}`,
the default computation is

.. math::
    \begin{aligned}
        \sum_{i = 1}^{n-1} \frac{1}{2} (y_i + y_{i-1})
    \end{aligned}

When :attr:`dx` is specified the computation becomes

.. math::
    \begin{aligned}
        \sum_{i = 1}^{n-1} \frac{\Delta x}{2} (y_i + y_{i-1})
    \end{aligned}

effectively multiplying the result by :attr:`dx`. When :attr:`x` is specified,
assuming :attr:`x` is also a one-dimensional tensor with
elements :math:`{x_0, x_1, ..., x_n}`, the computation becomes

.. math::
    \begin{aligned}
        \sum_{i = 1}^{n-1} \frac{(x_i - x_{i-1})}{2} (y_i + y_{i-1})
    \end{aligned}

When :attr:`x` and :attr:`y` have the same size, the computation is as described above and no broadcasting is needed.
The broadcasting behavior of this function is as follows when their sizes are different. For both :attr:`x`
and :attr:`y`, the function computes the difference between consecutive elements along
dimension :attr:`dim`. This effectively creates two tensors, `x_diff` and `y_diff`, that have
the same shape as the original tensors except their lengths along the dimension :attr:`dim` is reduced by 1.
After that, those two tensors are broadcast together to compute final output as part of the trapezoidal rule.
See the examples below for details.

.. note::
    The trapezoidal rule is a technique for approximating the definite integral of a function
    by averaging its left and right Riemann sums. The approximation becomes more accurate as
    the resolution of the partition increases.

Arguments:
    y (Tensor): Values to use when computing the trapezoidal rule.
    x (Tensor): If specified, defines spacing between values as specified above.

Keyword arguments:
    dx (float): constant spacing between values. If neither :attr:`x` or :attr:`dx`
        are specified then this defaults to 1. Effectively multiplies the result by its value.
    dim (int): The dimension along which to compute the trapezoidal rule.
        The last (inner-most) dimension by default.

Examples::

    >>> # Computes the trapezoidal rule in 1D, spacing is implicitly 1
    >>> y = torch.tensor([1, 5, 10])
    >>> torch.trapezoid(y)
    tensor(10.5)

    >>> # Computes the same trapezoidal rule directly to verify
    >>> (1 + 10 + 10) / 2
    10.5

    >>> # Computes the trapezoidal rule in 1D with constant spacing of 2
    >>> # NOTE: the result is the same as before, but multiplied by 2
    >>> torch.trapezoid(y, dx=2)
    21.0

    >>> # Computes the trapezoidal rule in 1D with arbitrary spacing
    >>> x = torch.tensor([1, 3, 6])
    >>> torch.trapezoid(y, x)
    28.5

    >>> # Computes the same trapezoidal rule directly to verify
    >>> ((3 - 1) * (1 + 5) + (6 - 3) * (5 + 10)) / 2
    28.5

    >>> # Computes the trapezoidal rule for each row of a 3x3 matrix
    >>> y = torch.arange(9).reshape(3, 3)
    tensor([[0, 1, 2],
            [3, 4, 5],
            [6, 7, 8]])
    >>> torch.trapezoid(y)
    tensor([ 2., 8., 14.])

    >>> # Computes the trapezoidal rule for each column of the matrix
    >>> torch.trapezoid(y, dim=0)
    tensor([ 6., 8., 10.])

    >>> # Computes the trapezoidal rule for each row of a 3x3 ones matrix
    >>> #   with the same arbitrary spacing
    >>> y = torch.ones(3, 3)
    >>> x = torch.tensor([1, 3, 6])
    >>> torch.trapezoid(y, x)
    array([5., 5., 5.])

    >>> # Computes the trapezoidal rule for each row of a 3x3 ones matrix
    >>> #   with different arbitrary spacing per row
    >>> y = torch.ones(3, 3)
    >>> x = torch.tensor([[1, 2, 3], [1, 3, 5], [1, 4, 7]])
    >>> torch.trapezoid(y, x)
    array([2., 4., 6.])
""")

add_docstr(torch.trapz,
           r"""
trapz(y, x, *, dim=-1) -> Tensor

Alias for :func:`torch.trapezoid`.
""")

add_docstr(torch.cumulative_trapezoid,
           r"""
cumulative_trapezoid(y, x=None, *, dx=None, dim=-1) -> Tensor

Cumulatively computes the `trapezoidal rule <https://en.wikipedia.org/wiki/Trapezoidal_rule>`_
along :attr:`dim`. By default the spacing between elements is assumed to be 1, but
:attr:`dx` can be used to specify a different constant spacing, and :attr:`x` can be
used to specify arbitrary spacing along :attr:`dim`.

For more details, please read :func:`torch.trapezoid`. The difference between :func:`torch.trapezoid`
and this function is that, :func:`torch.trapezoid` returns a value for each integration,
where as this function returns a cumulative value for every spacing within the integration. This
is analogous to how `.sum` returns a value and `.cumsum` returns a cumulative sum.

Arguments:
    y (Tensor): Values to use when computing the trapezoidal rule.
    x (Tensor): If specified, defines spacing between values as specified above.

Keyword arguments:
    dx (float): constant spacing between values. If neither :attr:`x` or :attr:`dx`
        are specified then this defaults to 1. Effectively multiplies the result by its value.
    dim (int): The dimension along which to compute the trapezoidal rule.
        The last (inner-most) dimension by default.

Examples::

    >>> # Cumulatively computes the trapezoidal rule in 1D, spacing is implicitly 1.
    >>> y = torch.tensor([1, 5, 10])
    >>> torch.cumulative_trapezoid(y)
    tensor([3., 10.5])

    >>> # Computes the same trapezoidal rule directly up to each element to verify
    >>> (1 + 5) / 2
    3.0
    >>> (1 + 10 + 10) / 2
    10.5

    >>> # Cumulatively computes the trapezoidal rule in 1D with constant spacing of 2
    >>> # NOTE: the result is the same as before, but multiplied by 2
    >>> torch.cumulative_trapezoid(y, dx=2)
    tensor([6., 21.])

    >>> # Cumulatively computes the trapezoidal rule in 1D with arbitrary spacing
    >>> x = torch.tensor([1, 3, 6])
    >>> torch.cumulative_trapezoid(y, x)
    tensor([6., 28.5])

    >>> # Computes the same trapezoidal rule directly up to each element to verify
    >>> ((3 - 1) * (1 + 5)) / 2
    6.0
    >>> ((3 - 1) * (1 + 5) + (6 - 3) * (5 + 10)) / 2
    28.5

    >>> # Cumulatively computes the trapezoidal rule for each row of a 3x3 matrix
    >>> y = torch.arange(9).reshape(3, 3)
    tensor([[0, 1, 2],
            [3, 4, 5],
            [6, 7, 8]])
    >>> torch.cumulative_trapezoid(y)
    tensor([[ 0.5,  2.],
            [ 3.5,  8.],
            [ 6.5, 14.]])

    >>> # Cumulatively computes the trapezoidal rule for each column of the matrix
    >>> torch.cumulative_trapezoid(y, dim=0)
    tensor([[ 1.5,  2.5,  3.5],
            [ 6.0,  8.0, 10.0]])

    >>> # Cumulatively computes the trapezoidal rule for each row of a 3x3 ones matrix
    >>> #   with the same arbitrary spacing
    >>> y = torch.ones(3, 3)
    >>> x = torch.tensor([1, 3, 6])
    >>> torch.cumulative_trapezoid(y, x)
    tensor([[2., 5.],
            [2., 5.],
            [2., 5.]])

    >>> # Cumulatively computes the trapezoidal rule for each row of a 3x3 ones matrix
    >>> #   with different arbitrary spacing per row
    >>> y = torch.ones(3, 3)
    >>> x = torch.tensor([[1, 2, 3], [1, 3, 5], [1, 4, 7]])
    >>> torch.cumulative_trapezoid(y, x)
    tensor([[1., 2.],
            [2., 4.],
            [3., 6.]])
""")

add_docstr(torch.repeat_interleave,
           r"""
repeat_interleave(input, repeats, dim=None, *, output_size=None) -> Tensor

Repeat elements of a tensor.

.. warning::

    This is different from :meth:`torch.Tensor.repeat` but similar to ``numpy.repeat``.

Args:
    {input}
    repeats (Tensor or int): The number of repetitions for each element.
        repeats is broadcasted to fit the shape of the given axis.
    dim (int, optional): The dimension along which to repeat values.
        By default, use the flattened input array, and return a flat output
        array.

Keyword args:
    output_size (int, optional): Total output size for the given axis
        ( e.g. sum of repeats). If given, it will avoid stream syncronization
        needed to calculate output shape of the tensor.

Returns:
    Tensor: Repeated tensor which has the same shape as input, except along the given axis.

Example::

    >>> x = torch.tensor([1, 2, 3])
    >>> x.repeat_interleave(2)
    tensor([1, 1, 2, 2, 3, 3])
    >>> y = torch.tensor([[1, 2], [3, 4]])
    >>> torch.repeat_interleave(y, 2)
    tensor([1, 1, 2, 2, 3, 3, 4, 4])
    >>> torch.repeat_interleave(y, 3, dim=1)
    tensor([[1, 1, 1, 2, 2, 2],
            [3, 3, 3, 4, 4, 4]])
    >>> torch.repeat_interleave(y, torch.tensor([1, 2]), dim=0)
    tensor([[1, 2],
            [3, 4],
            [3, 4]])
    >>> torch.repeat_interleave(y, torch.tensor([1, 2]), dim=0, output_size=3)
    tensor([[1, 2],
            [3, 4],
            [3, 4]])

.. function:: repeat_interleave(repeats, *, output_size=None) -> Tensor
   :noindex:

If the `repeats` is `tensor([n1, n2, n3, ...])`, then the output will be
`tensor([0, 0, ..., 1, 1, ..., 2, 2, ..., ...])` where `0` appears `n1` times,
`1` appears `n2` times, `2` appears `n3` times, etc.
""".format(**common_args))

add_docstr(torch.tile, r"""
tile(input, dims) -> Tensor

Constructs a tensor by repeating the elements of :attr:`input`.
The :attr:`dims` argument specifies the number of repetitions
in each dimension.

If :attr:`dims` specifies fewer dimensions than :attr:`input` has, then
ones are prepended to :attr:`dims` until all dimensions are specified.
For example, if :attr:`input` has shape (8, 6, 4, 2) and :attr:`dims`
is (2, 2), then :attr:`dims` is treated as (1, 1, 2, 2).

Analogously, if :attr:`input` has fewer dimensions than :attr:`dims`
specifies, then :attr:`input` is treated as if it were unsqueezed at
dimension zero until it has as many dimensions as :attr:`dims` specifies.
For example, if :attr:`input` has shape (4, 2) and :attr:`dims`
is (3, 3, 2, 2), then :attr:`input` is treated as if it had the
shape (1, 1, 4, 2).

.. note::

    This function is similar to NumPy's tile function.

Args:
    input (Tensor): the tensor whose elements to repeat.
    dims (tuple): the number of repetitions per dimension.

Example::

    >>> x = torch.tensor([1, 2, 3])
    >>> x.tile((2,))
    tensor([1, 2, 3, 1, 2, 3])
    >>> y = torch.tensor([[1, 2], [3, 4]])
    >>> torch.tile(y, (2, 2))
    tensor([[1, 2, 1, 2],
            [3, 4, 3, 4],
            [1, 2, 1, 2],
            [3, 4, 3, 4]])
""")

add_docstr(torch.quantize_per_tensor,
           r"""
quantize_per_tensor(input, scale, zero_point, dtype) -> Tensor

Converts a float tensor to a quantized tensor with given scale and zero point.

Arguments:
    input (Tensor): float tensor or list of tensors to quantize
    scale (float or Tensor): scale to apply in quantization formula
    zero_point (int or Tensor): offset in integer value that maps to float zero
    dtype (:class:`torch.dtype`): the desired data type of returned tensor.
        Has to be one of the quantized dtypes: ``torch.quint8``, ``torch.qint8``, ``torch.qint32``

Returns:
    Tensor: A newly quantized tensor or list of quantized tensors.

Example::

    >>> torch.quantize_per_tensor(torch.tensor([-1.0, 0.0, 1.0, 2.0]), 0.1, 10, torch.quint8)
    tensor([-1.,  0.,  1.,  2.], size=(4,), dtype=torch.quint8,
           quantization_scheme=torch.per_tensor_affine, scale=0.1, zero_point=10)
    >>> torch.quantize_per_tensor(torch.tensor([-1.0, 0.0, 1.0, 2.0]), 0.1, 10, torch.quint8).int_repr()
    tensor([ 0, 10, 20, 30], dtype=torch.uint8)
    >>> torch.quantize_per_tensor([torch.tensor([-1.0, 0.0]), torch.tensor([-2.0, 2.0])],
    >>> torch.tensor([0.1, 0.2]), torch.tensor([10, 20]), torch.quint8)
    (tensor([-1.,  0.], size=(2,), dtype=torch.quint8,
        quantization_scheme=torch.per_tensor_affine, scale=0.1, zero_point=10),
        tensor([-2.,  2.], size=(2,), dtype=torch.quint8,
        quantization_scheme=torch.per_tensor_affine, scale=0.2, zero_point=20))
    >>> torch.quantize_per_tensor(torch.tensor([-1.0, 0.0, 1.0, 2.0]), torch.tensor(0.1), torch.tensor(10), torch.quint8)
    tensor([-1.,  0.,  1.,  2.], size=(4,), dtype=torch.quint8,
       quantization_scheme=torch.per_tensor_affine, scale=0.10, zero_point=10)
""")

add_docstr(torch.quantize_per_tensor_dynamic,
           r"""
quantize_per_tensor_dynamic(input, dtype, reduce_range) -> Tensor

Converts a float tensor to a quantized tensor with scale and zero_point calculated
dynamically based on the input.

Arguments:
    input (Tensor): float tensor or list of tensors to quantize
    dtype (:class:`torch.dtype`): the desired data type of returned tensor.
        Has to be one of the quantized dtypes: ``torch.quint8``, ``torch.qint8``
    reduce_range (bool): a flag to indicate whether to reduce the range of quantized
    data by 1 bit, it's required to avoid instruction overflow for some hardwares

Returns:
    Tensor: A newly (dynamically) quantized tensor

Example::

    >>> t = torch.quantize_per_tensor_dynamic(torch.tensor([-1.0, 0.0, 1.0, 2.0]), torch.quint8, False)
    >>> print(t)
    tensor([-1.,  0.,  1.,  2.], size=(4,), dtype=torch.quint8,
           quantization_scheme=torch.per_tensor_affine, scale=0.011764705882352941,
           zero_point=85)
    >>> t.int_repr()
    tensor([  0,  85, 170, 255], dtype=torch.uint8)
""")

add_docstr(torch.quantize_per_channel,
           r"""
quantize_per_channel(input, scales, zero_points, axis, dtype) -> Tensor

Converts a float tensor to a per-channel quantized tensor with given scales and zero points.

Arguments:
    input (Tensor): float tensor to quantize
    scales (Tensor): float 1D tensor of scales to use, size should match ``input.size(axis)``
    zero_points (int): integer 1D tensor of offset to use, size should match ``input.size(axis)``
    axis (int): dimension on which apply per-channel quantization
    dtype (:class:`torch.dtype`): the desired data type of returned tensor.
        Has to be one of the quantized dtypes: ``torch.quint8``, ``torch.qint8``, ``torch.qint32``

Returns:
    Tensor: A newly quantized tensor

Example::

    >>> x = torch.tensor([[-1.0, 0.0], [1.0, 2.0]])
    >>> torch.quantize_per_channel(x, torch.tensor([0.1, 0.01]), torch.tensor([10, 0]), 0, torch.quint8)
    tensor([[-1.,  0.],
            [ 1.,  2.]], size=(2, 2), dtype=torch.quint8,
           quantization_scheme=torch.per_channel_affine,
           scale=tensor([0.1000, 0.0100], dtype=torch.float64),
           zero_point=tensor([10,  0]), axis=0)
    >>> torch.quantize_per_channel(x, torch.tensor([0.1, 0.01]), torch.tensor([10, 0]), 0, torch.quint8).int_repr()
    tensor([[  0,  10],
            [100, 200]], dtype=torch.uint8)
""")


add_docstr(torch.quantized_batch_norm,
           r"""
quantized_batch_norm(input, weight=None, bias=None, mean, var, eps, output_scale, output_zero_point) -> Tensor

Applies batch normalization on a 4D (NCHW) quantized tensor.

.. math::

        y = \frac{x - \mathrm{E}[x]}{\sqrt{\mathrm{Var}[x] + \epsilon}} * \gamma + \beta

Arguments:
    input (Tensor): quantized tensor
    weight (Tensor): float tensor that corresponds to the gamma, size C
    bias (Tensor):  float tensor that corresponds to the beta, size C
    mean (Tensor): float mean value in batch normalization, size C
    var (Tensor): float tensor for variance, size C
    eps (float): a value added to the denominator for numerical stability.
    output_scale (float): output quantized tensor scale
    output_zero_point (int): output quantized tensor zero_point

Returns:
    Tensor: A quantized tensor with batch normalization applied.

Example::

    >>> qx = torch.quantize_per_tensor(torch.rand(2, 2, 2, 2), 1.5, 3, torch.quint8)
    >>> torch.quantized_batch_norm(qx, torch.ones(2), torch.zeros(2), torch.rand(2), torch.rand(2), 0.00001, 0.2, 2)
    tensor([[[[-0.2000, -0.2000],
          [ 1.6000, -0.2000]],

         [[-0.4000, -0.4000],
          [-0.4000,  0.6000]]],


        [[[-0.2000, -0.2000],
          [-0.2000, -0.2000]],

         [[ 0.6000, -0.4000],
          [ 0.6000, -0.4000]]]], size=(2, 2, 2, 2), dtype=torch.quint8,
       quantization_scheme=torch.per_tensor_affine, scale=0.2, zero_point=2)
""")


<<<<<<< HEAD
=======
add_docstr(torch.quantized_max_pool1d,
           r"""
quantized_max_pool1d(input, kernel_size, stride=[], padding=0, dilation=1, ceil_mode=False) -> Tensor

Applies a 1D max pooling over an input quantized tensor composed of several input planes.

Arguments:
    input (Tensor): quantized tensor
    kernel_size (list of int): the size of the sliding window
    stride (``list of int``, optional): the stride of the sliding window
    padding (``list of int``, opttional): padding to be added on both sides, must be >= 0 and <= kernel_size / 2
    dilation (``list of int``, optional): The stride between elements within a sliding window, must be > 0. Default 1
    ceil_mode (bool, optional):  If True, will use ceil instead of floor to compute the output shape.
        Defaults to False.


Returns:
    Tensor: A quantized tensor with max_pool1d applied.

Example::

    >>> qx = torch.quantize_per_tensor(torch.rand(2, 2), 1.5, 3, torch.quint8)
    >>> torch.quantized_max_pool1d(qx, [2])
    tensor([[0.0000],
            [1.5000]], size=(2, 1), dtype=torch.quint8,
        quantization_scheme=torch.per_tensor_affine, scale=1.5, zero_point=3)
""")


>>>>>>> 8073d095
add_docstr(torch.Generator,
           r"""
Generator(device='cpu') -> Generator

Creates and returns a generator object that manages the state of the algorithm which
produces pseudo random numbers. Used as a keyword argument in many :ref:`inplace-random-sampling`
functions.

Arguments:
    device (:class:`torch.device`, optional): the desired device for the generator.

Returns:
    Generator: An torch.Generator object.

Example::

    >>> g_cpu = torch.Generator()
    >>> g_cuda = torch.Generator(device='cuda')
""")


add_docstr(torch.Generator.set_state,
           r"""
Generator.set_state(new_state) -> void

Sets the Generator state.

Arguments:
    new_state (torch.ByteTensor): The desired state.

Example::

    >>> g_cpu = torch.Generator()
    >>> g_cpu_other = torch.Generator()
    >>> g_cpu.set_state(g_cpu_other.get_state())
""")


add_docstr(torch.Generator.get_state,
           r"""
Generator.get_state() -> Tensor

Returns the Generator state as a ``torch.ByteTensor``.

Returns:
    Tensor: A ``torch.ByteTensor`` which contains all the necessary bits
    to restore a Generator to a specific point in time.

Example::

    >>> g_cpu = torch.Generator()
    >>> g_cpu.get_state()
""")


add_docstr(torch.Generator.manual_seed,
           r"""
Generator.manual_seed(seed) -> Generator

Sets the seed for generating random numbers. Returns a `torch.Generator` object.
It is recommended to set a large seed, i.e. a number that has a good balance of 0
and 1 bits. Avoid having many 0 bits in the seed.

Arguments:
    seed (int): The desired seed. Value must be within the inclusive range
        `[-0x8000_0000_0000_0000, 0xffff_ffff_ffff_ffff]`. Otherwise, a RuntimeError
        is raised. Negative inputs are remapped to positive values with the formula
        `0xffff_ffff_ffff_ffff + seed`.

Returns:
    Generator: An torch.Generator object.

Example::

    >>> g_cpu = torch.Generator()
    >>> g_cpu.manual_seed(2147483647)
""")


add_docstr(torch.Generator.initial_seed,
           r"""
Generator.initial_seed() -> int

Returns the initial seed for generating random numbers.

Example::

    >>> g_cpu = torch.Generator()
    >>> g_cpu.initial_seed()
    2147483647
""")


add_docstr(torch.Generator.seed,
           r"""
Generator.seed() -> int

Gets a non-deterministic random number from std::random_device or the current
time and uses it to seed a Generator.

Example::

    >>> g_cpu = torch.Generator()
    >>> g_cpu.seed()
    1516516984916
""")


add_docstr(torch.Generator.device,
           r"""
Generator.device -> device

Gets the current device of the generator.

Example::

    >>> g_cpu = torch.Generator()
    >>> g_cpu.device
    device(type='cpu')
""")

add_docstr(torch._assert_async,
           r"""
_assert_async(tensor) -> void

Asynchronously assert that the contents of tensor are nonzero.  For CPU tensors,
this is equivalent to ``assert tensor`` or ``assert tensor.is_nonzero()``; for
CUDA tensors, we DO NOT synchronize and you may only find out the assertion
failed at a later CUDA kernel launch.  Asynchronous assertion can be helpful for
testing invariants in CUDA tensors without giving up performance.  This function
is NOT intended to be used for regular error checking, as it will trash your CUDA
context if the assert fails (forcing you to restart your PyTorch process.)

Args:
    tensor (Tensor): a one element tensor to test to see if it is nonzero.  Zero
        elements (including False for boolean tensors) cause an assertion failure
        to be raised.
""")

add_docstr(torch.searchsorted,
           r"""
searchsorted(sorted_sequence, values, *, out_int32=False, right=False, side='left', out=None, sorter=None) -> Tensor

Find the indices from the *innermost* dimension of :attr:`sorted_sequence` such that, if the
corresponding values in :attr:`values` were inserted before the indices, when sorted, the order
of the corresponding *innermost* dimension within :attr:`sorted_sequence` would be preserved.
Return a new tensor with the same size as :attr:`values`. If :attr:`right` is False or side is
'left (default), then the left boundary of :attr:`sorted_sequence` is closed. More formally,
the returned index satisfies the following rules:

.. list-table::
   :widths: 12 10 78
   :header-rows: 1

   * - :attr:`sorted_sequence`
     - :attr:`right`
     - *returned index satisfies*
   * - 1-D
     - False
     - ``sorted_sequence[i-1] < values[m][n]...[l][x] <= sorted_sequence[i]``
   * - 1-D
     - True
     - ``sorted_sequence[i-1] <= values[m][n]...[l][x] < sorted_sequence[i]``
   * - N-D
     - False
     - ``sorted_sequence[m][n]...[l][i-1] < values[m][n]...[l][x] <= sorted_sequence[m][n]...[l][i]``
   * - N-D
     - True
     - ``sorted_sequence[m][n]...[l][i-1] <= values[m][n]...[l][x] < sorted_sequence[m][n]...[l][i]``

Args:
    sorted_sequence (Tensor): N-D or 1-D tensor, containing monotonically increasing sequence on the *innermost*
                              dimension unless :attr:`sorter` is provided, in which case the sequence does not
                              need to be sorted
    values (Tensor or Scalar): N-D tensor or a Scalar containing the search value(s).

Keyword args:
    out_int32 (bool, optional): indicate the output data type. torch.int32 if True, torch.int64 otherwise.
                                Default value is False, i.e. default output data type is torch.int64.
    right (bool, optional): if False, return the first suitable location that is found. If True, return the
                            last such index. If no suitable index found, return 0 for non-numerical value
                            (eg. nan, inf) or the size of *innermost* dimension within :attr:`sorted_sequence`
                            (one pass the last index of the *innermost* dimension). In other words, if False,
                            gets the lower bound index for each value in :attr:`values` on the corresponding
                            *innermost* dimension of the :attr:`sorted_sequence`. If True, gets the upper
                            bound index instead. Default value is False. :attr:`side` does the same and is
                            preferred. It will error if :attr:`side` is set to "left" while this is True.
    side (str, optional): the same as :attr:`right` but preferred. "left" corresponds to False for :attr:`right`
                            and "right" corresponds to True for :attr:`right`. It will error if this is set to
                            "left" while :attr:`right` is True.
    out (Tensor, optional): the output tensor, must be the same size as :attr:`values` if provided.
    sorter (LongTensor, optional): if provided, a tensor matching the shape of the unsorted
                            :attr:`sorted_sequence` containing a sequence of indices that sort it in the
                            ascending order on the innermost dimension


Example::

    >>> sorted_sequence = torch.tensor([[1, 3, 5, 7, 9], [2, 4, 6, 8, 10]])
    >>> sorted_sequence
    tensor([[ 1,  3,  5,  7,  9],
            [ 2,  4,  6,  8, 10]])
    >>> values = torch.tensor([[3, 6, 9], [3, 6, 9]])
    >>> values
    tensor([[3, 6, 9],
            [3, 6, 9]])
    >>> torch.searchsorted(sorted_sequence, values)
    tensor([[1, 3, 4],
            [1, 2, 4]])
    >>> torch.searchsorted(sorted_sequence, values, side='right')
    tensor([[2, 3, 5],
            [1, 3, 4]])

    >>> sorted_sequence_1d = torch.tensor([1, 3, 5, 7, 9])
    >>> sorted_sequence_1d
    tensor([1, 3, 5, 7, 9])
    >>> torch.searchsorted(sorted_sequence_1d, values)
    tensor([[1, 3, 4],
            [1, 3, 4]])
""")

add_docstr(torch.bucketize,
           r"""
bucketize(input, boundaries, *, out_int32=False, right=False, out=None) -> Tensor

Returns the indices of the buckets to which each value in the :attr:`input` belongs, where the
boundaries of the buckets are set by :attr:`boundaries`. Return a new tensor with the same size
as :attr:`input`. If :attr:`right` is False (default), then the left boundary is closed. More
formally, the returned index satisfies the following rules:

.. list-table::
   :widths: 15 85
   :header-rows: 1

   * - :attr:`right`
     - *returned index satisfies*
   * - False
     - ``boundaries[i-1] < input[m][n]...[l][x] <= boundaries[i]``
   * - True
     - ``boundaries[i-1] <= input[m][n]...[l][x] < boundaries[i]``

Args:
    input (Tensor or Scalar): N-D tensor or a Scalar containing the search value(s).
    boundaries (Tensor): 1-D tensor, must contain a monotonically increasing sequence.

Keyword args:
    out_int32 (bool, optional): indicate the output data type. torch.int32 if True, torch.int64 otherwise.
                                Default value is False, i.e. default output data type is torch.int64.
    right (bool, optional): if False, return the first suitable location that is found. If True, return the
                            last such index. If no suitable index found, return 0 for non-numerical value
                            (eg. nan, inf) or the size of :attr:`boundaries` (one pass the last index).
                            In other words, if False, gets the lower bound index for each value in :attr:`input`
                            from :attr:`boundaries`. If True, gets the upper bound index instead.
                            Default value is False.
    out (Tensor, optional): the output tensor, must be the same size as :attr:`input` if provided.


Example::

    >>> boundaries = torch.tensor([1, 3, 5, 7, 9])
    >>> boundaries
    tensor([1, 3, 5, 7, 9])
    >>> v = torch.tensor([[3, 6, 9], [3, 6, 9]])
    >>> v
    tensor([[3, 6, 9],
            [3, 6, 9]])
    >>> torch.bucketize(v, boundaries)
    tensor([[1, 3, 4],
            [1, 3, 4]])
    >>> torch.bucketize(v, boundaries, right=True)
    tensor([[2, 3, 5],
            [2, 3, 5]])
""")<|MERGE_RESOLUTION|>--- conflicted
+++ resolved
@@ -11671,8 +11671,6 @@
 """)
 
 
-<<<<<<< HEAD
-=======
 add_docstr(torch.quantized_max_pool1d,
            r"""
 quantized_max_pool1d(input, kernel_size, stride=[], padding=0, dilation=1, ceil_mode=False) -> Tensor
@@ -11702,7 +11700,6 @@
 """)
 
 
->>>>>>> 8073d095
 add_docstr(torch.Generator,
            r"""
 Generator(device='cpu') -> Generator
